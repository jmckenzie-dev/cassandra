--- conflicted
+++ resolved
@@ -476,12 +476,8 @@
             if protocol_version is not None:
                 kwargs['protocol_version'] = protocol_version
             self.conn = Cluster(contact_points=(self.hostname,), port=self.port, cql_version=cqlver,
-<<<<<<< HEAD
                                 auth_provider=self.auth_provider,
-=======
-                                protocol_version=protocol_version,
-                                auth_provider=self.auth_provider, no_compact=no_compact,
->>>>>>> 6c29ee84
+                                no_compact=no_compact,
                                 ssl_options=sslhandling.ssl_settings(hostname, CONFIG_FILE) if ssl else None,
                                 load_balancing_policy=WhiteListRoundRobinPolicy([self.hostname]),
                                 control_connection_timeout=connect_timeout,
@@ -2245,12 +2241,8 @@
 
     optvalues.debug = False
     optvalues.file = None
-<<<<<<< HEAD
-    optvalues.ssl = option_with_default(configs.getboolean, 'connection', 'ssl', DEFAULT_SSL)
-=======
     optvalues.ssl = False
     optvalues.no_compact = False
->>>>>>> 6c29ee84
     optvalues.encoding = option_with_default(configs.get, 'ui', 'encoding', UTF8)
 
     optvalues.tty = option_with_default(configs.getboolean, 'ui', 'tty', sys.stdin.isatty())
