/*
 * Licensed to the Apache Software Foundation (ASF) under one
 * or more contributor license agreements.  See the NOTICE file
 * distributed with this work for additional information
 * regarding copyright ownership.  The ASF licenses this file
 * to you under the Apache License, Version 2.0 (the
 * "License"); you may not use this file except in compliance
 * with the License.  You may obtain a copy of the License at
 *
 *     http://www.apache.org/licenses/LICENSE-2.0
 *
 * Unless required by applicable law or agreed to in writing, software
 * distributed under the License is distributed on an "AS IS" BASIS,
 * WITHOUT WARRANTIES OR CONDITIONS OF ANY KIND, either express or implied.
 * See the License for the specific language governing permissions and
 * limitations under the License.
 */
package org.apache.cassandra.service;

import java.io.IOException;
import java.net.UnknownHostException;
import java.util.*;
import java.util.concurrent.ConcurrentHashMap;
import java.util.concurrent.ConcurrentMap;
import java.util.concurrent.ThreadPoolExecutor;
import java.util.concurrent.TimeUnit;
import java.util.concurrent.atomic.AtomicBoolean;
import javax.management.openmbean.CompositeData;
import java.util.concurrent.atomic.AtomicInteger;
import java.util.function.Predicate;
import java.util.stream.Collectors;

import com.google.common.annotations.VisibleForTesting;
import com.google.common.base.Preconditions;
import com.google.common.cache.Cache;
import com.google.common.cache.CacheBuilder;
import com.google.common.collect.ImmutableSet;
import com.google.common.collect.Iterables;
import com.google.common.collect.Multimap;
import com.google.common.util.concurrent.MoreExecutors;

<<<<<<< HEAD
import org.apache.cassandra.concurrent.ExecutorPlus;
import org.apache.cassandra.config.Config;
=======
import org.apache.cassandra.concurrent.DebuggableThreadPoolExecutor;
>>>>>>> 98e798f5
import org.apache.cassandra.db.compaction.CompactionManager;
import org.apache.cassandra.locator.EndpointsByRange;
import org.apache.cassandra.locator.EndpointsForRange;
import org.apache.cassandra.utils.Simulate;
import org.apache.cassandra.utils.concurrent.CountDownLatch;
import org.slf4j.Logger;
import org.slf4j.LoggerFactory;

import org.apache.cassandra.concurrent.ScheduledExecutors;
import org.apache.cassandra.config.DatabaseDescriptor;
import org.apache.cassandra.db.ColumnFamilyStore;
import org.apache.cassandra.db.Keyspace;
import org.apache.cassandra.dht.Range;
import org.apache.cassandra.dht.Token;
import org.apache.cassandra.exceptions.RequestFailureReason;
import org.apache.cassandra.gms.ApplicationState;
import org.apache.cassandra.gms.EndpointState;
import org.apache.cassandra.gms.FailureDetector;
import org.apache.cassandra.gms.Gossiper;
import org.apache.cassandra.gms.IEndpointStateChangeSubscriber;
import org.apache.cassandra.gms.IFailureDetectionEventListener;
import org.apache.cassandra.gms.IFailureDetector;
import org.apache.cassandra.gms.VersionedValue;
import org.apache.cassandra.locator.InetAddressAndPort;
import org.apache.cassandra.locator.TokenMetadata;
import org.apache.cassandra.metrics.RepairMetrics;
import org.apache.cassandra.net.RequestCallback;
import org.apache.cassandra.net.Verb;
import org.apache.cassandra.net.Message;
import org.apache.cassandra.net.MessagingService;
import org.apache.cassandra.repair.CommonRange;
import org.apache.cassandra.repair.NoSuchRepairSessionException;
import org.apache.cassandra.repair.RepairJobDesc;
import org.apache.cassandra.repair.RepairParallelism;
import org.apache.cassandra.repair.RepairSession;
import org.apache.cassandra.repair.consistent.CoordinatorSessions;
import org.apache.cassandra.repair.consistent.LocalSessions;
import org.apache.cassandra.repair.consistent.admin.CleanupSummary;
import org.apache.cassandra.repair.consistent.admin.PendingStats;
import org.apache.cassandra.repair.consistent.admin.RepairStats;
import org.apache.cassandra.repair.consistent.RepairedState;
import org.apache.cassandra.repair.consistent.admin.SchemaArgsParser;
import org.apache.cassandra.repair.messages.CleanupMessage;
import org.apache.cassandra.repair.messages.PrepareMessage;
import org.apache.cassandra.repair.messages.RepairMessage;
import org.apache.cassandra.repair.messages.RepairOption;
import org.apache.cassandra.repair.messages.SyncResponse;
import org.apache.cassandra.repair.messages.ValidationResponse;
import org.apache.cassandra.schema.TableId;
import org.apache.cassandra.streaming.PreviewKind;
import org.apache.cassandra.utils.FBUtilities;
import org.apache.cassandra.utils.MBeanWrapper;
import org.apache.cassandra.utils.MerkleTrees;
import org.apache.cassandra.utils.Pair;
import org.apache.cassandra.utils.UUIDGen;
import org.apache.cassandra.utils.concurrent.Future;

import static com.google.common.collect.Iterables.concat;
import static com.google.common.collect.Iterables.transform;
import static java.util.Collections.synchronizedSet;
import static java.util.concurrent.TimeUnit.MILLISECONDS;
import static org.apache.cassandra.concurrent.ExecutorFactory.Global.executorFactory;
import static org.apache.cassandra.config.Config.RepairCommandPoolFullStrategy.reject;
import static org.apache.cassandra.config.DatabaseDescriptor.*;
import static org.apache.cassandra.net.Message.out;
import static org.apache.cassandra.net.Verb.PREPARE_MSG;
import static org.apache.cassandra.utils.Clock.Global.currentTimeMillis;
import static org.apache.cassandra.utils.Simulate.With.MONITORS;
import static org.apache.cassandra.utils.concurrent.CountDownLatch.newCountDownLatch;

/**
 * ActiveRepairService is the starting point for manual "active" repairs.
 *
 * Each user triggered repair will correspond to one or multiple repair session,
 * one for each token range to repair. On repair session might repair multiple
 * column families. For each of those column families, the repair session will
 * request merkle trees for each replica of the range being repaired, diff those
 * trees upon receiving them, schedule the streaming ofthe parts to repair (based on
 * the tree diffs) and wait for all those operation. See RepairSession for more
 * details.
 *
 * The creation of a repair session is done through the submitRepairSession that
 * returns a future on the completion of that session.
 */
@Simulate(with = MONITORS)
public class ActiveRepairService implements IEndpointStateChangeSubscriber, IFailureDetectionEventListener, ActiveRepairServiceMBean
{

    public enum ParentRepairStatus
    {
        IN_PROGRESS, COMPLETED, FAILED
    }

    public static class ConsistentSessions
    {
        public final LocalSessions local = new LocalSessions();
        public final CoordinatorSessions coordinated = new CoordinatorSessions();
    }

    public final ConsistentSessions consistent = new ConsistentSessions();

    private boolean registeredForEndpointChanges = false;

    private static final Logger logger = LoggerFactory.getLogger(ActiveRepairService.class);
    // singleton enforcement
    public static final ActiveRepairService instance = new ActiveRepairService(FailureDetector.instance, Gossiper.instance);

    public static final long UNREPAIRED_SSTABLE = 0;
    public static final UUID NO_PENDING_REPAIR = null;

    /**
     * A map of active coordinator session.
     */
    private final ConcurrentMap<UUID, RepairSession> sessions = new ConcurrentHashMap<>();

    private final ConcurrentMap<UUID, ParentRepairSession> parentRepairSessions = new ConcurrentHashMap<>();

    static
    {
        RepairMetrics.init();
    }

    public static class RepairCommandExecutorHandle
    {
        private static final ExecutorPlus repairCommandExecutor = initializeExecutor(getRepairCommandPoolSize(), getRepairCommandPoolFullStrategy());
    }

    @VisibleForTesting
    static ExecutorPlus initializeExecutor(int maxPoolSize, Config.RepairCommandPoolFullStrategy strategy)
    {
        return executorFactory()
                .localAware()       // we do trace repair sessions, and seem to rely on local aware propagation (though could do with refactoring)
                .withJmxInternal()
                .configurePooled("Repair-Task", maxPoolSize)
                .withKeepAlive(1, TimeUnit.HOURS)
                .withQueueLimit(strategy == reject ? 0 : Integer.MAX_VALUE)
                .withRejectedExecutionHandler(new ThreadPoolExecutor.AbortPolicy())
                .build();
    }

    public static ExecutorPlus repairCommandExecutor()
    {
        return RepairCommandExecutorHandle.repairCommandExecutor;
    }

    private final IFailureDetector failureDetector;
    private final Gossiper gossiper;
    private final Cache<Integer, Pair<ParentRepairStatus, List<String>>> repairStatusByCmd;

    private final DebuggableThreadPoolExecutor clearSnapshotExecutor = DebuggableThreadPoolExecutor.createWithMaximumPoolSize("RepairClearSnapshot",
                                                                                                                              1,
                                                                                                                              1,
                                                                                                                              TimeUnit.HOURS);

    public ActiveRepairService(IFailureDetector failureDetector, Gossiper gossiper)
    {
        this.failureDetector = failureDetector;
        this.gossiper = gossiper;
        this.repairStatusByCmd = CacheBuilder.newBuilder()
                                             .expireAfterWrite(
                                             Long.getLong("cassandra.parent_repair_status_expiry_seconds",
                                                          TimeUnit.SECONDS.convert(1, TimeUnit.DAYS)), TimeUnit.SECONDS)
                                             // using weight wouldn't work so well, since it doesn't reflect mutation of cached data
                                             // see https://github.com/google/guava/wiki/CachesExplained
                                             // We assume each entry is unlikely to be much more than 100 bytes, so bounding the size should be sufficient.
                                             .maximumSize(Long.getLong("cassandra.parent_repair_status_cache_size", 100_000))
                                             .build();

        MBeanWrapper.instance.registerMBean(this, MBEAN_NAME);
    }

    public void start()
    {
        consistent.local.start();
        ScheduledExecutors.optionalTasks.scheduleAtFixedRate(consistent.local::cleanup, 0,
                                                             LocalSessions.CLEANUP_INTERVAL,
                                                             TimeUnit.SECONDS);
    }

    public void stop()
    {
        consistent.local.stop();
    }

    @Override
    public List<Map<String, String>> getSessions(boolean all, String rangesStr)
    {
        Set<Range<Token>> ranges = RepairOption.parseRanges(rangesStr, DatabaseDescriptor.getPartitioner());
        return consistent.local.sessionInfo(all, ranges);
    }

    @Override
    public void failSession(String session, boolean force)
    {
        UUID sessionID = UUID.fromString(session);
        consistent.local.cancelSession(sessionID, force);
    }

    @Override
    public void setRepairSessionSpaceInMegabytes(int sizeInMegabytes)
    {
        DatabaseDescriptor.setRepairSessionSpaceInMegabytes(sizeInMegabytes);
    }

    @Override
    public int getRepairSessionSpaceInMegabytes()
    {
        return DatabaseDescriptor.getRepairSessionSpaceInMegabytes();
    }

    public List<CompositeData> getRepairStats(List<String> schemaArgs, String rangeString)
    {
        List<CompositeData> stats = new ArrayList<>();
        Collection<Range<Token>> userRanges = rangeString != null
                                              ? RepairOption.parseRanges(rangeString, DatabaseDescriptor.getPartitioner())
                                              : null;

        for (ColumnFamilyStore cfs : SchemaArgsParser.parse(schemaArgs))
        {
            String keyspace = cfs.keyspace.getName();
            Collection<Range<Token>> ranges = userRanges != null
                                              ? userRanges
                                              : StorageService.instance.getLocalReplicas(keyspace).ranges();
            RepairedState.Stats cfStats = consistent.local.getRepairedStats(cfs.metadata().id, ranges);
            stats.add(RepairStats.fromRepairState(keyspace, cfs.name, cfStats).toComposite());
        }

        return stats;
    }

    @Override
    public List<CompositeData> getPendingStats(List<String> schemaArgs, String rangeString)
    {
        List<CompositeData> stats = new ArrayList<>();
        Collection<Range<Token>> userRanges = rangeString != null
                                              ? RepairOption.parseRanges(rangeString, DatabaseDescriptor.getPartitioner())
                                              : null;
        for (ColumnFamilyStore cfs : SchemaArgsParser.parse(schemaArgs))
        {
            String keyspace = cfs.keyspace.getName();
            Collection<Range<Token>> ranges = userRanges != null
                                              ? userRanges
                                              : StorageService.instance.getLocalReplicas(keyspace).ranges();
            PendingStats cfStats = consistent.local.getPendingStats(cfs.metadata().id, ranges);
            stats.add(cfStats.toComposite());
        }

        return stats;
    }

    @Override
    public List<CompositeData> cleanupPending(List<String> schemaArgs, String rangeString, boolean force)
    {
        List<CompositeData> stats = new ArrayList<>();
        Collection<Range<Token>> userRanges = rangeString != null
                                              ? RepairOption.parseRanges(rangeString, DatabaseDescriptor.getPartitioner())
                                              : null;
        for (ColumnFamilyStore cfs : SchemaArgsParser.parse(schemaArgs))
        {
            String keyspace = cfs.keyspace.getName();
            Collection<Range<Token>> ranges = userRanges != null
                                              ? userRanges
                                              : StorageService.instance.getLocalReplicas(keyspace).ranges();
            CleanupSummary summary = consistent.local.cleanup(cfs.metadata().id, ranges, force);
            stats.add(summary.toComposite());
        }
        return stats;
    }

    @Override
    public int parentRepairSessionsCount()
    {
        return parentRepairSessions.size();
    }

    /**
     * Requests repairs for the given keyspace and column families.
     *
     * @return Future for asynchronous call or null if there is no need to repair
     */
    public RepairSession submitRepairSession(UUID parentRepairSession,
                                             CommonRange range,
                                             String keyspace,
                                             RepairParallelism parallelismDegree,
                                             boolean isIncremental,
                                             boolean pullRepair,
                                             PreviewKind previewKind,
                                             boolean optimiseStreams,
                                             ExecutorPlus executor,
                                             String... cfnames)
    {
        if (range.endpoints.isEmpty())
            return null;

        if (cfnames.length == 0)
            return null;

        final RepairSession session = new RepairSession(parentRepairSession, UUIDGen.getTimeUUID(), range, keyspace,
                                                        parallelismDegree, isIncremental, pullRepair,
                                                        previewKind, optimiseStreams, cfnames);

        sessions.put(session.getId(), session);
        // register listeners
        registerOnFdAndGossip(session);

        if (session.previewKind == PreviewKind.REPAIRED)
            LocalSessions.registerListener(session);

        // remove session at completion
        session.addListener(() -> {
            sessions.remove(session.getId());
            LocalSessions.unregisterListener(session);
        });
        session.start(executor);
        return session;
    }

    public boolean getUseOffheapMerkleTrees()
    {
        return DatabaseDescriptor.useOffheapMerkleTrees();
    }

    public void setUseOffheapMerkleTrees(boolean value)
    {
        DatabaseDescriptor.useOffheapMerkleTrees(value);
    }

    private <T extends Future &
               IEndpointStateChangeSubscriber &
               IFailureDetectionEventListener> void registerOnFdAndGossip(final T task)
    {
        gossiper.register(task);
        failureDetector.registerFailureDetectionEventListener(task);

        // unregister listeners at completion
        task.addListener(new Runnable()
        {
            /**
             * When repair finished, do clean up
             */
            public void run()
            {
                failureDetector.unregisterFailureDetectionEventListener(task);
                gossiper.unregister(task);
            }
        });
    }

    public synchronized void terminateSessions()
    {
        Throwable cause = new IOException("Terminate session is called");
        for (RepairSession session : sessions.values())
        {
            session.forceShutdown(cause);
        }
        parentRepairSessions.clear();
    }

    public void recordRepairStatus(int cmd, ParentRepairStatus parentRepairStatus, List<String> messages)
    {
        repairStatusByCmd.put(cmd, Pair.create(parentRepairStatus, messages));
    }


    Pair<ParentRepairStatus, List<String>> getRepairStatus(Integer cmd)
    {
        return repairStatusByCmd.getIfPresent(cmd);
    }

    /**
     * Return all of the neighbors with whom we share the provided range.
     *
     * @param keyspaceName keyspace to repair
     * @param keyspaceLocalRanges local-range for given keyspaceName
     * @param toRepair token to repair
     * @param dataCenters the data centers to involve in the repair
     *
     * @return neighbors with whom we share the provided range
     */
    public static EndpointsForRange getNeighbors(String keyspaceName, Iterable<Range<Token>> keyspaceLocalRanges,
                                          Range<Token> toRepair, Collection<String> dataCenters,
                                          Collection<String> hosts)
    {
        StorageService ss = StorageService.instance;
        EndpointsByRange replicaSets = ss.getRangeToAddressMap(keyspaceName);
        Range<Token> rangeSuperSet = null;
        for (Range<Token> range : keyspaceLocalRanges)
        {
            if (range.contains(toRepair))
            {
                rangeSuperSet = range;
                break;
            }
            else if (range.intersects(toRepair))
            {
                throw new IllegalArgumentException(String.format("Requested range %s intersects a local range (%s) " +
                                                                 "but is not fully contained in one; this would lead to " +
                                                                 "imprecise repair. keyspace: %s", toRepair.toString(),
                                                                 range.toString(), keyspaceName));
            }
        }
        if (rangeSuperSet == null || !replicaSets.containsKey(rangeSuperSet))
            return EndpointsForRange.empty(toRepair);

        EndpointsForRange neighbors = replicaSets.get(rangeSuperSet).withoutSelf();

        if (dataCenters != null && !dataCenters.isEmpty())
        {
            TokenMetadata.Topology topology = ss.getTokenMetadata().cloneOnlyTokenMap().getTopology();
            Multimap<String, InetAddressAndPort> dcEndpointsMap = topology.getDatacenterEndpoints();
            Iterable<InetAddressAndPort> dcEndpoints = concat(transform(dataCenters, dcEndpointsMap::get));
            return neighbors.select(dcEndpoints, true);
        }
        else if (hosts != null && !hosts.isEmpty())
        {
            Set<InetAddressAndPort> specifiedHost = new HashSet<>();
            for (final String host : hosts)
            {
                try
                {
                    final InetAddressAndPort endpoint = InetAddressAndPort.getByName(host.trim());
                    if (endpoint.equals(FBUtilities.getBroadcastAddressAndPort()) || neighbors.endpoints().contains(endpoint))
                        specifiedHost.add(endpoint);
                }
                catch (UnknownHostException e)
                {
                    throw new IllegalArgumentException("Unknown host specified " + host, e);
                }
            }

            if (!specifiedHost.contains(FBUtilities.getBroadcastAddressAndPort()))
                throw new IllegalArgumentException("The current host must be part of the repair");

            if (specifiedHost.size() <= 1)
            {
                String msg = "Specified hosts %s do not share range %s needed for repair. Either restrict repair ranges " +
                             "with -st/-et options, or specify one of the neighbors that share this range with " +
                             "this node: %s.";
                throw new IllegalArgumentException(String.format(msg, hosts, toRepair, neighbors));
            }

            specifiedHost.remove(FBUtilities.getBroadcastAddressAndPort());
            return neighbors.keep(specifiedHost);
        }

        return neighbors;
    }

    /**
     * we only want to set repairedAt for incremental repairs including all replicas for a token range. For non-global
     * incremental repairs, forced incremental repairs, and full repairs, the UNREPAIRED_SSTABLE value will prevent
     * sstables from being promoted to repaired or preserve the repairedAt/pendingRepair values, respectively.
     */
    static long getRepairedAt(RepairOption options, boolean force)
    {
        // we only want to set repairedAt for incremental repairs including all replicas for a token range. For non-global incremental repairs, full repairs, the UNREPAIRED_SSTABLE value will prevent
        // sstables from being promoted to repaired or preserve the repairedAt/pendingRepair values, respectively. For forced repairs, repairedAt time is only set to UNREPAIRED_SSTABLE if we actually
        // end up skipping replicas
        if (options.isIncremental() && options.isGlobal() && ! force)
        {
            return currentTimeMillis();
        }
        else
        {
            return  ActiveRepairService.UNREPAIRED_SSTABLE;
        }
    }

    public static boolean verifyCompactionsPendingThreshold(UUID parentRepairSession, PreviewKind previewKind)
    {
        // Snapshot values so failure message is consistent with decision
        int pendingCompactions = CompactionManager.instance.getPendingTasks();
        int pendingThreshold = ActiveRepairService.instance.getRepairPendingCompactionRejectThreshold();
        if (pendingCompactions > pendingThreshold)
        {
            logger.error("[{}] Rejecting incoming repair, pending compactions ({}) above threshold ({})",
                          previewKind.logPrefix(parentRepairSession), pendingCompactions, pendingThreshold);
            return false;
        }
        return true;
    }

    public UUID prepareForRepair(UUID parentRepairSession, InetAddressAndPort coordinator, Set<InetAddressAndPort> endpoints, RepairOption options, boolean isForcedRepair, List<ColumnFamilyStore> columnFamilyStores)
    {
        if (!verifyCompactionsPendingThreshold(parentRepairSession, options.getPreviewKind()))
            failRepair(parentRepairSession, "Rejecting incoming repair, pending compactions above threshold"); // failRepair throws exception

        long repairedAt = getRepairedAt(options, isForcedRepair);
        registerParentRepairSession(parentRepairSession, coordinator, columnFamilyStores, options.getRanges(), options.isIncremental(), repairedAt, options.isGlobal(), options.getPreviewKind());
        final CountDownLatch prepareLatch = newCountDownLatch(endpoints.size());
        final AtomicBoolean status = new AtomicBoolean(true);
        final Set<String> failedNodes = synchronizedSet(new HashSet<String>());
        final AtomicInteger timeouts = new AtomicInteger(0);
        RequestCallback callback = new RequestCallback()
        {
            @Override
            public void onResponse(Message msg)
            {
                prepareLatch.decrement();
            }

            @Override
            public void onFailure(InetAddressAndPort from, RequestFailureReason failureReason)
            {
                status.set(false);
                failedNodes.add(from.toString());
                if (failureReason == RequestFailureReason.TIMEOUT)
                    timeouts.incrementAndGet();
                prepareLatch.decrement();
            }

            @Override
            public boolean invokeOnFailure()
            {
                return true;
            }
        };

        List<TableId> tableIds = new ArrayList<>(columnFamilyStores.size());
        for (ColumnFamilyStore cfs : columnFamilyStores)
            tableIds.add(cfs.metadata.id);

        for (InetAddressAndPort neighbour : endpoints)
        {
            if (FailureDetector.instance.isAlive(neighbour))
            {
                PrepareMessage message = new PrepareMessage(parentRepairSession, tableIds, options.getRanges(), options.isIncremental(), repairedAt, options.isGlobal(), options.getPreviewKind());
                Message<RepairMessage> msg = out(PREPARE_MSG, message);
                MessagingService.instance().sendWithCallback(msg, neighbour, callback);
            }
            else
            {
                // we pre-filter the endpoints we want to repair for forced incremental repairs. So if any of the
                // remaining ones go down, we still want to fail so we don't create repair sessions that can't complete
                if (isForcedRepair && !options.isIncremental())
                {
                    prepareLatch.decrement();
                }
                else
                {
                    // bailout early to avoid potentially waiting for a long time.
                    failRepair(parentRepairSession, "Endpoint not alive: " + neighbour);
                }

            }
        }
        try
        {
            if (!prepareLatch.await(getRpcTimeout(MILLISECONDS), MILLISECONDS) || timeouts.get() > 0)
                failRepair(parentRepairSession, "Did not get replies from all endpoints.");
        }
        catch (InterruptedException e)
        {
            failRepair(parentRepairSession, "Interrupted while waiting for prepare repair response.");
        }

        if (!status.get())
        {
            failRepair(parentRepairSession, "Got negative replies from endpoints " + failedNodes);
        }

        return parentRepairSession;
    }

    /**
     * Send Verb.CLEANUP_MSG to the given endpoints. This results in removing parent session object from the
     * endpoint's cache.
     * This method does not throw an exception in case of a messaging failure.
     */
    public void cleanUp(UUID parentRepairSession, Set<InetAddressAndPort> endpoints)
    {
        for (InetAddressAndPort endpoint : endpoints)
        {
            try
            {
                if (FailureDetector.instance.isAlive(endpoint))
                {
                    CleanupMessage message = new CleanupMessage(parentRepairSession);
                    Message<CleanupMessage> msg = Message.out(Verb.CLEANUP_MSG, message);

                    RequestCallback loggingCallback = new RequestCallback()
                    {
                        @Override
                        public void onResponse(Message msg)
                        {
                            logger.trace("Successfully cleaned up {} parent repair session on {}.", parentRepairSession, endpoint);
                        }

                        @Override
                        public void onFailure(InetAddressAndPort from, RequestFailureReason failureReason)
                        {
                            logger.debug("Failed to clean up parent repair session {} on {}. The uncleaned sessions will " +
                                    "be removed on a node restart. This should not be a problem unless you see thousands " +
                                    "of messages like this.", parentRepairSession, endpoint);
                        }
                    };

                    MessagingService.instance().sendWithCallback(msg, endpoint, loggingCallback);
                }
            }
            catch (Exception exc)
            {
                logger.warn("Failed to send a clean up message to {}", endpoint, exc);
            }
        }
    }

    private void failRepair(UUID parentRepairSession, String errorMsg) {
        removeParentRepairSession(parentRepairSession);
        throw new RuntimeException(errorMsg);
    }

    public synchronized void registerParentRepairSession(UUID parentRepairSession, InetAddressAndPort coordinator, List<ColumnFamilyStore> columnFamilyStores, Collection<Range<Token>> ranges, boolean isIncremental, long repairedAt, boolean isGlobal, PreviewKind previewKind)
    {
        assert isIncremental || repairedAt == ActiveRepairService.UNREPAIRED_SSTABLE;
        if (!registeredForEndpointChanges)
        {
            Gossiper.instance.register(this);
            FailureDetector.instance.registerFailureDetectionEventListener(this);
            registeredForEndpointChanges = true;
        }

        if (!parentRepairSessions.containsKey(parentRepairSession))
        {
            parentRepairSessions.put(parentRepairSession, new ParentRepairSession(coordinator, columnFamilyStores, ranges, isIncremental, repairedAt, isGlobal, previewKind));
        }
    }

    /**
     * We assume when calling this method that a parent session for the provided identifier 
     * exists, and that session is still in progress. When it doesn't, that should mean either 
     * {@link #abort(Predicate, String)} or {@link #failRepair(UUID, String)} have removed it.
     * 
     * @param parentSessionId an identifier for an active parent repair session
     * 
     * @return the {@link ParentRepairSession} associated with the provided identifier
     * 
     * @throws NoSuchRepairSessionException if the provided identifier does not map to an active parent session
     */
    public ParentRepairSession getParentRepairSession(UUID parentSessionId) throws NoSuchRepairSessionException
    {
        ParentRepairSession session = parentRepairSessions.get(parentSessionId);
        if (session == null)
            throw new NoSuchRepairSessionException(parentSessionId);

        return session;
    }

    /**
     * called when the repair session is done - either failed or anticompaction has completed
     *
     * clears out any snapshots created by this repair
     *
     * @param parentSessionId an identifier for an active parent repair session
     *                        
     * @return the {@link ParentRepairSession} associated with the provided identifier
     */
    public synchronized ParentRepairSession removeParentRepairSession(UUID parentSessionId)
    {
        String snapshotName = parentSessionId.toString();
        ParentRepairSession session = parentRepairSessions.remove(parentSessionId);
        if (session == null)
            return null;

        if (session.hasSnapshots)
        {
            clearSnapshotExecutor.submit(() -> {
                logger.info("[repair #{}] Clearing snapshots for {}", parentSessionId,
                            session.columnFamilyStores.values()
                                                      .stream()
                                                      .map(cfs -> cfs.metadata().toString()).collect(Collectors.joining(", ")));
                long startNanos = System.nanoTime();
                for (ColumnFamilyStore cfs : session.columnFamilyStores.values())
                {
                    if (cfs.snapshotExists(snapshotName))
                        cfs.clearSnapshot(snapshotName);
                }
                logger.info("[repair #{}] Cleared snapshots in {}ms", parentSessionId, TimeUnit.NANOSECONDS.toMillis(System.nanoTime() - startNanos));
            });
        }
        return session;
    }

    public void handleMessage(Message<? extends RepairMessage> message)
    {
        RepairMessage payload = message.payload;
        RepairJobDesc desc = payload.desc;
        RepairSession session = sessions.get(desc.sessionId);

        if (session == null)
        {
            if (payload instanceof ValidationResponse)
            {
                // The trees may be off-heap, and will therefore need to be released.
                ValidationResponse validation = (ValidationResponse) payload;
                MerkleTrees trees = validation.trees;
                
                // The response from a failed validation won't have any trees.
                if (trees != null)
                    trees.release();
            }

            return;
        }

        switch (message.verb())
        {
            case VALIDATION_RSP:
                ValidationResponse validation = (ValidationResponse) payload;
                session.validationComplete(desc, message.from(), validation.trees);
                break;
            case SYNC_RSP:
                // one of replica is synced.
                SyncResponse sync = (SyncResponse) payload;
                session.syncComplete(desc, sync.nodes, sync.success, sync.summaries);
                break;
            default:
                break;
        }
    }

    /**
     * We keep a ParentRepairSession around for the duration of the entire repair, for example, on a 256 token vnode rf=3 cluster
     * we would have 768 RepairSession but only one ParentRepairSession. We use the PRS to avoid anticompacting the sstables
     * 768 times, instead we take all repaired ranges at the end of the repair and anticompact once.
     */
    public static class ParentRepairSession
    {
        private final Keyspace keyspace;
        private final Map<TableId, ColumnFamilyStore> columnFamilyStores = new HashMap<>();
        private final Collection<Range<Token>> ranges;
        public final boolean isIncremental;
        public final boolean isGlobal;
        public final long repairedAt;
        public final InetAddressAndPort coordinator;
        public final PreviewKind previewKind;
        public volatile boolean hasSnapshots = false;

        public ParentRepairSession(InetAddressAndPort coordinator, List<ColumnFamilyStore> columnFamilyStores, Collection<Range<Token>> ranges, boolean isIncremental, long repairedAt, boolean isGlobal, PreviewKind previewKind)
        {
            this.coordinator = coordinator;
            Set<Keyspace> keyspaces = new HashSet<>();
            for (ColumnFamilyStore cfs : columnFamilyStores)
            {
                keyspaces.add(cfs.keyspace);
                this.columnFamilyStores.put(cfs.metadata.id, cfs);
            }

            Preconditions.checkArgument(keyspaces.size() == 1, "repair sessions cannot operate on multiple keyspaces");
            this.keyspace = Iterables.getOnlyElement(keyspaces);

            this.ranges = ranges;
            this.repairedAt = repairedAt;
            this.isIncremental = isIncremental;
            this.isGlobal = isGlobal;
            this.previewKind = previewKind;
        }

        public boolean isPreview()
        {
            return previewKind != PreviewKind.NONE;
        }

        public Collection<ColumnFamilyStore> getColumnFamilyStores()
        {
            return ImmutableSet.<ColumnFamilyStore>builder().addAll(columnFamilyStores.values()).build();
        }

        public Keyspace getKeyspace()
        {
            return keyspace;
        }

        public Set<TableId> getTableIds()
        {
            return ImmutableSet.copyOf(transform(getColumnFamilyStores(), cfs -> cfs.metadata.id));
        }

        public Set<Range<Token>> getRanges()
        {
            return ImmutableSet.copyOf(ranges);
        }

        @Override
        public String toString()
        {
            return "ParentRepairSession{" +
                    "columnFamilyStores=" + columnFamilyStores +
                    ", ranges=" + ranges +
                    ", repairedAt=" + repairedAt +
                    '}';
        }

        public void setHasSnapshots()
        {
            hasSnapshots = true;
        }
    }

    /*
    If the coordinator node dies we should remove the parent repair session from the other nodes.
    This uses the same notifications as we get in RepairSession
     */
    public void onJoin(InetAddressAndPort endpoint, EndpointState epState) {}
    public void beforeChange(InetAddressAndPort endpoint, EndpointState currentState, ApplicationState newStateKey, VersionedValue newValue) {}
    public void onChange(InetAddressAndPort endpoint, ApplicationState state, VersionedValue value) {}
    public void onAlive(InetAddressAndPort endpoint, EndpointState state) {}
    public void onDead(InetAddressAndPort endpoint, EndpointState state) {}

    public void onRemove(InetAddressAndPort endpoint)
    {
        convict(endpoint, Double.MAX_VALUE);
    }

    public void onRestart(InetAddressAndPort endpoint, EndpointState state)
    {
        convict(endpoint, Double.MAX_VALUE);
    }

    /**
     * Something has happened to a remote node - if that node is a coordinator, we mark the parent repair session id as failed.
     *
     * The fail marker is kept in the map for 24h to make sure that if the coordinator does not agree
     * that the repair failed, we need to fail the entire repair session
     *
     * @param ep  endpoint to be convicted
     * @param phi the value of phi with with ep was convicted
     */
    public void convict(InetAddressAndPort ep, double phi)
    {
        // We want a higher confidence in the failure detection than usual because failing a repair wrongly has a high cost.
        if (phi < 2 * DatabaseDescriptor.getPhiConvictThreshold() || parentRepairSessions.isEmpty())
            return;

        abort((prs) -> prs.coordinator.equals(ep), "Removing {} in parent repair sessions");
    }

    public int getRepairPendingCompactionRejectThreshold()
    {
        return DatabaseDescriptor.getRepairPendingCompactionRejectThreshold();
    }

    public void setRepairPendingCompactionRejectThreshold(int value)
    {
        DatabaseDescriptor.setRepairPendingCompactionRejectThreshold(value);
    }

    /**
     * Remove any parent repair sessions matching predicate
     */
    public void abort(Predicate<ParentRepairSession> predicate, String message)
    {
        Set<UUID> parentSessionsToRemove = new HashSet<>();
        for (Map.Entry<UUID, ParentRepairSession> repairSessionEntry : parentRepairSessions.entrySet())
        {
            if (predicate.test(repairSessionEntry.getValue()))
                parentSessionsToRemove.add(repairSessionEntry.getKey());
        }
        if (!parentSessionsToRemove.isEmpty())
        {
            logger.info(message, parentSessionsToRemove);
            parentSessionsToRemove.forEach(this::removeParentRepairSession);
        }
    }

    @VisibleForTesting
    public int parentRepairSessionCount()
    {
        return parentRepairSessions.size();
    }
}<|MERGE_RESOLUTION|>--- conflicted
+++ resolved
@@ -37,14 +37,9 @@
 import com.google.common.collect.ImmutableSet;
 import com.google.common.collect.Iterables;
 import com.google.common.collect.Multimap;
-import com.google.common.util.concurrent.MoreExecutors;
-
-<<<<<<< HEAD
+
 import org.apache.cassandra.concurrent.ExecutorPlus;
 import org.apache.cassandra.config.Config;
-=======
-import org.apache.cassandra.concurrent.DebuggableThreadPoolExecutor;
->>>>>>> 98e798f5
 import org.apache.cassandra.db.compaction.CompactionManager;
 import org.apache.cassandra.locator.EndpointsByRange;
 import org.apache.cassandra.locator.EndpointsForRange;
@@ -113,6 +108,7 @@
 import static org.apache.cassandra.net.Verb.PREPARE_MSG;
 import static org.apache.cassandra.utils.Clock.Global.currentTimeMillis;
 import static org.apache.cassandra.utils.Simulate.With.MONITORS;
+import static org.apache.cassandra.utils.Clock.Global.nanoTime;
 import static org.apache.cassandra.utils.concurrent.CountDownLatch.newCountDownLatch;
 
 /**
@@ -194,10 +190,9 @@
     private final Gossiper gossiper;
     private final Cache<Integer, Pair<ParentRepairStatus, List<String>>> repairStatusByCmd;
 
-    private final DebuggableThreadPoolExecutor clearSnapshotExecutor = DebuggableThreadPoolExecutor.createWithMaximumPoolSize("RepairClearSnapshot",
-                                                                                                                              1,
-                                                                                                                              1,
-                                                                                                                              TimeUnit.HOURS);
+    private final ExecutorPlus clearSnapshotExecutor = executorFactory().configurePooled("RepairClearSnapshot", 1)
+                                                                        .withKeepAlive(1, TimeUnit.HOURS)
+                                                                        .build();
 
     public ActiveRepairService(IFailureDetector failureDetector, Gossiper gossiper)
     {
@@ -716,13 +711,13 @@
                             session.columnFamilyStores.values()
                                                       .stream()
                                                       .map(cfs -> cfs.metadata().toString()).collect(Collectors.joining(", ")));
-                long startNanos = System.nanoTime();
+                long startNanos = nanoTime();
                 for (ColumnFamilyStore cfs : session.columnFamilyStores.values())
                 {
                     if (cfs.snapshotExists(snapshotName))
                         cfs.clearSnapshot(snapshotName);
                 }
-                logger.info("[repair #{}] Cleared snapshots in {}ms", parentSessionId, TimeUnit.NANOSECONDS.toMillis(System.nanoTime() - startNanos));
+                logger.info("[repair #{}] Cleared snapshots in {}ms", parentSessionId, TimeUnit.NANOSECONDS.toMillis(nanoTime() - startNanos));
             });
         }
         return session;
