--- conflicted
+++ resolved
@@ -236,16 +236,13 @@
         endpointToHostIdMap.put(endpoint, hostId);
     }
 
-<<<<<<< HEAD
-    @Deprecated
-=======
     /** Return the unique host ID for an end-point. */
     public UUID getHostId(InetAddress endpoint)
     {
         return endpointToHostIdMap.get(endpoint);
     }
 
->>>>>>> 772ef489
+    @Deprecated
     public void addBootstrapToken(Token token, InetAddress endpoint)
     {
         addBootstrapTokens(Collections.singleton(token), endpoint);
