/*
 * Licensed to the Apache Software Foundation (ASF) under one
 * or more contributor license agreements.  See the NOTICE file
 * distributed with this work for additional information
 * regarding copyright ownership.  The ASF licenses this file
 * to you under the Apache License, Version 2.0 (the
 * "License"); you may not use this file except in compliance
 * with the License.  You may obtain a copy of the License at
 *
 *     http://www.apache.org/licenses/LICENSE-2.0
 *
 * Unless required by applicable law or agreed to in writing, software
 * distributed under the License is distributed on an "AS IS" BASIS,
 * WITHOUT WARRANTIES OR CONDITIONS OF ANY KIND, either express or implied.
 * See the License for the specific language governing permissions and
 * limitations under the License.
 */
package org.apache.cassandra.utils;

import java.io.*;
import java.lang.reflect.Field;
import java.math.BigInteger;
import java.net.InetAddress;
import java.net.NetworkInterface;
import java.net.SocketException;
import java.net.URL;
import java.net.UnknownHostException;
import java.nio.ByteBuffer;
import java.security.MessageDigest;
import java.security.NoSuchAlgorithmException;
import java.util.*;
import java.util.concurrent.ExecutionException;
import java.util.concurrent.Future;
import java.util.concurrent.TimeUnit;
import java.util.concurrent.TimeoutException;
import java.util.zip.Checksum;

import com.google.common.base.Joiner;
import com.google.common.collect.AbstractIterator;
import org.apache.cassandra.io.util.FileUtils;
import org.apache.commons.lang3.StringUtils;
import org.slf4j.Logger;
import org.slf4j.LoggerFactory;

import org.apache.cassandra.auth.IAuthenticator;
import org.apache.cassandra.auth.IAuthorizer;
import org.apache.cassandra.config.DatabaseDescriptor;
import org.apache.cassandra.db.DecoratedKey;
import org.apache.cassandra.dht.IPartitioner;
import org.apache.cassandra.dht.Range;
import org.apache.cassandra.dht.Token;
import org.apache.cassandra.exceptions.ConfigurationException;
import org.apache.cassandra.io.IVersionedSerializer;
import org.apache.cassandra.io.util.DataOutputBuffer;
import org.apache.cassandra.io.util.IAllocator;
import org.apache.cassandra.net.AsyncOneResponse;
import org.apache.thrift.TBase;
import org.apache.thrift.TDeserializer;
import org.apache.thrift.TException;
import org.apache.thrift.TSerializer;
import org.codehaus.jackson.JsonFactory;
import org.codehaus.jackson.map.ObjectMapper;

public class FBUtilities
{
    private static final Logger logger = LoggerFactory.getLogger(FBUtilities.class);

    private static ObjectMapper jsonMapper = new ObjectMapper(new JsonFactory());

    public static final BigInteger TWO = new BigInteger("2");
    private static final String DEFAULT_TRIGGER_DIR = "triggers";

    private static volatile InetAddress localInetAddress;
    private static volatile InetAddress broadcastInetAddress;

    private static final boolean isWindows = System.getProperty("os.name").startsWith("Windows");

    public static int getAvailableProcessors()
    {
        if (System.getProperty("cassandra.available_processors") != null)
            return Integer.parseInt(System.getProperty("cassandra.available_processors"));
        else
            return Runtime.getRuntime().availableProcessors();
    }

    private static final ThreadLocal<MessageDigest> localMD5Digest = new ThreadLocal<MessageDigest>()
    {
        @Override
        protected MessageDigest initialValue()
        {
            return newMessageDigest("MD5");
        }

        @Override
        public MessageDigest get()
        {
            MessageDigest digest = super.get();
            digest.reset();
            return digest;
        }
    };

    private static final ThreadLocal<Random> localRandom = new ThreadLocal<Random>()
    {
        @Override
        protected Random initialValue()
        {
            return new Random();
        }
    };

    public static final int MAX_UNSIGNED_SHORT = 0xFFFF;

    public static MessageDigest threadLocalMD5Digest()
    {
        return localMD5Digest.get();
    }

    public static MessageDigest newMessageDigest(String algorithm)
    {
        try
        {
            return MessageDigest.getInstance(algorithm);
        }
        catch (NoSuchAlgorithmException nsae)
        {
            throw new RuntimeException("the requested digest algorithm (" + algorithm + ") is not available", nsae);
        }
    }

    public static Random threadLocalRandom()
    {
        return localRandom.get();
    }

    /**
     * Please use getBroadcastAddress instead. You need this only when you have to listen/connect.
     */
    public static InetAddress getLocalAddress()
    {
        if (localInetAddress == null)
            try
            {
                localInetAddress = DatabaseDescriptor.getListenAddress() == null
                                    ? InetAddress.getLocalHost()
                                    : DatabaseDescriptor.getListenAddress();
            }
            catch (UnknownHostException e)
            {
                throw new RuntimeException(e);
            }
        return localInetAddress;
    }

    public static InetAddress getBroadcastAddress()
    {
        if (broadcastInetAddress == null)
            broadcastInetAddress = DatabaseDescriptor.getBroadcastAddress() == null
                                 ? getLocalAddress()
                                 : DatabaseDescriptor.getBroadcastAddress();
        return broadcastInetAddress;
    }

    public static Collection<InetAddress> getAllLocalAddresses()
    {
        Set<InetAddress> localAddresses = new HashSet<InetAddress>();
        try
        {
            Enumeration<NetworkInterface> nets = NetworkInterface.getNetworkInterfaces();
            if (nets != null)
            {
                while (nets.hasMoreElements())
                    localAddresses.addAll(Collections.list(nets.nextElement().getInetAddresses()));
            }
        }
        catch (SocketException e)
        {
            throw new AssertionError(e);
        }
        return localAddresses;
    }

    /**
     * Given two bit arrays represented as BigIntegers, containing the given
     * number of significant bits, calculate a midpoint.
     *
     * @param left The left point.
     * @param right The right point.
     * @param sigbits The number of bits in the points that are significant.
     * @return A midpoint that will compare bitwise halfway between the params, and
     * a boolean representing whether a non-zero lsbit remainder was generated.
     */
    public static Pair<BigInteger,Boolean> midpoint(BigInteger left, BigInteger right, int sigbits)
    {
        BigInteger midpoint;
        boolean remainder;
        if (left.compareTo(right) < 0)
        {
            BigInteger sum = left.add(right);
            remainder = sum.testBit(0);
            midpoint = sum.shiftRight(1);
        }
        else
        {
            BigInteger max = TWO.pow(sigbits);
            // wrapping case
            BigInteger distance = max.add(right).subtract(left);
            remainder = distance.testBit(0);
            midpoint = distance.shiftRight(1).add(left).mod(max);
        }
        return Pair.create(midpoint, remainder);
    }

    public static int compareUnsigned(byte[] bytes1, byte[] bytes2, int offset1, int offset2, int len1, int len2)
    {
        return FastByteOperations.compareUnsigned(bytes1, offset1, len1, bytes2, offset2, len2);
    }

    public static int compareUnsigned(byte[] bytes1, byte[] bytes2)
    {
        return compareUnsigned(bytes1, bytes2, 0, 0, bytes1.length, bytes2.length);
    }

    /**
     * @return The bitwise XOR of the inputs. The output will be the same length as the
     * longer input, but if either input is null, the output will be null.
     */
    public static byte[] xor(byte[] left, byte[] right)
    {
        if (left == null || right == null)
            return null;
        if (left.length > right.length)
        {
            byte[] swap = left;
            left = right;
            right = swap;
        }

        // left.length is now <= right.length
        byte[] out = Arrays.copyOf(right, right.length);
        for (int i = 0; i < left.length; i++)
        {
            out[i] = (byte)((left[i] & 0xFF) ^ (right[i] & 0xFF));
        }
        return out;
    }

    public static byte[] hash(ByteBuffer... data)
    {
        MessageDigest messageDigest = localMD5Digest.get();
        for (ByteBuffer block : data)
        {
            if (block.hasArray())
                messageDigest.update(block.array(), block.arrayOffset() + block.position(), block.remaining());
            else
                messageDigest.update(block.duplicate());
        }

        return messageDigest.digest();
    }

    public static BigInteger hashToBigInteger(ByteBuffer data)
    {
        return new BigInteger(hash(data)).abs();
    }

    @Deprecated
    public static void serialize(TSerializer serializer, TBase struct, DataOutput out)
    throws IOException
    {
        assert serializer != null;
        assert struct != null;
        assert out != null;
        byte[] bytes;
        try
        {
            bytes = serializer.serialize(struct);
        }
        catch (TException e)
        {
            throw new RuntimeException(e);
        }
        out.writeInt(bytes.length);
        out.write(bytes);
    }

    @Deprecated
    public static void deserialize(TDeserializer deserializer, TBase struct, DataInput in)
    throws IOException
    {
        assert deserializer != null;
        assert struct != null;
        assert in != null;
        byte[] bytes = new byte[in.readInt()];
        in.readFully(bytes);
        try
        {
            deserializer.deserialize(struct, bytes);
        }
        catch (TException ex)
        {
            throw new IOException(ex);
        }
    }

    public static void sortSampledKeys(List<DecoratedKey> keys, Range<Token> range)
    {
        if (range.left.compareTo(range.right) >= 0)
        {
            // range wraps.  have to be careful that we sort in the same order as the range to find the right midpoint.
            final Token right = range.right;
            Comparator<DecoratedKey> comparator = new Comparator<DecoratedKey>()
            {
                public int compare(DecoratedKey o1, DecoratedKey o2)
                {
                    if ((right.compareTo(o1.token) < 0 && right.compareTo(o2.token) < 0)
                        || (right.compareTo(o1.token) > 0 && right.compareTo(o2.token) > 0))
                    {
                        // both tokens are on the same side of the wrap point
                        return o1.compareTo(o2);
                    }
                    return o2.compareTo(o1);
                }
            };
            Collections.sort(keys, comparator);
        }
        else
        {
            // unwrapped range (left < right).  standard sort is all we need.
            Collections.sort(keys);
        }
    }

    public static String resourceToFile(String filename) throws ConfigurationException
    {
        ClassLoader loader = FBUtilities.class.getClassLoader();
        URL scpurl = loader.getResource(filename);
        if (scpurl == null)
            throw new ConfigurationException("unable to locate " + filename);

        return scpurl.getFile();
    }

    public static File cassandraTriggerDir()
    {
        File triggerDir = null;
        if (System.getProperty("cassandra.triggers_dir") != null)
        {
            triggerDir = new File(System.getProperty("cassandra.triggers_dir"));
        }
        else
        {
            URL confDir = FBUtilities.class.getClassLoader().getResource(DEFAULT_TRIGGER_DIR);
            if (confDir != null)
                triggerDir = new File(confDir.getFile());
        }
        if (triggerDir == null || !triggerDir.exists())
        {
            logger.warn("Trigger directory doesn't exist, please create it and try again.");
            return null;
        }
        return triggerDir;
    }

    public static String getReleaseVersionString()
    {
        InputStream in = null;
        try
        {
            in = FBUtilities.class.getClassLoader().getResourceAsStream("org/apache/cassandra/config/version.properties");
            if (in == null)
            {
                return System.getProperty("cassandra.releaseVersion", "Unknown");
            }
            Properties props = new Properties();
            props.load(in);
            return props.getProperty("CassandraVersion");
        }
        catch (Exception e)
        {
            logger.warn("Unable to load version.properties", e);
            return "debug version";
        }
        finally
        {
            FileUtils.closeQuietly(in);
        }
    }

    public static long timestampMicros()
    {
        // we use microsecond resolution for compatibility with other client libraries, even though
        // we can't actually get microsecond precision.
        return System.currentTimeMillis() * 1000;
    }

    public static void waitOnFutures(Iterable<Future<?>> futures)
    {
        for (Future f : futures)
            waitOnFuture(f);
    }

    public static <T> T waitOnFuture(Future<T> future)
    {
        try
        {
            return future.get();
        }
        catch (ExecutionException ee)
        {
            throw new RuntimeException(ee);
        }
        catch (InterruptedException ie)
        {
            throw new AssertionError(ie);
        }
    }

    public static void waitOnFutures(List<AsyncOneResponse> results, long ms) throws TimeoutException
    {
        for (AsyncOneResponse result : results)
            result.get(ms, TimeUnit.MILLISECONDS);
    }

    public static IPartitioner newPartitioner(String partitionerClassName) throws ConfigurationException
    {
        if (!partitionerClassName.contains("."))
            partitionerClassName = "org.apache.cassandra.dht." + partitionerClassName;
        return FBUtilities.construct(partitionerClassName, "partitioner");
    }

    public static IAllocator newOffHeapAllocator(String offheap_allocator) throws ConfigurationException
    {
        if (!offheap_allocator.contains("."))
            offheap_allocator = "org.apache.cassandra.io.util." + offheap_allocator;
        return FBUtilities.construct(offheap_allocator, "off-heap allocator");
    }

    public static IAuthorizer newAuthorizer(String className) throws ConfigurationException
    {
        if (!className.contains("."))
            className = "org.apache.cassandra.auth." + className;
        return FBUtilities.construct(className, "authorizer");
    }

    public static IAuthenticator newAuthenticator(String className) throws ConfigurationException
    {
        if (!className.contains("."))
            className = "org.apache.cassandra.auth." + className;
        return FBUtilities.construct(className, "authenticator");
    }

    /**
     * @return The Class for the given name.
     * @param classname Fully qualified classname.
     * @param readable Descriptive noun for the role the class plays.
     * @throws ConfigurationException If the class cannot be found.
     */
    public static <T> Class<T> classForName(String classname, String readable) throws ConfigurationException
    {
        try
        {
            return (Class<T>)Class.forName(classname);
        }
        catch (ClassNotFoundException e)
        {
            throw new ConfigurationException(String.format("Unable to find %s class '%s'", readable, classname), e);
        }
        catch (NoClassDefFoundError e)
        {
            throw new ConfigurationException(String.format("Unable to find %s class '%s'", readable, classname), e);
        }
    }

    /**
     * Constructs an instance of the given class, which must have a no-arg or default constructor.
     * @param classname Fully qualified classname.
     * @param readable Descriptive noun for the role the class plays.
     * @throws ConfigurationException If the class cannot be found.
     */
    public static <T> T construct(String classname, String readable) throws ConfigurationException
    {
        Class<T> cls = FBUtilities.classForName(classname, readable);
        try
        {
            return cls.newInstance();
        }
        catch (IllegalAccessException e)
        {
            throw new ConfigurationException(String.format("Default constructor for %s class '%s' is inaccessible.", readable, classname));
        }
        catch (InstantiationException e)
        {
            throw new ConfigurationException(String.format("Cannot use abstract class '%s' as %s.", classname, readable));
        }
        catch (Exception e)
        {
            // Catch-all because Class.newInstance() "propagates any exception thrown by the nullary constructor, including a checked exception".
            if (e.getCause() instanceof ConfigurationException)
                throw (ConfigurationException)e.getCause();
            throw new ConfigurationException(String.format("Error instantiating %s class '%s'.", readable, classname), e);
        }
    }

    public static <T> SortedSet<T> singleton(T column, Comparator<? super T> comparator)
    {
        SortedSet<T> s = new TreeSet<T>(comparator);
        s.add(column);
        return s;
    }

    public static String toString(Map<?,?> map)
    {
        Joiner.MapJoiner joiner = Joiner.on(", ").withKeyValueSeparator(":");
        return joiner.join(map);
    }

    /**
     * Used to get access to protected/private field of the specified class
     * @param klass - name of the class
     * @param fieldName - name of the field
     * @return Field or null on error
     */
    public static Field getProtectedField(Class klass, String fieldName)
    {
        Field field;

        try
        {
            field = klass.getDeclaredField(fieldName);
            field.setAccessible(true);
        }
        catch (Exception e)
        {
            throw new AssertionError(e);
        }

        return field;
    }

    public static <T> CloseableIterator<T> closeableIterator(Iterator<T> iterator)
    {
        return new WrappedCloseableIterator<T>(iterator);
    }

    public static Map<String, String> fromJsonMap(String json)
    {
        try
        {
            return jsonMapper.readValue(json, Map.class);
        }
        catch (IOException e)
        {
            throw new RuntimeException(e);
        }
    }

    public static List<String> fromJsonList(String json)
    {
        try
        {
            return jsonMapper.readValue(json, List.class);
        }
        catch (IOException e)
        {
            throw new RuntimeException(e);
        }
    }

    public static String json(Object object)
    {
        try
        {
            return jsonMapper.writeValueAsString(object);
        }
        catch (IOException e)
        {
            throw new RuntimeException(e);
        }
    }

    /**
     * Starts and waits for the given @param pb to finish.
     * @throws java.io.IOException on non-zero exit code
     */
    public static void exec(ProcessBuilder pb) throws IOException
    {
        Process p = pb.start();
        try
        {
            int errCode = p.waitFor();
            if (errCode != 0)
            {
                BufferedReader in = new BufferedReader(new InputStreamReader(p.getInputStream()));
                BufferedReader err = new BufferedReader(new InputStreamReader(p.getErrorStream()));
                StringBuilder sb = new StringBuilder();
                String str;
                while ((str = in.readLine()) != null)
                    sb.append(str).append(System.getProperty("line.separator"));
                while ((str = err.readLine()) != null)
                    sb.append(str).append(System.getProperty("line.separator"));
                throw new IOException("Exception while executing the command: "+ StringUtils.join(pb.command(), " ") +
                                      ", command error Code: " + errCode +
                                      ", command output: "+ sb.toString());
            }
        }
        catch (InterruptedException e)
        {
            throw new AssertionError(e);
        }
    }

    public static void updateChecksumInt(Checksum checksum, int v)
    {
        checksum.update((v >>> 24) & 0xFF);
        checksum.update((v >>> 16) & 0xFF);
        checksum.update((v >>> 8) & 0xFF);
        checksum.update((v >>> 0) & 0xFF);
    }

    public static long abs(long index)
    {
        long negbit = index >> 63;
        return (index ^ negbit) - negbit;
    }

    private static final class WrappedCloseableIterator<T>
        extends AbstractIterator<T> implements CloseableIterator<T>
    {
        private final Iterator<T> source;
        public WrappedCloseableIterator(Iterator<T> source)
        {
            this.source = source;
        }

        protected T computeNext()
        {
            if (!source.hasNext())
                return endOfData();
            return source.next();
        }

        public void close() {}
    }

    public static <T> byte[] serialize(T object, IVersionedSerializer<T> serializer, int version)
    {
        try
        {
            int size = (int) serializer.serializedSize(object, version);
            DataOutputBuffer buffer = new DataOutputBuffer(size);
            serializer.serialize(object, buffer, version);
            assert buffer.getLength() == size && buffer.getData().length == size
                : String.format("Final buffer length %s to accommodate data size of %s (predicted %s) for %s",
                        buffer.getData().length, buffer.getLength(), size, object);
            return buffer.getData();
        }
        catch (IOException e)
        {
            // We're doing in-memory serialization...
            throw new AssertionError(e);
        }
    }

    public static long copy(InputStream from, OutputStream to, long limit) throws IOException
    {
        byte[] buffer = new byte[64]; // 64 byte buffer
        long copied = 0;
        int toCopy = buffer.length;
        while (true)
        {
            if (limit < buffer.length + copied)
                toCopy = (int) (limit - copied);
            int sofar = from.read(buffer, 0, toCopy);
            if (sofar == -1)
                break;
            to.write(buffer, 0, sofar);
            copied += sofar;
            if (limit == copied)
                break;
        }
        return copied;
    }

    public static File getToolsOutputDirectory()
    {
        File historyDir = new File(System.getProperty("user.home"), ".cassandra");
        FileUtils.createDirectory(historyDir);
        return historyDir;
    }

    public static boolean isUnix()
    {
<<<<<<< HEAD
=======
        logger.error("isWindows check - property: " + System.getProperty("os.name"));
>>>>>>> e90f94e7
        return !isWindows;
    }
}<|MERGE_RESOLUTION|>--- conflicted
+++ resolved
@@ -691,10 +691,6 @@
 
     public static boolean isUnix()
     {
-<<<<<<< HEAD
-=======
-        logger.error("isWindows check - property: " + System.getProperty("os.name"));
->>>>>>> e90f94e7
         return !isWindows;
     }
 }