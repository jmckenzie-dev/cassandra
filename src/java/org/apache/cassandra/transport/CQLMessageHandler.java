/*
 * Licensed to the Apache Software Foundation (ASF) under one
 * or more contributor license agreements.  See the NOTICE file
 * distributed with this work for additional information
 * regarding copyright ownership.  The ASF licenses this file
 * to you under the Apache License, Version 2.0 (the
 * "License"); you may not use this file except in compliance
 * with the License.  You may obtain a copy of the License at
 *
 *     http://www.apache.org/licenses/LICENSE-2.0
 *
 * Unless required by applicable law or agreed to in writing, software
 * distributed under the License is distributed on an "AS IS" BASIS,
 * WITHOUT WARRANTIES OR CONDITIONS OF ANY KIND, either express or implied.
 * See the License for the specific language governing permissions and
 * limitations under the License.
 */

package org.apache.cassandra.transport;

import java.io.IOException;
import java.nio.ByteBuffer;
import java.util.concurrent.TimeUnit;
import java.util.function.Supplier;

import com.google.common.primitives.Ints;
import org.slf4j.Logger;
import org.slf4j.LoggerFactory;

import io.netty.buffer.ByteBuf;
import io.netty.buffer.Unpooled;
import io.netty.channel.Channel;
import org.apache.cassandra.config.DatabaseDescriptor;
import org.apache.cassandra.exceptions.OverloadedException;
import org.apache.cassandra.exceptions.OversizedCQLMessageException;
import org.apache.cassandra.metrics.ClientMessageSizeMetrics;
import org.apache.cassandra.metrics.ClientMetrics;
import org.apache.cassandra.net.AbstractMessageHandler;
import org.apache.cassandra.net.FrameDecoder;
import org.apache.cassandra.net.FrameDecoder.IntactFrame;
import org.apache.cassandra.net.FrameEncoder;
import org.apache.cassandra.net.ResourceLimits;
import org.apache.cassandra.net.ResourceLimits.Limit;
import org.apache.cassandra.net.ShareableBytes;
import org.apache.cassandra.transport.ClientResourceLimits.Overload;
import org.apache.cassandra.transport.Flusher.FlushItem.Framed;
import org.apache.cassandra.transport.messages.ErrorMessage;
import org.apache.cassandra.utils.NoSpamLogger;
import org.apache.cassandra.utils.concurrent.NonBlockingRateLimiter;

import static org.apache.cassandra.utils.MonotonicClock.Global.approxTime;

/**
 * Implementation of {@link AbstractMessageHandler} for processing CQL messages which comprise a {@link Message} wrapped
 * in an {@link Envelope}. This class is parameterized by a {@link Message} subtype, expected to be either
 * {@link Message.Request} or {@link Message.Response}. Most commonly, an instance for handling {@link Message.Request}
 * is created for each inbound CQL client connection.
 *
 * # Small vs large messages
 * Small messages are deserialized in place, and then handed off to a consumer for processing.
 * Large messages accumulate frames until all bytes for the envelope are received, then concatenate and deserialize the
 * frames on the event loop thread and pass them on to the same consumer.
 *
 * # Flow control (backpressure)
 * The size of an incoming message is explicit in the {@link Envelope.Header}.
 *
 * By default, every connection has 1MiB of exlusive permits available before needing to access the per-endpoint
 * and global reserves. By default, those reserves are sized proportionally to the heap - 2.5% of heap per-endpoint
 * and a 10% for the global reserve.
 *
 * Permits are held while CQL messages are processed and released after the response has been encoded into the
 * buffers of the response frame.
 *
 * A connection level option (THROW_ON_OVERLOAD) allows clients to choose the backpressure strategy when a connection
 * has exceeded the maximum number of allowed permits. The choices are to either pause reads from the incoming socket
 * and allow TCP backpressure to do the work, or to throw an explict exception and rely on the client to back off.
 */
public class CQLMessageHandler<M extends Message> extends AbstractMessageHandler
{
    private static final Logger logger = LoggerFactory.getLogger(CQLMessageHandler.class);
    private static final NoSpamLogger noSpamLogger = NoSpamLogger.getLogger(logger, 1L, TimeUnit.SECONDS);

    public static final int LARGE_MESSAGE_THRESHOLD = FrameEncoder.Payload.MAX_SIZE - 1;
    public static final TimeUnit RATE_LIMITER_DELAY_UNIT = TimeUnit.NANOSECONDS;

    static final String MULTI_FRAME_AUTH_ERROR_MESSAGE_PREFIX = "The connection is not yet in a valid state " +
                                                                "to process multi frame CQL Messages, usually this" +
                                                                "means that authentication is still pending. ";

    private final QueueBackpressure queueBackpressure;
    private final Envelope.Decoder envelopeDecoder;
    private final Message.Decoder<M> messageDecoder;
    private final FrameEncoder.PayloadAllocator payloadAllocator;
    private final MessageConsumer<M> dispatcher;
    private final ErrorHandler errorHandler;
    private final boolean throwOnOverload;
    private final ProtocolVersion version;
    private final NonBlockingRateLimiter requestRateLimiter;

    long channelPayloadBytesInFlight;
    private int consecutiveMessageErrors = 0;

    private final ServerConnection serverConnection;

    interface MessageConsumer<M extends Message>
    {
        void dispatch(Channel channel, M message, Dispatcher.FlushItemConverter toFlushItem, Overload backpressure);
        boolean hasQueueCapacity();
    }

    interface ErrorHandler
    {
        void accept(Throwable error);
    }

    CQLMessageHandler(Channel channel,
                      ServerConnection serverConnection,
                      ProtocolVersion version,
                      FrameDecoder decoder,
                      Envelope.Decoder envelopeDecoder,
                      Message.Decoder<M> messageDecoder,
                      MessageConsumer<M> dispatcher,
                      FrameEncoder.PayloadAllocator payloadAllocator,
                      int queueCapacity,
                      QueueBackpressure queueBackpressure,
                      ClientResourceLimits.ResourceProvider resources,
                      OnHandlerClosed onClosed,
                      ErrorHandler errorHandler,
                      boolean throwOnOverload)
    {
        super(decoder,
              channel,
              LARGE_MESSAGE_THRESHOLD,
              queueCapacity,
              resources.endpointLimit(),
              resources.globalLimit(),
              resources.endpointWaitQueue(),
              resources.globalWaitQueue(),
              onClosed);
        this.serverConnection = serverConnection;
        this.envelopeDecoder    = envelopeDecoder;
        this.messageDecoder     = messageDecoder;
        this.payloadAllocator   = payloadAllocator;
        this.dispatcher         = dispatcher;
        this.queueBackpressure  = queueBackpressure;
        this.errorHandler       = errorHandler;
        this.throwOnOverload    = throwOnOverload;
        this.version            = version;
        this.requestRateLimiter = resources.requestRateLimiter();
    }

    @Override
    public boolean process(FrameDecoder.Frame frame) throws IOException
    {
        // new frame, clean slate for processing errors
        consecutiveMessageErrors = 0;
        return super.process(frame);
    }

    /**
     * Checks limits on bytes in flight and the request rate limiter (if enabled), then takes one of three actions:
     * 
     * 1.) If no limits are breached, process the request.
     * 2.) If a limit is breached, and the connection is configured to throw on overload, throw {@link OverloadedException}.
     * 3.) If a limit is breached, and the connection is not configurd to throw, process the request, and return false
     *     to let the {@link FrameDecoder} know it should stop processing frames.
     *     
     * If the connection is configured to throw {@link OverloadedException}, requests that breach the rate limit are
     * not counted against that limit.
     * 
     * @return true if the {@link FrameDecoder} should continue to process incoming frames, and false if it should stop
     *         processing them, effectively applying backpressure to clients
     * 
     * @throws ErrorMessage.WrappedException with an {@link OverloadedException} if overload occurs and the 
     *         connection is configured to throw on overload
     */
    @Override
    protected boolean processOneContainedMessage(ShareableBytes bytes, Limit endpointReserve, Limit globalReserve)
    {
        ByteBuffer buf = bytes.get();
        Envelope.Decoder.HeaderExtractionResult extracted = envelopeDecoder.extractHeader(buf);
        if (!extracted.isSuccess())
            return handleProtocolException(extracted.error(), buf, extracted.streamId(), extracted.bodyLength());

        Envelope.Header header = extracted.header();
        if (header.version != version)
        {
            ProtocolException error = new ProtocolException(String.format("Invalid message version. Got %s but previous" +
                                                                          "messages on this connection had version %s",
                                                                          header.version, version));
            return handleProtocolException(error, buf, header.streamId, header.bodySizeInBytes);
        }

        // max CQL message size defaults to 256mb, so should be safe to downcast
        int messageSize = Ints.checkedCast(header.bodySizeInBytes);

        Overload backpressure = Overload.NONE;
        if (throwOnOverload)
        {
            if (!acquireCapacity(header, endpointReserve, globalReserve))
            {
                discardAndThrow(endpointReserve, globalReserve, buf, header, messageSize, Overload.BYTES_IN_FLIGHT);
                return true;
            }

            if (DatabaseDescriptor.getNativeTransportRateLimitingEnabled() && !requestRateLimiter.tryReserve())
                backpressure = Overload.REQUESTS;
            else if (!dispatcher.hasQueueCapacity())
                backpressure = Overload.QUEUE_TIME;

            if (backpressure != Overload.NONE)
            {
                // We've already allocated against the bytes-in-flight limits, so release those resources.
                release(header);
                discardAndThrow(endpointReserve, globalReserve, buf, header, messageSize, backpressure);
                return true;
            }
        }
        else
        {
            long delay = -1;

            if (!acquireCapacityAndQueueOnFailure(header, endpointReserve, globalReserve))
                backpressure = Overload.BYTES_IN_FLIGHT;

            // Apply rate limiting, if enabled
            if (DatabaseDescriptor.getNativeTransportRateLimitingEnabled())
            {
                // Reserve a permit even if we've already triggered backpressure on bytes in flight.
                delay = requestRateLimiter.reserveAndGetDelay(RATE_LIMITER_DELAY_UNIT);

                if (backpressure == Overload.NONE && delay > 0)
                    backpressure = Overload.REQUESTS;
            }

            // Check queue time, if enabled
            if (backpressure == Overload.NONE && !dispatcher.hasQueueCapacity())
            {
                delay = queueBackpressure.markAndGetDelay(RATE_LIMITER_DELAY_UNIT);

                if (delay > 0)
                    backpressure = Overload.QUEUE_TIME;
            }

            if (backpressure != Overload.NONE)
            {
                if (processRequestAndUpdateMetrics(bytes, header, messageSize, backpressure))
                {
                    if (decoder.isActive())
                        ClientMetrics.instance.pauseConnection();

                    if (delay > 0)
                    {
                        // Schedule a wakeup here if we process successfully. The connection should be closing otherwise.
                        scheduleConnectionWakeupTask(delay, RATE_LIMITER_DELAY_UNIT);
                    }
                }

                // If we triggered backpressure, make sure the caller stops processing frames after the request completes.
                return false;
            }
        }

        return processRequestAndUpdateMetrics(bytes, header, messageSize, Overload.NONE);
    }

    private boolean processRequestAndUpdateMetrics(ShareableBytes bytes, Envelope.Header header, int messageSize, Overload backpressure)
    {
        channelPayloadBytesInFlight += messageSize;
        incrementReceivedMessageMetrics(messageSize);
        return processRequest(composeRequest(header, bytes), backpressure);
    }

    private void discardAndThrow(Limit endpointReserve, Limit globalReserve, 
                                 ByteBuffer buf, Envelope.Header header, int messageSize,
                                 Overload overload)
    {
        ClientMetrics.instance.markRequestDiscarded();
        logOverload(endpointReserve, globalReserve, header, messageSize);

        OverloadedException exception = buildOverloadedException(endpointReserve, globalReserve, requestRateLimiter, overload);
        handleError(exception, header);

        // Don't stop processing incoming messages, as we rely on the client to apply
        // backpressure when it receives OverloadedException, but discard this message 
        // as we're responding with the overloaded error.
        incrementReceivedMessageMetrics(messageSize);
        buf.position(buf.position() + Envelope.Header.LENGTH + messageSize);
    }

    public static OverloadedException buildOverloadedException(Limit endpointReserve, Limit globalReserve, NonBlockingRateLimiter requestRateLimiter, Overload overload)
    {
        return buildOverloadedException(() -> String.format("Endpoint: %d/%d bytes, Global: %d/%d bytes.", endpointReserve.using(), endpointReserve.limit(),
                                                            globalReserve.using(), globalReserve.limit()),
                                        requestRateLimiter,
                                        overload);
    }
    public static OverloadedException buildOverloadedException(Supplier<String> endpointLimits, NonBlockingRateLimiter requestRateLimiter, Overload overload)
    {
        switch (overload)
        {
            case REQUESTS:
                return new OverloadedException(String.format("Request breached global limit of %d requests/second. Server is " +
                                                             "currently in an overloaded state and cannot accept more requests.",
                                                             requestRateLimiter.getRate()));
            case BYTES_IN_FLIGHT:
                return new OverloadedException(String.format("Request breached limit on bytes in flight. (%s)" +
                                                             "Server is currently in an overloaded state and cannot accept more requests.",
                                                             endpointLimits.get()));
            case QUEUE_TIME:
                return new OverloadedException(String.format("Request has spent over %s time of the maximum timeout %dms in the queue",
                                                             DatabaseDescriptor.getNativeTransportQueueMaxItemAgeThreshold(),
                                                             DatabaseDescriptor.getNativeTransportTimeout(TimeUnit.MILLISECONDS)));
            default:
                throw new IllegalArgumentException("Overload exception should not have been thrown with " + overload);

        }
    }

    private void logOverload(Limit endpointReserve, Limit globalReserve, Envelope.Header header, int messageSize)
    {
        logger.trace("Discarded request of size {} with {} bytes in flight on channel. " + 
                     "Using {}/{} bytes of endpoint limit and {}/{} bytes of global limit. " + 
                     "Global rate limiter: {} Header: {}",
                     messageSize, channelPayloadBytesInFlight,
                     endpointReserve.using(), endpointReserve.limit(), globalReserve.using(), globalReserve.limit(),
                     requestRateLimiter, header);
    }

    private boolean handleProtocolException(ProtocolException exception,
                                            ByteBuffer buf,
                                            int streamId,
                                            long expectedMessageLength)
    {
        // hard fail if either :
        //  * the expectedMessageLength is < 0 as we're unable to  skip the remainder
        //    of the Envelope and attempt to read the next one
        //  * we hit a run of errors in the same frame. Some errors are recoverable
        //    as they have no effect on subsequent Envelopes, in which case we attempt
        //    to continue processing. If we start seeing consecutive errors we assume
        //    that this is not the case and that the entire remaining frame is garbage.
        //    It's possible here that we fail hard when we could potentially not do
        //    (e.g. every Envelope has an invalid opcode, but is otherwise semantically
        //    intact), but this is a trade off.
        if (expectedMessageLength < 0 || ++consecutiveMessageErrors > DatabaseDescriptor.getConsecutiveMessageErrorsThreshold())
        {
            // transform the exception to a fatal one so the exception handler closes the channel
            if (!exception.isFatal())
                exception = ProtocolException.toFatalException(exception);
            handleError(exception, streamId);
            return false;
        }
        else
        {
            // exception should not be a fatal error or the exception handler will close the channel
            handleError(exception, streamId);
            // skip body
            buf.position(Math.min(buf.limit(), buf.position() + Envelope.Header.LENGTH + Ints.checkedCast(expectedMessageLength)));
            // continue processing frame
            return true;
        }
    }

    private void incrementReceivedMessageMetrics(int messageSize)
    {
        receivedCount++;
        receivedBytes += messageSize + Envelope.Header.LENGTH;
        ClientMessageSizeMetrics.bytesReceived.inc(messageSize + Envelope.Header.LENGTH);
        ClientMessageSizeMetrics.bytesReceivedPerRequest.update(messageSize + Envelope.Header.LENGTH);
    }

    private Envelope composeRequest(Envelope.Header header, ShareableBytes bytes)
    {
        // extract body
        ByteBuffer buf = bytes.get();
        int idx = buf.position() + Envelope.Header.LENGTH;
        final int end = idx + Ints.checkedCast(header.bodySizeInBytes);
        ByteBuf body = Unpooled.wrappedBuffer(buf.slice());
        body.readerIndex(Envelope.Header.LENGTH);
        body.retain();
        buf.position(end);
        return new Envelope(header, body);
    }

    protected boolean processRequest(Envelope request)
    {
        return processRequest(request, Overload.NONE);
    }
    
    protected boolean processRequest(Envelope request, Overload backpressure)
    {
        M message = null;
        try
        {
            message = messageDecoder.decode(channel, request);
            dispatcher.dispatch(channel, message, this::toFlushItem, backpressure);
            
            // sucessfully delivered a CQL message to the execution
            // stage, so reset the counter of consecutive errors
            consecutiveMessageErrors = 0;
            return true;
        }
        catch (Exception e)
        {
            if (message != null)
                request.release();

            boolean continueProcessing = true;

            // Indicate that an error was encountered. Initially, we can continue to
            // process the current frame, but if we keep catching errors, we assume that
            // the whole frame payload is no good, stop processing and close the connection.
            if(++consecutiveMessageErrors > DatabaseDescriptor.getConsecutiveMessageErrorsThreshold())
            {
                if (!(e instanceof ProtocolException))
                {
                    logger.debug("Error decoding CQL message", e);
                    e = new ProtocolException("Error encountered decoding CQL message: " + e.getMessage());
                }
                e = ProtocolException.toFatalException((ProtocolException) e);
                continueProcessing = false;
            }
            handleErrorAndRelease(e, request.header);
            return continueProcessing;
        }
    }

    /**
     * For "expected" errors this ensures we pass a WrappedException,
     * which contains a streamId, to the error handler. This makes
     * sure that whereever possible, the streamId is propagated back
     * to the client.
     * This also releases the capacity acquired for processing as
     * indicated by supplied header.
     */
    private void handleErrorAndRelease(Throwable t, Envelope.Header header)
    {
        release(header);
        handleError(t, header);
    }

    /**
     * For "expected" errors this ensures we pass a WrappedException,
     * which contains a streamId, to the error handler. This makes
     * sure that whereever possible, the streamId is propagated back
     * to the client.
     * This variant doesn't call release as it is intended for use
     * when an error occurs without any capacity being acquired.
     * Typically, this would be the result of an acquisition failure
     * if the THROW_ON_OVERLOAD option has been specified by the client.
     */
    private void handleError(Throwable t, Envelope.Header header)
    {
        handleError(t, header.streamId);
    }

    /**
     * For "expected" errors this ensures we pass a WrappedException,
     * which contains a streamId, to the error handler. This makes
     * sure that whereever possible, the streamId is propagated back
     * to the client.
     * This variant doesn't call release as it is intended for use
     * when an error occurs without any capacity being acquired.
     * Typically, this would be the result of an acquisition failure
     * if the THROW_ON_OVERLOAD option has been specified by the client.
     */
    private void handleError(Throwable t, int streamId)
    {
        errorHandler.accept(ErrorMessage.wrap(t, streamId));
    }

    /**
     * For use in the case where the error can't be mapped to a specific stream id,
     * such as a corrupted frame, or when extracting a CQL message from the frame's
     * payload fails. This does not attempt to release any resources, as these errors
     * should only occur before any capacity acquisition is attempted (e.g. on receipt
     * of a corrupt frame, or failure to extract a CQL message from the envelope).
     */
    private void handleError(Throwable t)
    {
        errorHandler.accept(t);
    }

    // Acts as a Dispatcher.FlushItemConverter
    private Framed toFlushItem(Channel channel, Message.Request request, Message.Response response)
    {
        // Returns a FlushItem.Framed instance which wraps a Consumer<FlushItem> that performs
        // the work of returning the capacity allocated for processing the request.
        // The Dispatcher will call this to obtain the FlushItem to enqueue with its Flusher once
        // a dispatched request has been processed.

        Envelope responseFrame = response.encode(request.getSource().header.version);
        int responseSize = envelopeSize(responseFrame.header);
        ClientMessageSizeMetrics.bytesSent.inc(responseSize);
        ClientMessageSizeMetrics.bytesSentPerResponse.update(responseSize);

        return new Framed(channel,
                          responseFrame,
                          request.getSource(),
                          payloadAllocator,
                          this::release);
    }

    private void release(Flusher.FlushItem<Envelope> flushItem)
    {
        release(flushItem.request.header);
        flushItem.request.release();
        flushItem.response.release();
    }

    private void release(Envelope.Header header)
    {
        releaseCapacity(Ints.checkedCast(header.bodySizeInBytes));
        channelPayloadBytesInFlight -= header.bodySizeInBytes;
    }

    /*
     * Handling of multi-frame large messages
     */
    protected boolean processFirstFrameOfLargeMessage(IntactFrame frame, Limit endpointReserve, Limit globalReserve) throws IOException
    {
        ShareableBytes bytes = frame.contents;
        ByteBuffer buf = bytes.get();
        try
        {
            Envelope.Decoder.HeaderExtractionResult extracted = envelopeDecoder.extractHeader(buf);
            if (!extracted.isSuccess())
            {
                // Hard fail on any decoding error as we can't trust the subsequent frames of
                // the large message
                handleError(ProtocolException.toFatalException(extracted.error()));
                return false;
            }

            Envelope.Header header = extracted.header();
            // max CQL message size defaults to 256mb, so should be safe to downcast
            int messageSize = Ints.checkedCast(header.bodySizeInBytes);
            receivedBytes += buf.remaining();

            if (serverConnection != null && serverConnection.stage() != ConnectionStage.READY)
            {
                // Disallow any multiframe messages before the connection reaches the READY state.
                // This guards against being swamped with oversize messages from unauthenticated
                // clients. In this case, we raise a fatal error and close the connection so it does
                // not make sense to continue processing subsequent frames
                handleError(ProtocolException.toFatalException(new OversizedAuthMessageException(
                            MULTI_FRAME_AUTH_ERROR_MESSAGE_PREFIX +
                            "type = " + header.type + ", size = " + header.bodySizeInBytes)));
                ClientMetrics.instance.markRequestDiscarded();
                return false;
            }
            
            LargeMessage largeMessage = new LargeMessage(header);
            if (messageSize > DatabaseDescriptor.getNativeTransportMaxMessageSizeInBytes())
            {
                ClientMetrics.instance.markRequestDiscarded();
                // Mark as too big so that discard the message after consuming any subsequent frames
                largeMessage.markTooBig();
            }
            else if (throwOnOverload)
            {
                if (!acquireCapacity(header, endpointReserve, globalReserve))
                {
                    // In the case of large messages, never stop processing incoming frames
                    // as this will halt the client meaning no further frames will be sent,
                    // leading to starvation.
                    // If the throwOnOverload option is set, don't process the message once
                    // read, return an error response to notify the client that resource
                    // limits have been exceeded. If the option isn't set, the only thing we
                    // can do is to consume the subsequent frames and process the message.
                    // Large and small messages are never interleaved for a single client, so
                    // we know that this client will finish sending the large message before
                    // anything else. Other clients sending small messages concurrently will
                    // be backpressured by the global resource limits. The server is still
                    // vulnerable to overload by multiple clients sending large messages
                    // concurrently.

                    // Mark as overloaded so that discard the message after consuming any subsequent frames.
                    ClientMetrics.instance.markRequestDiscarded();
                    logOverload(endpointReserve, globalReserve, header, messageSize);
                    largeMessage.markOverloaded(Overload.BYTES_IN_FLIGHT);
                }
                else
                {
                    Overload backpressure = Overload.NONE;
                    if (DatabaseDescriptor.getNativeTransportRateLimitingEnabled() && !requestRateLimiter.tryReserve())
                        backpressure = Overload.REQUESTS;
                    else if (!dispatcher.hasQueueCapacity())
                        backpressure = Overload.QUEUE_TIME;

                    if (backpressure != Overload.NONE)
                    {
                        ClientMetrics.instance.markRequestDiscarded();
                        logOverload(endpointReserve, globalReserve, header, messageSize);

                        // Mark as overloaded so that we discard the message after consuming any subsequent frames.
                        // (i.e. Request resources we may already have acquired above will be released.)
                        largeMessage.markOverloaded(backpressure);

                        this.largeMessage = largeMessage;
                        largeMessage.supply(frame);
                        return true;
                    }
                }
            }
            else // throwOnOverload = false
            {
                if (acquireCapacityAndQueueOnFailure(header, endpointReserve, globalReserve))
                {
                    long delay = -1;
                    Overload backpressure = Overload.NONE;

                    if (DatabaseDescriptor.getNativeTransportRateLimitingEnabled())
                    {
                        delay = requestRateLimiter.reserveAndGetDelay(RATE_LIMITER_DELAY_UNIT);

                        if (delay > 0)
                            backpressure = Overload.REQUESTS;
                    }

                    if (backpressure == Overload.NONE && !dispatcher.hasQueueCapacity())
                    {
                        delay = queueBackpressure.markAndGetDelay(RATE_LIMITER_DELAY_UNIT);

                        if (delay > 0)
                            backpressure = Overload.QUEUE_TIME;
                    }

                    if (delay > 0)
                    {
                        this.largeMessage = largeMessage;
                        largeMessage.markBackpressure(backpressure);
                        largeMessage.supply(frame);

                        if (decoder.isActive())
                            ClientMetrics.instance.pauseConnection();

                        scheduleConnectionWakeupTask(delay, RATE_LIMITER_DELAY_UNIT);
                        return false;
                    }
                }
<<<<<<< HEAD
=======
                else
                {
                    // we checked previously that messageSize <= native_transport_max_message_size
                    // and native_transport_max_message_size <= native_transport_max_request_data_in_flight
                    // and native_transport_max_message_size <= native_transport_max_request_data_in_flight_per_ip
                    // so, a starvation is not possible for the following case:
                    // a connection is blocked forever if somebody tries to send a single too big message > total rate limiting capacity.
                    // Once other messages in the same or other CQL connections are processed and capacity is returned to the limits
                    // we have enough capacity to acquire it for the current large message.
                    return false;
                }
>>>>>>> 6f90e962
            }

            this.largeMessage = largeMessage;
            largeMessage.supply(frame);
            return true;
        }
        catch (Exception e)
        {
            throw new IOException("Error decoding CQL Message", e);
        }
    }

    protected String id()
    {
        return channel.id().asShortText();
    }

    private void scheduleConnectionWakeupTask(long waitLength, TimeUnit unit)
    {
        channel.eventLoop().schedule(() ->
                                     {
                                         try
                                         {
                                             // We might have already reactivated via another wake task.
                                             if (!decoder.isActive())
                                             {
                                                 decoder.reactivate();

                                                 // Only update the relevant metric if we've actually activated.
                                                 if (decoder.isActive())
                                                     ClientMetrics.instance.unpauseConnection();
                                             }
                                         }
                                         catch (Throwable t)
                                         {
                                             fatalExceptionCaught(t);
                                         }
                                     },
                                     waitLength,
                                     unit);
    }

    @SuppressWarnings("BooleanMethodIsAlwaysInverted")
    private boolean acquireCapacityAndQueueOnFailure(Envelope.Header header, Limit endpointReserve, Limit globalReserve)
    {
        int bytesRequired = Ints.checkedCast(header.bodySizeInBytes);
        long currentTimeNanos = approxTime.now();
        return acquireCapacity(endpointReserve, globalReserve, bytesRequired, currentTimeNanos, Long.MAX_VALUE);
    }

    @SuppressWarnings("BooleanMethodIsAlwaysInverted")
    private boolean acquireCapacity(Envelope.Header header, Limit endpointReserve, Limit globalReserve)
    {
        int bytesRequired = Ints.checkedCast(header.bodySizeInBytes);
        return acquireCapacity(endpointReserve, globalReserve, bytesRequired) == ResourceLimits.Outcome.SUCCESS;
    }

    /*
     * Although it would be possible to recover when certain types of corrupt frame are encountered,
     * this could cause problems for clients as the payload may contain CQL messages from multiple
     * streams. Simply dropping the corrupt frame or returning an error response would not give the
     * client enough information to map back to inflight requests, leading to timeouts.
     * Instead, we need to fail fast, possibly dropping the connection whenever a corrupt frame is
     * encountered. Consequently, we terminate the connection (via a ProtocolException) whenever a
     * corrupt frame is encountered, regardless of its type.
     */
    protected void processCorruptFrame(FrameDecoder.CorruptFrame frame)
    {
        corruptFramesUnrecovered++;
        String error = String.format("%s invalid, unrecoverable CRC mismatch detected in frame %s. Read %d, Computed %d",
                                     id(), frame.isRecoverable() ? "body" : "header", frame.readCRC, frame.computedCRC);

        noSpamLogger.error(error);

        // If this is part of a multi-frame message, process it before passing control to the error handler.
        // This is so we can take care of any housekeeping associated with large messages.
        if (!frame.isSelfContained)
        {
            if (null == largeMessage) // first frame of a large message
                receivedBytes += frame.frameSize;
            else // subsequent frame of a large message
                processSubsequentFrameOfLargeMessage(frame);
        }

        handleError(ProtocolException.toFatalException(new ProtocolException(error)));
    }

    protected void fatalExceptionCaught(Throwable cause)
    {
        decoder.discard();
        logger.warn("Unrecoverable exception caught in CQL message processing pipeline, closing the connection", cause);
        channel.close();
    }

    static int envelopeSize(Envelope.Header header)
    {
        return Envelope.Header.LENGTH + Ints.checkedCast(header.bodySizeInBytes);
    }

    private class LargeMessage extends AbstractMessageHandler.LargeMessage<Envelope.Header>
    {
        private static final long EXPIRES_AT = Long.MAX_VALUE;

        private Overload overload = Overload.NONE;
        private Overload backpressure = Overload.NONE;
        private boolean tooBig = false;

        private LargeMessage(Envelope.Header header)
        {
            super(envelopeSize(header), header, EXPIRES_AT, false);
        }

        private Envelope assembleFrame()
        {
            ByteBuf body = Unpooled.wrappedBuffer(buffers.stream()
                                                          .map(ShareableBytes::get)
                                                          .toArray(ByteBuffer[]::new));

            body.readerIndex(Envelope.Header.LENGTH);
            body.retain();
            return new Envelope(header, body);
        }

        /**
         * Used to indicate that a message should be dropped and not processed.
         * We do this on receipt of the first frame of a large message if sufficient capacity
         * cannot be acquired to process it and throwOnOverload is set for the connection.
         * In this case, the client has elected to shed load rather than apply backpressure
         * so we must ensure that subsequent frames are consumed from the channel. At that
         * point an error response is returned to the client, rather than processing the message.
         */
        private void markOverloaded(Overload overload)
        {
            this.overload = overload;
        }

        private void markBackpressure(Overload backpressure)
        {
            this.backpressure = backpressure;
        }

        private void markTooBig()
        {
            this.tooBig = true;
        }

        @Override
        protected void onIntactFrame(IntactFrame frame)
        {
            if (tooBig || overload != Overload.NONE)
                // we do not want to add the frame to buffers (to not consume a lot of memory and throw it away later
                // we also do not want to release capacity because we haven't accuired it
                frame.consume();
            else
                super.onIntactFrame(frame);
        }

        @Override
        protected void onCorruptFrame()
        {
            if (!isExpired && !isCorrupt && !tooBig)
            {
                releaseBuffers(); // release resources once we transition from normal state to corrupt
                if (overload != Overload.BYTES_IN_FLIGHT)
                    releaseCapacity(size);
            }
            isCorrupt = true;
            isExpired |= approxTime.isAfter(expiresAtNanos);
        }


        @Override
        protected void onComplete()
        {
<<<<<<< HEAD
            if (overload != Overload.NONE)
                handleErrorAndRelease(buildOverloadedException(endpointReserveCapacity, globalReserveCapacity, requestRateLimiter, overload), header);
=======
            if (tooBig)
                // we haven't accuired a capacity for too big messages to release it
                handleError(buildOversizedCQLMessageException(header.bodySizeInBytes), header);
            else if (overload != Overload.NONE)
                if (overload == Overload.BYTES_IN_FLIGHT)
                    // we haven't accuired a capacity successfully to release it
                    handleError(buildOverloadedException(endpointReserveCapacity, globalReserveCapacity, overload), header);
                else
                    handleErrorAndRelease(buildOverloadedException(endpointReserveCapacity, globalReserveCapacity, overload), header);
>>>>>>> 6f90e962
            else if (!isCorrupt)
                processRequest(assembleFrame(), backpressure);
        }

        @Override
        protected void abort()
        {
            if (!isCorrupt && !tooBig && overload == Overload.NONE)
                releaseBuffers();

            if (overload == Overload.NONE || overload == Overload.BYTES_IN_FLIGHT)
                releaseCapacity(size);
        }

        private OversizedCQLMessageException buildOversizedCQLMessageException(long messageBodySize)
        {
            return new OversizedCQLMessageException("CQL Message of size " + messageBodySize
                                                    + " bytes exceeds allowed maximum of "
                                                    + DatabaseDescriptor.getNativeTransportMaxMessageSizeInBytes() + " bytes");
        }
    }

    static class OversizedAuthMessageException extends ProtocolException
    {
        OversizedAuthMessageException(String message)
        {
            super(message);
        }
    }
}<|MERGE_RESOLUTION|>--- conflicted
+++ resolved
@@ -639,8 +639,6 @@
                         return false;
                     }
                 }
-<<<<<<< HEAD
-=======
                 else
                 {
                     // we checked previously that messageSize <= native_transport_max_message_size
@@ -652,7 +650,6 @@
                     // we have enough capacity to acquire it for the current large message.
                     return false;
                 }
->>>>>>> 6f90e962
             }
 
             this.largeMessage = largeMessage;
@@ -827,20 +824,15 @@
         @Override
         protected void onComplete()
         {
-<<<<<<< HEAD
-            if (overload != Overload.NONE)
-                handleErrorAndRelease(buildOverloadedException(endpointReserveCapacity, globalReserveCapacity, requestRateLimiter, overload), header);
-=======
             if (tooBig)
                 // we haven't accuired a capacity for too big messages to release it
                 handleError(buildOversizedCQLMessageException(header.bodySizeInBytes), header);
             else if (overload != Overload.NONE)
                 if (overload == Overload.BYTES_IN_FLIGHT)
                     // we haven't accuired a capacity successfully to release it
-                    handleError(buildOverloadedException(endpointReserveCapacity, globalReserveCapacity, overload), header);
+                    handleError(buildOverloadedException(endpointReserveCapacity, globalReserveCapacity, requestRateLimiter, overload), header);
                 else
-                    handleErrorAndRelease(buildOverloadedException(endpointReserveCapacity, globalReserveCapacity, overload), header);
->>>>>>> 6f90e962
+                    handleErrorAndRelease(buildOverloadedException(endpointReserveCapacity, globalReserveCapacity, requestRateLimiter, overload), header);
             else if (!isCorrupt)
                 processRequest(assembleFrame(), backpressure);
         }
