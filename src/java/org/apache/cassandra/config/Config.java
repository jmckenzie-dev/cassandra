/*
 * Licensed to the Apache Software Foundation (ASF) under one
 * or more contributor license agreements.  See the NOTICE file
 * distributed with this work for additional information
 * regarding copyright ownership.  The ASF licenses this file
 * to you under the Apache License, Version 2.0 (the
 * "License"); you may not use this file except in compliance
 * with the License.  You may obtain a copy of the License at
 *
 *     http://www.apache.org/licenses/LICENSE-2.0
 *
 * Unless required by applicable law or agreed to in writing, software
 * distributed under the License is distributed on an "AS IS" BASIS,
 * WITHOUT WARRANTIES OR CONDITIONS OF ANY KIND, either express or implied.
 * See the License for the specific language governing permissions and
 * limitations under the License.
 */
package org.apache.cassandra.config;

import java.lang.reflect.Field;
import java.lang.reflect.Modifier;
import java.util.Collections;
import java.util.HashMap;
import java.util.HashSet;
import java.util.LinkedHashMap;
import java.util.Map;
import java.util.Set;
import java.util.TreeMap;
import java.util.function.Supplier;
import javax.annotation.Nullable;

import com.google.common.base.Joiner;
import com.google.common.collect.ImmutableSet;
import com.google.common.collect.Sets;
import org.slf4j.Logger;
import org.slf4j.LoggerFactory;

import org.apache.cassandra.audit.AuditLogOptions;
import org.apache.cassandra.db.ConsistencyLevel;
import org.apache.cassandra.fql.FullQueryLoggerOptions;
import org.apache.cassandra.index.internal.CassandraIndex;
import org.apache.cassandra.io.compress.BufferType;
import org.apache.cassandra.io.sstable.format.big.BigFormat;
import org.apache.cassandra.service.StartupChecks.StartupCheckType;
import org.apache.cassandra.utils.StorageCompatibilityMode;

import static org.apache.cassandra.config.CassandraRelevantProperties.AUTOCOMPACTION_ON_STARTUP_ENABLED;
import static org.apache.cassandra.config.CassandraRelevantProperties.FILE_CACHE_ENABLED;
import static org.apache.cassandra.config.CassandraRelevantProperties.SKIP_PAXOS_REPAIR_ON_TOPOLOGY_CHANGE;
import static org.apache.cassandra.config.CassandraRelevantProperties.SKIP_PAXOS_REPAIR_ON_TOPOLOGY_CHANGE_KEYSPACES;

/**
 * A class that contains configuration properties for the cassandra node it runs within.
 * <p>
 * Properties declared as volatile can be mutated via JMX.
 */
public class Config
{
    private static final Logger logger = LoggerFactory.getLogger(Config.class);

    public static Set<String> splitCommaDelimited(String src)
    {
        if (src == null)
            return ImmutableSet.of();
        String[] split = src.split(",\\s*");
        ImmutableSet.Builder<String> builder = ImmutableSet.builder();
        for (String s : split)
        {
            s = s.trim();
            if (!s.isEmpty())
                builder.add(s);
        }
        return builder.build();
    }
    /*
     * Prefix for Java properties for internal Cassandra configuration options
     */
    public static final String PROPERTY_PREFIX = "cassandra.";

    public String cluster_name = "Test Cluster";
    public ParameterizedClass authenticator;
    public String authorizer;
    public String role_manager;
    public ParameterizedClass crypto_provider;
    public String network_authorizer;
    public ParameterizedClass cidr_authorizer;

    @Replaces(oldName = "permissions_validity_in_ms", converter = Converters.MILLIS_DURATION_INT, deprecated = true)
    public volatile DurationSpec.IntMillisecondsBound permissions_validity = new DurationSpec.IntMillisecondsBound("2s");
    public volatile int permissions_cache_max_entries = 1000;
    @Replaces(oldName = "permissions_update_interval_in_ms", converter = Converters.MILLIS_CUSTOM_DURATION, deprecated = true)
    public volatile DurationSpec.IntMillisecondsBound permissions_update_interval = null;
    public volatile boolean permissions_cache_active_update = false;
    @Replaces(oldName = "roles_validity_in_ms", converter = Converters.MILLIS_DURATION_INT, deprecated = true)
    public volatile DurationSpec.IntMillisecondsBound roles_validity = new DurationSpec.IntMillisecondsBound("2s");
    public volatile int roles_cache_max_entries = 1000;
    @Replaces(oldName = "roles_update_interval_in_ms", converter = Converters.MILLIS_CUSTOM_DURATION, deprecated = true)
    public volatile DurationSpec.IntMillisecondsBound roles_update_interval = null;
    public volatile boolean roles_cache_active_update = false;
    @Replaces(oldName = "credentials_validity_in_ms", converter = Converters.MILLIS_DURATION_INT, deprecated = true)
    public volatile DurationSpec.IntMillisecondsBound credentials_validity = new DurationSpec.IntMillisecondsBound("2s");
    public volatile int credentials_cache_max_entries = 1000;
    @Replaces(oldName = "credentials_update_interval_in_ms", converter = Converters.MILLIS_CUSTOM_DURATION, deprecated = true)
    public volatile DurationSpec.IntMillisecondsBound credentials_update_interval = null;
    public volatile boolean credentials_cache_active_update = false;

    /* Hashing strategy Random or OPHF */
    public String partitioner;

    public boolean auto_bootstrap = true;
    public volatile boolean hinted_handoff_enabled = true;
    public Set<String> hinted_handoff_disabled_datacenters = Sets.newConcurrentHashSet();
    @Replaces(oldName = "max_hint_window_in_ms", converter = Converters.MILLIS_DURATION_INT, deprecated = true)
    public volatile DurationSpec.IntMillisecondsBound max_hint_window = new DurationSpec.IntMillisecondsBound("3h");
    public String hints_directory;
    public boolean hint_window_persistent_enabled = true;

    public volatile boolean force_new_prepared_statement_behaviour = false;

    public ParameterizedClass seed_provider;
    public DiskAccessMode disk_access_mode = DiskAccessMode.mmap_index_only;

    public DiskFailurePolicy disk_failure_policy = DiskFailurePolicy.ignore;
    public CommitFailurePolicy commit_failure_policy = CommitFailurePolicy.stop;

    public volatile boolean use_deterministic_table_id = false;

    /* initial token in the ring */
    public String initial_token;
    public Integer num_tokens;
    /** Triggers automatic allocation of tokens if set, using the replication strategy of the referenced keyspace */
    public String allocate_tokens_for_keyspace = null;
    /** Triggers automatic allocation of tokens if set, based on the provided replica count for a datacenter */
    public Integer allocate_tokens_for_local_replication_factor = null;

    @Replaces(oldName = "native_transport_idle_timeout_in_ms", converter = Converters.MILLIS_DURATION_LONG, deprecated = true)
    public DurationSpec.LongMillisecondsBound native_transport_idle_timeout = new DurationSpec.LongMillisecondsBound("0ms");

    @Replaces(oldName = "request_timeout_in_ms", converter = Converters.MILLIS_DURATION_LONG, deprecated = true)
    public volatile DurationSpec.LongMillisecondsBound request_timeout = new DurationSpec.LongMillisecondsBound("10000ms");

    @Replaces(oldName = "read_request_timeout_in_ms", converter = Converters.MILLIS_DURATION_LONG, deprecated = true)
    public volatile DurationSpec.LongMillisecondsBound read_request_timeout = new DurationSpec.LongMillisecondsBound("5000ms");

    @Replaces(oldName = "range_request_timeout_in_ms", converter = Converters.MILLIS_DURATION_LONG, deprecated = true)
    public volatile DurationSpec.LongMillisecondsBound range_request_timeout = new DurationSpec.LongMillisecondsBound("10000ms");

    @Replaces(oldName = "write_request_timeout_in_ms", converter = Converters.MILLIS_DURATION_LONG, deprecated = true)
    public volatile DurationSpec.LongMillisecondsBound write_request_timeout = new DurationSpec.LongMillisecondsBound("2000ms");

    @Replaces(oldName = "counter_write_request_timeout_in_ms", converter = Converters.MILLIS_DURATION_LONG, deprecated = true)
    public volatile DurationSpec.LongMillisecondsBound counter_write_request_timeout = new DurationSpec.LongMillisecondsBound("5000ms");

    @Replaces(oldName = "cas_contention_timeout_in_ms", converter = Converters.MILLIS_DURATION_LONG, deprecated = true)
    public volatile DurationSpec.LongMillisecondsBound cas_contention_timeout = new DurationSpec.LongMillisecondsBound("1800ms");

    @Replaces(oldName = "truncate_request_timeout_in_ms", converter = Converters.MILLIS_DURATION_LONG, deprecated = true)
    public volatile DurationSpec.LongMillisecondsBound truncate_request_timeout = new DurationSpec.LongMillisecondsBound("60000ms");

    @Replaces(oldName = "repair_request_timeout_in_ms", converter = Converters.MILLIS_DURATION_LONG, deprecated = true)
    public volatile DurationSpec.LongMillisecondsBound repair_request_timeout = new DurationSpec.LongMillisecondsBound("120000ms");

    public Integer streaming_connections_per_host = 1;
    @Replaces(oldName = "streaming_keep_alive_period_in_secs", converter = Converters.SECONDS_DURATION, deprecated = true)
    public DurationSpec.IntSecondsBound streaming_keep_alive_period = new DurationSpec.IntSecondsBound("300s");

    @Replaces(oldName = "cross_node_timeout", converter = Converters.IDENTITY, deprecated = true)
    public boolean internode_timeout = true;

    @Replaces(oldName = "slow_query_log_timeout_in_ms", converter = Converters.MILLIS_DURATION_LONG, deprecated = true)
    public volatile DurationSpec.LongMillisecondsBound slow_query_log_timeout = new DurationSpec.LongMillisecondsBound("500ms");

    public volatile DurationSpec.LongMillisecondsBound stream_transfer_task_timeout = new DurationSpec.LongMillisecondsBound("12h");

    public volatile DurationSpec.LongMillisecondsBound cms_await_timeout = new DurationSpec.LongMillisecondsBound("120000ms");
    public volatile int cms_default_max_retries = 10;
    public volatile DurationSpec.IntMillisecondsBound cms_default_retry_backoff = new DurationSpec.IntMillisecondsBound("50ms");
    /**
     * How often we should snapshot the cluster metadata.
     */
    public volatile int metadata_snapshot_frequency = 100;


    public volatile double phi_convict_threshold = 8.0;

    public int concurrent_reads = 32;
    public int concurrent_writes = 32;
    public int concurrent_counter_writes = 32;
    public int concurrent_materialized_view_writes = 32;
    public int available_processors = -1;

    public int memtable_flush_writers = 0;
    @Replaces(oldName = "memtable_heap_space_in_mb", converter = Converters.MEBIBYTES_DATA_STORAGE_INT, deprecated = true)
    public DataStorageSpec.IntMebibytesBound memtable_heap_space;
    @Replaces(oldName = "memtable_offheap_space_in_mb", converter = Converters.MEBIBYTES_DATA_STORAGE_INT, deprecated = true)
    public DataStorageSpec.IntMebibytesBound memtable_offheap_space;
    public Float memtable_cleanup_threshold = null;

    public static class MemtableOptions
    {
        public LinkedHashMap<String, InheritingClass> configurations; // order must be preserved

        public MemtableOptions()
        {
        }
    }

    public MemtableOptions memtable;

    // Limit the maximum depth of repair session merkle trees
    /** @deprecated See  */
    @Deprecated(since = "4.0")
    public volatile Integer repair_session_max_tree_depth = null;
    @Replaces(oldName = "repair_session_space_in_mb", converter = Converters.MEBIBYTES_DATA_STORAGE_INT, deprecated = true)
    public volatile DataStorageSpec.IntMebibytesBound repair_session_space = null;

    public volatile boolean use_offheap_merkle_trees = true;

    public int storage_port = 7000;
    public int ssl_storage_port = 7001;
    public String listen_address;
    public String listen_interface;
    public boolean listen_interface_prefer_ipv6 = false;
    public String broadcast_address;
    public boolean listen_on_broadcast_address = false;
    public ParameterizedClass internode_authenticator;

    public boolean traverse_auth_from_root = false;

    /*
     * RPC address and interface refer to the address/interface used for the native protocol used to communicate with
     * clients. It's still called RPC in some places even though Thrift RPC is gone. If you see references to native
     * address or native port it's derived from the RPC address configuration.
     *
     * native_transport_port is the port that is paired with RPC address to bind on.
     */
    public String rpc_address;
    public String rpc_interface;
    public boolean rpc_interface_prefer_ipv6 = false;
    public String broadcast_rpc_address;
    public boolean rpc_keepalive = true;

    @Replaces(oldName = "internode_max_message_size_in_bytes", converter = Converters.BYTES_DATASTORAGE, deprecated=true)
    public DataStorageSpec.IntBytesBound internode_max_message_size;

    @Replaces(oldName = "internode_socket_send_buffer_size_in_bytes", converter = Converters.BYTES_DATASTORAGE, deprecated = true)
    @Replaces(oldName = "internode_send_buff_size_in_bytes", converter = Converters.BYTES_DATASTORAGE, deprecated = true)
    public DataStorageSpec.IntBytesBound internode_socket_send_buffer_size = new DataStorageSpec.IntBytesBound("0B");
    @Replaces(oldName = "internode_socket_receive_buffer_size_in_bytes", converter = Converters.BYTES_DATASTORAGE, deprecated = true)
    @Replaces(oldName = "internode_recv_buff_size_in_bytes", converter = Converters.BYTES_DATASTORAGE, deprecated = true)
    public DataStorageSpec.IntBytesBound internode_socket_receive_buffer_size = new DataStorageSpec.IntBytesBound("0B");

    // TODO: derive defaults from system memory settings?
    @Replaces(oldName = "internode_application_send_queue_capacity_in_bytes", converter = Converters.BYTES_DATASTORAGE, deprecated = true)
    public DataStorageSpec.IntBytesBound internode_application_send_queue_capacity = new DataStorageSpec.IntBytesBound("4MiB");
    @Replaces(oldName = "internode_application_send_queue_reserve_endpoint_capacity_in_bytes", converter = Converters.BYTES_DATASTORAGE, deprecated = true)
    public DataStorageSpec.IntBytesBound internode_application_send_queue_reserve_endpoint_capacity = new DataStorageSpec.IntBytesBound("128MiB");
    @Replaces(oldName = "internode_application_send_queue_reserve_global_capacity_in_bytes", converter = Converters.BYTES_DATASTORAGE, deprecated = true)
    public DataStorageSpec.IntBytesBound internode_application_send_queue_reserve_global_capacity = new DataStorageSpec.IntBytesBound("512MiB");

    @Replaces(oldName = "internode_application_receive_queue_capacity_in_bytes", converter = Converters.BYTES_DATASTORAGE, deprecated = true)
    public DataStorageSpec.IntBytesBound internode_application_receive_queue_capacity = new DataStorageSpec.IntBytesBound("4MiB");
    @Replaces(oldName = "internode_application_receive_queue_reserve_endpoint_capacity_in_bytes", converter = Converters.BYTES_DATASTORAGE, deprecated = true)
    public DataStorageSpec.IntBytesBound internode_application_receive_queue_reserve_endpoint_capacity = new DataStorageSpec.IntBytesBound("128MiB");
    @Replaces(oldName = "internode_application_receive_queue_reserve_global_capacity_in_bytes", converter = Converters.BYTES_DATASTORAGE, deprecated = true)
    public DataStorageSpec.IntBytesBound internode_application_receive_queue_reserve_global_capacity = new DataStorageSpec.IntBytesBound("512MiB");

    // Defensive settings for protecting Cassandra from true network partitions. See (CASSANDRA-14358) for details.
    // The amount of time to wait for internode tcp connections to establish.
    @Replaces(oldName = "internode_tcp_connect_timeout_in_ms", converter = Converters.MILLIS_DURATION_INT, deprecated = true)
    public volatile DurationSpec.IntMillisecondsBound internode_tcp_connect_timeout = new DurationSpec.IntMillisecondsBound("2s");
    // The amount of time unacknowledged data is allowed on a connection before we throw out the connection
    // Note this is only supported on Linux + epoll, and it appears to behave oddly above a setting of 30000
    // (it takes much longer than 30s) as of Linux 4.12. If you want something that high set this to 0
    // (which picks up the OS default) and configure the net.ipv4.tcp_retries2 sysctl to be ~8.
    @Replaces(oldName = "internode_tcp_user_timeout_in_ms", converter = Converters.MILLIS_DURATION_INT, deprecated = true)
    public volatile DurationSpec.IntMillisecondsBound internode_tcp_user_timeout = new DurationSpec.IntMillisecondsBound("30s");
    // Similar to internode_tcp_user_timeout but used specifically for streaming connection.
    // The default is 5 minutes. Increase it or set it to 0 in order to increase the timeout.
    @Replaces(oldName = "internode_streaming_tcp_user_timeout_in_ms", converter = Converters.MILLIS_DURATION_INT, deprecated = true)
    public volatile DurationSpec.IntMillisecondsBound internode_streaming_tcp_user_timeout = new DurationSpec.IntMillisecondsBound("300s"); // 5 minutes

    public boolean start_native_transport = true;
    public int native_transport_port = 9042;
    public Integer native_transport_port_ssl = null;
    public int native_transport_max_threads = 128;
    @Replaces(oldName = "native_transport_max_frame_size_in_mb", converter = Converters.MEBIBYTES_DATA_STORAGE_INT, deprecated = true)
    public DataStorageSpec.IntMebibytesBound native_transport_max_frame_size = new DataStorageSpec.IntMebibytesBound("16MiB");
    /** do bcrypt hashing in a limited pool to prevent cpu load spikes; note: any value < 1 will be set to 1 on init **/
    public int native_transport_max_auth_threads = 4;
    public volatile long native_transport_max_concurrent_connections = -1L;
    public volatile long native_transport_max_concurrent_connections_per_ip = -1L;
    public boolean native_transport_flush_in_batches_legacy = false;
    public volatile boolean native_transport_allow_older_protocols = true;
    // Below 2 parameters were fixed in 4.0 + to get default value when ==-1 (old name and value format) or ==null(new name and value format),
    // not <=0 as it is in previous versions. Throwing config exceptions on < -1
    @Replaces(oldName = "native_transport_max_concurrent_requests_in_bytes_per_ip", converter = Converters.BYTES_CUSTOM_DATASTORAGE, deprecated = true)
    public volatile DataStorageSpec.LongBytesBound native_transport_max_request_data_in_flight_per_ip = null;
    @Replaces(oldName = "native_transport_max_concurrent_requests_in_bytes", converter = Converters.BYTES_CUSTOM_DATASTORAGE, deprecated = true)
    public volatile DataStorageSpec.LongBytesBound native_transport_max_request_data_in_flight = null;
    public volatile boolean native_transport_rate_limiting_enabled = false;
    public volatile int native_transport_max_requests_per_second = 1000000;
    @Replaces(oldName = "native_transport_receive_queue_capacity_in_bytes", converter = Converters.BYTES_DATASTORAGE, deprecated = true)
    public DataStorageSpec.IntBytesBound native_transport_receive_queue_capacity = new DataStorageSpec.IntBytesBound("1MiB");

    /**
     * Max size of values in SSTables, in MebiBytes.
     * Default is the same as the native protocol frame limit: 256MiB.
     * See AbstractType for how it is used.
     */
    @Replaces(oldName = "max_value_size_in_mb", converter = Converters.MEBIBYTES_DATA_STORAGE_INT, deprecated = true)
    public DataStorageSpec.IntMebibytesBound max_value_size = new DataStorageSpec.IntMebibytesBound("256MiB");

    public boolean snapshot_before_compaction = false;
    public boolean auto_snapshot = true;

    /**
     * When auto_snapshot is true and this property
     * is set, snapshots created by truncation or
     * drop use this TTL.
     */
    public String auto_snapshot_ttl;

    public volatile long snapshot_links_per_second = 0;

    /* if the size of columns or super-columns are more than this, indexing will kick in */
    @Replaces(oldName = "column_index_size_in_kb", converter = Converters.KIBIBYTES_DATASTORAGE, deprecated = true)
    public volatile DataStorageSpec.IntKibibytesBound column_index_size;
    @Replaces(oldName = "column_index_cache_size_in_kb", converter = Converters.KIBIBYTES_DATASTORAGE, deprecated = true)
    public volatile DataStorageSpec.IntKibibytesBound column_index_cache_size = new DataStorageSpec.IntKibibytesBound("2KiB");
    @Replaces(oldName = "batch_size_warn_threshold_in_kb", converter = Converters.KIBIBYTES_DATASTORAGE, deprecated = true)
    public volatile DataStorageSpec.IntKibibytesBound batch_size_warn_threshold = new DataStorageSpec.IntKibibytesBound("5KiB");
    @Replaces(oldName = "batch_size_fail_threshold_in_kb", converter = Converters.KIBIBYTES_DATASTORAGE, deprecated = true)
    public volatile DataStorageSpec.IntKibibytesBound batch_size_fail_threshold = new DataStorageSpec.IntKibibytesBound("50KiB");

    public Integer unlogged_batch_across_partitions_warn_threshold = 10;
    public volatile Integer concurrent_compactors;
    @Replaces(oldName = "compaction_throughput_mb_per_sec", converter = Converters.MEBIBYTES_PER_SECOND_DATA_RATE, deprecated = true)
    public volatile DataRateSpec.LongBytesPerSecondBound compaction_throughput = new DataRateSpec.LongBytesPerSecondBound("64MiB/s");
    @Replaces(oldName = "min_free_space_per_drive_in_mb", converter = Converters.MEBIBYTES_DATA_STORAGE_INT, deprecated = true)
    public DataStorageSpec.IntMebibytesBound min_free_space_per_drive = new DataStorageSpec.IntMebibytesBound("50MiB");

    // fraction of free disk space available for compaction after min free space is subtracted
    public volatile Double max_space_usable_for_compactions_in_percentage = .95;

    public volatile int concurrent_materialized_view_builders = 1;
    public volatile int reject_repair_compaction_threshold = Integer.MAX_VALUE;

    // The number of executors to use for building secondary indexes
    public int concurrent_index_builders = 2;

    /**
     * @deprecated retry support removed on CASSANDRA-10992
     */
    /** @deprecated See CASSANDRA-17378 */
    @Deprecated(since = "4.1")
    public int max_streaming_retries = 3;

    @Replaces(oldName = "stream_throughput_outbound_megabits_per_sec", converter = Converters.MEGABITS_TO_BYTES_PER_SECOND_DATA_RATE, deprecated = true)
    public volatile DataRateSpec.LongBytesPerSecondBound stream_throughput_outbound = new DataRateSpec.LongBytesPerSecondBound("24MiB/s");
    @Replaces(oldName = "inter_dc_stream_throughput_outbound_megabits_per_sec", converter = Converters.MEGABITS_TO_BYTES_PER_SECOND_DATA_RATE, deprecated = true)
    public volatile DataRateSpec.LongBytesPerSecondBound inter_dc_stream_throughput_outbound = new DataRateSpec.LongBytesPerSecondBound("24MiB/s");

    public volatile DataRateSpec.LongBytesPerSecondBound entire_sstable_stream_throughput_outbound = new DataRateSpec.LongBytesPerSecondBound("24MiB/s");
    public volatile DataRateSpec.LongBytesPerSecondBound entire_sstable_inter_dc_stream_throughput_outbound = new DataRateSpec.LongBytesPerSecondBound("24MiB/s");

    public String[] data_file_directories = new String[0];

    public static class SSTableConfig
    {
        public String selected_format = BigFormat.NAME;
        public Map<String, Map<String, String>> format = new HashMap<>();
    }

    public final SSTableConfig sstable = new SSTableConfig();

    /**
     * The directory to use for storing the system keyspaces data.
     * If unspecified the data will be stored in the first of the data_file_directories.
     */
    public String local_system_data_file_directory;

    public String saved_caches_directory;

    // Commit Log
    public String commitlog_directory;
    @Replaces(oldName = "commitlog_total_space_in_mb", converter = Converters.MEBIBYTES_DATA_STORAGE_INT, deprecated = true)
    public DataStorageSpec.IntMebibytesBound commitlog_total_space;
    public CommitLogSync commitlog_sync;
    @Replaces(oldName = "commitlog_sync_group_window_in_ms", converter = Converters.MILLIS_DURATION_DOUBLE, deprecated = true)
    public DurationSpec.IntMillisecondsBound commitlog_sync_group_window = new DurationSpec.IntMillisecondsBound("0ms");
    @Replaces(oldName = "commitlog_sync_period_in_ms", converter = Converters.MILLIS_DURATION_INT, deprecated = true)
    public DurationSpec.IntMillisecondsBound commitlog_sync_period = new DurationSpec.IntMillisecondsBound("0ms");
    @Replaces(oldName = "commitlog_segment_size_in_mb", converter = Converters.MEBIBYTES_DATA_STORAGE_INT, deprecated = true)
    public DataStorageSpec.IntMebibytesBound commitlog_segment_size = new DataStorageSpec.IntMebibytesBound("32MiB");
    public ParameterizedClass commitlog_compression;
    public FlushCompression flush_compression = FlushCompression.fast;
    public int commitlog_max_compression_buffers_in_pool = 3;
    public DiskAccessMode commitlog_disk_access_mode = DiskAccessMode.legacy;
    @Replaces(oldName = "periodic_commitlog_sync_lag_block_in_ms", converter = Converters.MILLIS_DURATION_INT, deprecated = true)
    public DurationSpec.IntMillisecondsBound periodic_commitlog_sync_lag_block;
    public TransparentDataEncryptionOptions transparent_data_encryption_options = new TransparentDataEncryptionOptions();

    @Replaces(oldName = "max_mutation_size_in_kb", converter = Converters.KIBIBYTES_DATASTORAGE, deprecated = true)
    public DataStorageSpec.IntKibibytesBound max_mutation_size;

    // Change-data-capture logs
    public boolean cdc_enabled = false;
    // When true, new CDC mutations are rejected/blocked when reaching max CDC storage.
    // When false, new CDC mutations can always be added. But it will remove the oldest CDC commit log segment on full.
    public volatile boolean cdc_block_writes = true;
    // When true, CDC data in SSTable go through commit logs during internodes streaming, e.g. repair
    // When false, it behaves the same as normal streaming.
    public volatile boolean cdc_on_repair_enabled = true;
    public String cdc_raw_directory;
    @Replaces(oldName = "cdc_total_space_in_mb", converter = Converters.MEBIBYTES_DATA_STORAGE_INT, deprecated = true)
    public DataStorageSpec.IntMebibytesBound cdc_total_space = new DataStorageSpec.IntMebibytesBound("0MiB");
    @Replaces(oldName = "cdc_free_space_check_interval_ms", converter = Converters.MILLIS_DURATION_INT, deprecated = true)
    public DurationSpec.IntMillisecondsBound cdc_free_space_check_interval = new DurationSpec.IntMillisecondsBound("250ms");

    public String endpoint_snitch;
    public boolean dynamic_snitch = true;
    @Replaces(oldName = "dynamic_snitch_update_interval_in_ms", converter = Converters.MILLIS_DURATION_INT, deprecated = true)
    public DurationSpec.IntMillisecondsBound dynamic_snitch_update_interval = new DurationSpec.IntMillisecondsBound("100ms");
    @Replaces(oldName = "dynamic_snitch_reset_interval_in_ms", converter = Converters.MILLIS_DURATION_INT, deprecated = true)
    public DurationSpec.IntMillisecondsBound dynamic_snitch_reset_interval = new DurationSpec.IntMillisecondsBound("10m");
    public double dynamic_snitch_badness_threshold = 1.0;

    public String failure_detector = "FailureDetector";

    public EncryptionOptions.ServerEncryptionOptions server_encryption_options = new EncryptionOptions.ServerEncryptionOptions();
    public EncryptionOptions client_encryption_options = new EncryptionOptions();

    public InternodeCompression internode_compression = InternodeCompression.none;

    @Replaces(oldName = "hinted_handoff_throttle_in_kb", converter = Converters.KIBIBYTES_DATASTORAGE, deprecated = true)
    public DataStorageSpec.IntKibibytesBound hinted_handoff_throttle = new DataStorageSpec.IntKibibytesBound("1024KiB");
    @Replaces(oldName = "batchlog_replay_throttle_in_kb", converter = Converters.KIBIBYTES_DATASTORAGE, deprecated = true)
    public DataStorageSpec.IntKibibytesBound batchlog_replay_throttle = new DataStorageSpec.IntKibibytesBound("1024KiB");
    public int max_hints_delivery_threads = 2;
    @Replaces(oldName = "hints_flush_period_in_ms", converter = Converters.MILLIS_DURATION_INT, deprecated = true)
    public DurationSpec.IntMillisecondsBound hints_flush_period = new DurationSpec.IntMillisecondsBound("10s");
    @Replaces(oldName = "max_hints_file_size_in_mb", converter = Converters.MEBIBYTES_DATA_STORAGE_INT, deprecated = true)
    public DataStorageSpec.IntMebibytesBound max_hints_file_size = new DataStorageSpec.IntMebibytesBound("128MiB");
    public volatile DataStorageSpec.LongBytesBound max_hints_size_per_host = new DataStorageSpec.LongBytesBound("0B"); // 0 means disabled

    public ParameterizedClass hints_compression;
    public volatile boolean auto_hints_cleanup_enabled = false;
    public volatile boolean transfer_hints_on_decommission = true;

    public volatile boolean incremental_backups = false;
    public boolean trickle_fsync = false;
    @Replaces(oldName = "trickle_fsync_interval_in_kb", converter = Converters.KIBIBYTES_DATASTORAGE, deprecated = true)
    public DataStorageSpec.IntKibibytesBound trickle_fsync_interval = new DataStorageSpec.IntKibibytesBound("10240KiB");

    @Nullable
    @Replaces(oldName = "sstable_preemptive_open_interval_in_mb", converter = Converters.NEGATIVE_MEBIBYTES_DATA_STORAGE_INT, deprecated = true)
    public volatile DataStorageSpec.IntMebibytesBound sstable_preemptive_open_interval = new DataStorageSpec.IntMebibytesBound("50MiB");

    public volatile boolean key_cache_migrate_during_compaction = true;
    public volatile int key_cache_keys_to_save = Integer.MAX_VALUE;
    @Replaces(oldName = "key_cache_size_in_mb", converter = Converters.MEBIBYTES_DATA_STORAGE_LONG, deprecated = true)
    public DataStorageSpec.LongMebibytesBound key_cache_size = null;
    @Replaces(oldName = "key_cache_save_period", converter = Converters.SECONDS_CUSTOM_DURATION)
    public volatile DurationSpec.IntSecondsBound key_cache_save_period = new DurationSpec.IntSecondsBound("4h");

    public String row_cache_class_name = "org.apache.cassandra.cache.OHCProvider";
    @Replaces(oldName = "row_cache_size_in_mb", converter = Converters.MEBIBYTES_DATA_STORAGE_LONG, deprecated = true)
    public DataStorageSpec.LongMebibytesBound row_cache_size = new DataStorageSpec.LongMebibytesBound("0MiB");
    @Replaces(oldName = "row_cache_save_period", converter = Converters.SECONDS_CUSTOM_DURATION)
    public volatile DurationSpec.IntSecondsBound row_cache_save_period = new DurationSpec.IntSecondsBound("0s");
    public volatile int row_cache_keys_to_save = Integer.MAX_VALUE;

    @Replaces(oldName = "counter_cache_size_in_mb", converter = Converters.MEBIBYTES_DATA_STORAGE_LONG, deprecated = true)
    public DataStorageSpec.LongMebibytesBound counter_cache_size = null;
    @Replaces(oldName = "counter_cache_save_period", converter = Converters.SECONDS_CUSTOM_DURATION)
    public volatile DurationSpec.IntSecondsBound counter_cache_save_period = new DurationSpec.IntSecondsBound("7200s");
    public volatile int counter_cache_keys_to_save = Integer.MAX_VALUE;

    public DataStorageSpec.LongMebibytesBound paxos_cache_size = null;

    @Replaces(oldName = "cache_load_timeout_seconds", converter = Converters.NEGATIVE_SECONDS_DURATION, deprecated = true)
    public DurationSpec.IntSecondsBound cache_load_timeout = new DurationSpec.IntSecondsBound("30s");

    private static boolean isClientMode = false;
    private static Supplier<Config> overrideLoadConfig = null;

    @Replaces(oldName = "networking_cache_size_in_mb", converter = Converters.MEBIBYTES_DATA_STORAGE_INT, deprecated = true)
    public DataStorageSpec.IntMebibytesBound networking_cache_size;

    @Replaces(oldName = "file_cache_size_in_mb", converter = Converters.MEBIBYTES_DATA_STORAGE_INT, deprecated = true)
    public DataStorageSpec.IntMebibytesBound file_cache_size;

    public boolean file_cache_enabled = FILE_CACHE_ENABLED.getBoolean();

    /**
     * Because of the current {@link org.apache.cassandra.utils.memory.BufferPool} slab sizes of 64 KiB, we
     * store in the file cache buffers that divide 64 KiB, so we need to round the buffer sizes to powers of two.
     * This boolean controls weather they are rounded up or down. Set it to true to round up to the
     * next power of two, set it to false to round down to the previous power of two. Note that buffer sizes are
     * already rounded to 4 KiB and capped between 4 KiB minimum and 64 kb maximum by the {@link DiskOptimizationStrategy}.
     * By default, this boolean is set to round down when {@link #disk_optimization_strategy} is {@code ssd},
     * and to round up when it is {@code spinning}.
     */
    public Boolean file_cache_round_up;

    /** @deprecated See CASSANDRA-15358 */
    @Deprecated(since = "4.0")
    public boolean buffer_pool_use_heap_if_exhausted;

    public DiskOptimizationStrategy disk_optimization_strategy = DiskOptimizationStrategy.ssd;

    public double disk_optimization_estimate_percentile = 0.95;

    public double disk_optimization_page_cross_chance = 0.1;

    public boolean inter_dc_tcp_nodelay = true;

    public MemtableAllocationType memtable_allocation_type = MemtableAllocationType.heap_buffers;

    public volatile boolean read_thresholds_enabled = false;
    public volatile DataStorageSpec.LongBytesBound coordinator_read_size_warn_threshold = null;
    public volatile DataStorageSpec.LongBytesBound coordinator_read_size_fail_threshold = null;
    public volatile DataStorageSpec.LongBytesBound local_read_size_warn_threshold = null;
    public volatile DataStorageSpec.LongBytesBound local_read_size_fail_threshold = null;
    public volatile DataStorageSpec.LongBytesBound row_index_read_size_warn_threshold = null;
    public volatile DataStorageSpec.LongBytesBound row_index_read_size_fail_threshold = null;

    public volatile int tombstone_warn_threshold = 1000;
    public volatile int tombstone_failure_threshold = 100000;

    public final ReplicaFilteringProtectionOptions replica_filtering_protection = new ReplicaFilteringProtectionOptions();

    @Replaces(oldName = "index_summary_capacity_in_mb", converter = Converters.MEBIBYTES_DATA_STORAGE_LONG, deprecated = true)
    public volatile DataStorageSpec.LongMebibytesBound index_summary_capacity;
    @Nullable
    @Replaces(oldName = "index_summary_resize_interval_in_minutes", converter = Converters.MINUTES_CUSTOM_DURATION, deprecated = true)
    public volatile DurationSpec.IntMinutesBound index_summary_resize_interval = new DurationSpec.IntMinutesBound("60m");

    @Replaces(oldName = "gc_log_threshold_in_ms", converter = Converters.MILLIS_DURATION_INT, deprecated = true)
    public volatile DurationSpec.IntMillisecondsBound gc_log_threshold = new DurationSpec.IntMillisecondsBound("200ms");
    @Replaces(oldName = "gc_warn_threshold_in_ms", converter = Converters.MILLIS_DURATION_INT, deprecated = true)
    public volatile DurationSpec.IntMillisecondsBound gc_warn_threshold = new DurationSpec.IntMillisecondsBound("1s");

    // TTL for different types of trace events.
    @Replaces(oldName = "tracetype_query_ttl", converter = Converters.SECONDS_DURATION, deprecated=true)
    public DurationSpec.IntSecondsBound trace_type_query_ttl = new DurationSpec.IntSecondsBound("1d");
    @Replaces(oldName = "tracetype_repair_ttl", converter = Converters.SECONDS_DURATION, deprecated=true)
    public DurationSpec.IntSecondsBound trace_type_repair_ttl = new DurationSpec.IntSecondsBound("7d");

    /**
     * Maintain statistics on whether writes achieve the ideal consistency level
     * before expiring and becoming hints
     */
    public volatile ConsistencyLevel ideal_consistency_level = null;

    /** @deprecated See CASSANDRA-17404 */
    @Deprecated(since = "4.1")
    public int windows_timer_interval = 0;

    @Deprecated(since = "4.0")
    public String otc_coalescing_strategy = "DISABLED";

    @Deprecated(since = "4.0")
    public static final int otc_coalescing_window_us_default = 200;
    @Deprecated(since = "4.0")
    public int otc_coalescing_window_us = otc_coalescing_window_us_default;
    @Deprecated(since = "4.0")
    public int otc_coalescing_enough_coalesced_messages = 8;
    @Deprecated(since = "4.0")
    public static final int otc_backlog_expiration_interval_ms_default = 200;
    @Deprecated(since = "4.0")
    public volatile int otc_backlog_expiration_interval_ms = otc_backlog_expiration_interval_ms_default;

    /**
     * Size of the CQL prepared statements cache in MiB.
     * Defaults to 1/256th of the heap size or 10MiB, whichever is greater.
     */
    @Replaces(oldName = "prepared_statements_cache_size_mb", converter = Converters.MEBIBYTES_DATA_STORAGE_LONG, deprecated = true)
    public DataStorageSpec.LongMebibytesBound prepared_statements_cache_size = null;

    @Replaces(oldName = "enable_user_defined_functions", converter = Converters.IDENTITY, deprecated = true)
    public boolean user_defined_functions_enabled = false;

    /** @deprecated See CASSANDRA-18252 */
    @Deprecated(since = "5.0")
    @Replaces(oldName = "enable_scripted_user_defined_functions", converter = Converters.IDENTITY, deprecated = true)
    public boolean scripted_user_defined_functions_enabled = false;

    @Replaces(oldName = "enable_materialized_views", converter = Converters.IDENTITY, deprecated = true)
    public boolean materialized_views_enabled = false;

    @Replaces(oldName = "enable_transient_replication", converter = Converters.IDENTITY, deprecated = true)
    public boolean transient_replication_enabled = false;

    @Replaces(oldName = "enable_sasi_indexes", converter = Converters.IDENTITY, deprecated = true)
    public boolean sasi_indexes_enabled = false;

    @Replaces(oldName = "enable_drop_compact_storage", converter = Converters.IDENTITY, deprecated = true)
    public volatile boolean drop_compact_storage_enabled = false;

    public volatile boolean use_statements_enabled = true;

    /**
     * Optionally disable asynchronous UDF execution.
     * Disabling asynchronous UDF execution also implicitly disables the security-manager!
     * By default, async UDF execution is enabled to be able to detect UDFs that run too long / forever and be
     * able to fail fast - i.e. stop the Cassandra daemon, which is currently the only appropriate approach to
     * "tell" a user that there's something really wrong with the UDF.
     * When you disable async UDF execution, users MUST pay attention to read-timeouts since these may indicate
     * UDFs that run too long or forever - and this can destabilize the cluster.
     *
     * This requires allow_insecure_udfs to be true
     */
    // Below parameter is not presented in cassandra.yaml but to be on the safe side that no one was directly using it
    // I still added backward compatibility (CASSANDRA-15234)
    @Replaces(oldName = "enable_user_defined_functions_threads", converter = Converters.IDENTITY, deprecated = true)
    public boolean user_defined_functions_threads_enabled = true;

    /**
     * Set this to true to allow running insecure UDFs.
     */
    public boolean allow_insecure_udfs = false;

    /**
     * Set this to allow UDFs accessing java.lang.System.* methods, which basically allows UDFs to execute any arbitrary code on the system.
     */
    public boolean allow_extra_insecure_udfs = false;

    public boolean dynamic_data_masking_enabled = false;

    /**
     * Time in milliseconds after a warning will be emitted to the log and to the client that a UDF runs too long.
     * (Only valid, if user_defined_functions_threads_enabled==true)
     */
    @Replaces(oldName = "user_defined_function_warn_timeout", converter = Converters.MILLIS_DURATION_LONG, deprecated = true)
    public DurationSpec.LongMillisecondsBound user_defined_functions_warn_timeout = new DurationSpec.LongMillisecondsBound("500ms");
    /**
     * Time in milliseconds after a fatal UDF run-time situation is detected and action according to
     * user_function_timeout_policy will take place.
     * (Only valid, if user_defined_functions_threads_enabled==true)
     */
    @Replaces(oldName = "user_defined_function_fail_timeout", converter = Converters.MILLIS_DURATION_LONG, deprecated = true)
    public DurationSpec.LongMillisecondsBound user_defined_functions_fail_timeout = new DurationSpec.LongMillisecondsBound("1500ms");
    /**
     * Defines what to do when a UDF ran longer than user_defined_functions_fail_timeout.
     * Possible options are:
     * - 'die' - i.e. it is able to emit a warning to the client before the Cassandra Daemon will shut down.
     * - 'die_immediate' - shut down C* daemon immediately (effectively prevent the chance that the client will receive a warning).
     * - 'ignore' - just log - the most dangerous option.
     * (Only valid, if user_defined_functions_threads_enabled==true)
     */
    public UserFunctionTimeoutPolicy user_function_timeout_policy = UserFunctionTimeoutPolicy.die;

    /** @deprecated See CASSANDRA-15375 */
    @Deprecated(since = "4.0")
    public volatile boolean back_pressure_enabled = false;
    /** @deprecated See CASSANDRA-15375 */
    @Deprecated(since = "4.0")
    public volatile ParameterizedClass back_pressure_strategy;

    public volatile int concurrent_validations;
    public RepairCommandPoolFullStrategy repair_command_pool_full_strategy = RepairCommandPoolFullStrategy.queue;
    public int repair_command_pool_size = concurrent_validations;

    /**
     * When a node first starts up it intially considers all other peers as DOWN and is disconnected from all of them.
     * To be useful as a coordinator (and not introduce latency penalties on restart) this node must have successfully
     * opened all three internode TCP connections (gossip, small, and large messages) before advertising to clients.
     * Due to this, by default, Casssandra will prime these internode TCP connections and wait for all but a single
     * node to be DOWN/disconnected in the local datacenter before offering itself as a coordinator, subject to a
     * timeout. See CASSANDRA-13993 and CASSANDRA-14297 for more details.
     *
     * We provide two tunables to control this behavior as some users may want to block until all datacenters are
     * available (global QUORUM/EACH_QUORUM), some users may not want to block at all (clients that already work
     * around the problem), and some users may want to prime the connections but not delay startup.
     *
     * block_for_peers_timeout_in_secs: controls how long this node will wait to connect to peers. To completely disable
     * any startup connectivity checks set this to -1. To trigger the internode connections but immediately continue
     * startup, set this to to 0. The default is 10 seconds.
     *
     * block_for_peers_in_remote_dcs: controls if this node will consider remote datacenters to wait for. The default
     * is to _not_ wait on remote datacenters.
     */
    public int block_for_peers_timeout_in_secs = 10;
    public boolean block_for_peers_in_remote_dcs = false;

    public volatile boolean automatic_sstable_upgrade = false;
    public volatile int max_concurrent_automatic_sstable_upgrades = 1;
    public boolean stream_entire_sstables = true;

    public volatile boolean skip_stream_disk_space_check = false;

    public volatile AuditLogOptions audit_logging_options = new AuditLogOptions();
    public volatile FullQueryLoggerOptions full_query_logging_options = new FullQueryLoggerOptions();

    public CorruptedTombstoneStrategy corrupted_tombstone_strategy = CorruptedTombstoneStrategy.disabled;

    public volatile boolean diagnostic_events_enabled = false;

    // Default keyspace replication factors allow validation of newly created keyspaces
    // and good defaults if no replication factor is provided by the user
    public volatile int default_keyspace_rf = 1;

    /**
     * flags for enabling tracking repaired state of data during reads
     * separate flags for range & single partition reads as single partition reads are only tracked
     * when CL > 1 and a digest mismatch occurs. Currently, range queries don't use digests so if
     * enabled for range reads, all such reads will include repaired data tracking. As this adds
     * some overhead, operators may wish to disable it whilst still enabling it for partition reads
     */
    public volatile boolean repaired_data_tracking_for_range_reads_enabled = false;
    public volatile boolean repaired_data_tracking_for_partition_reads_enabled = false;
    /* If true, unconfirmed mismatches (those which cannot be considered conclusive proof of out of
     * sync repaired data due to the presence of pending repair sessions, or unrepaired partition
     * deletes) will increment a metric, distinct from confirmed mismatches. If false, unconfirmed
     * mismatches are simply ignored by the coordinator.
     * This is purely to allow operators to avoid potential signal:noise issues as these types of
     * mismatches are considerably less actionable than their confirmed counterparts. Setting this
     * to true only disables the incrementing of the counters when an unconfirmed mismatch is found
     * and has no other effect on the collection or processing of the repaired data.
     */
    public volatile boolean report_unconfirmed_repaired_data_mismatches = false;
    /*
     * If true, when a repaired data mismatch is detected at read time or during a preview repair,
     * a snapshot request will be issued to each particpating replica. These are limited at the replica level
     * so that only a single snapshot per-table per-day can be taken via this method.
     */
    public volatile boolean snapshot_on_repaired_data_mismatch = false;

    /**
     * Number of seconds to set nowInSec into the future when performing validation previews against repaired data
     * this (attempts) to prevent a race where validations on different machines are started on different sides of
     * a tombstone being compacted away
     */

    @Replaces(oldName = "validation_preview_purge_head_start_in_sec", converter = Converters.NEGATIVE_SECONDS_DURATION, deprecated = true)
    public volatile DurationSpec.IntSecondsBound validation_preview_purge_head_start = new DurationSpec.IntSecondsBound("3600s");

    public boolean auth_cache_warming_enabled = false;

    // Using String instead of ConsistencyLevel here to keep static initialization from cascading and starting
    // threads during tool usage mode. See CASSANDRA-12988 and DatabaseDescriptorRefTest for details
    public volatile String auth_read_consistency_level = "LOCAL_QUORUM";
    public volatile String auth_write_consistency_level = "EACH_QUORUM";

    /** This feature allows denying access to operations on certain key partitions, intended for use by operators to
     * provide another tool to manage cluster health vs application access. See CASSANDRA-12106 and CEP-13 for more details.
     */
    public volatile boolean partition_denylist_enabled = false;

    public volatile boolean denylist_writes_enabled = true;

    public volatile boolean denylist_reads_enabled = true;

    public volatile boolean denylist_range_reads_enabled = true;

    public DurationSpec.IntSecondsBound denylist_refresh = new DurationSpec.IntSecondsBound("600s");

    public DurationSpec.IntSecondsBound denylist_initial_load_retry = new DurationSpec.IntSecondsBound("5s");

    /** We cap the number of denylisted keys allowed per table to keep things from growing unbounded. Operators will
     * receive warnings and only denylist_max_keys_per_table in natural query ordering will be processed on overflow.
     */
    public volatile int denylist_max_keys_per_table = 1000;

    /** We cap the total number of denylisted keys allowed in the cluster to keep things from growing unbounded.
     * Operators will receive warnings on initial cache load that there are too many keys and be directed to trim
     * down the entries to within the configured limits.
     */
    public volatile int denylist_max_keys_total = 10000;

    /** Since the denylist in many ways serves to protect the health of the cluster from partitions operators have identified
     * as being in a bad state, we usually want more robustness than just CL.ONE on operations to/from these tables to
     * ensure that these safeguards are in place. That said, we allow users to configure this if they're so inclined.
     */
    public ConsistencyLevel denylist_consistency_level = ConsistencyLevel.QUORUM;

    /**
     * The intial capacity for creating RangeTombstoneList.
     */
    public volatile int initial_range_tombstone_list_allocation_size = 1;
    /**
     * The growth factor to enlarge a RangeTombstoneList.
     */
    public volatile double range_tombstone_list_growth_factor = 1.5;

    public StorageAttachedIndexOptions sai_options = new StorageAttachedIndexOptions();

    /**
     * @deprecated migrate to {@link DatabaseDescriptor#isClientInitialized()} See CASSANDRA-12550
     */
    @Deprecated(since = "3.10")
    public static boolean isClientMode()
    {
        return isClientMode;
    }

    /**
     * If true, when rows with duplicate clustering keys are detected during a read or compaction
     * a snapshot will be taken. In the read case, each a snapshot request will be issued to each
     * replica involved in the query, for compaction the snapshot will be created locally.
     * These are limited at the replica level so that only a single snapshot per-day can be taken
     * via this method.
     *
     * This requires check_for_duplicate_rows_during_reads and/or check_for_duplicate_rows_during_compaction
     * below to be enabled
     */
    public volatile boolean snapshot_on_duplicate_row_detection = false;
    /**
     * If these are enabled duplicate keys will get logged, and if snapshot_on_duplicate_row_detection
     * is enabled, the table will get snapshotted for offline investigation
     */
    public volatile boolean check_for_duplicate_rows_during_reads = true;
    public volatile boolean check_for_duplicate_rows_during_compaction = true;

    public boolean autocompaction_on_startup_enabled = AUTOCOMPACTION_ON_STARTUP_ENABLED.getBoolean();

    // see CASSANDRA-3200 / CASSANDRA-16274
    public volatile boolean auto_optimise_inc_repair_streams = false;
    public volatile boolean auto_optimise_full_repair_streams = false;
    public volatile boolean auto_optimise_preview_repair_streams = false;

    // see CASSANDRA-17048 and the comment in cassandra.yaml
    public boolean uuid_sstable_identifiers_enabled = false;

    /**
     * Client mode means that the process is a pure client, that uses C* code base but does
     * not read or write local C* database files.
     *
     * @deprecated migrate to {@link DatabaseDescriptor#clientInitialization(boolean)} See CASSANDRA-12550
     */
    @Deprecated(since = "3.10")
    public static void setClientMode(boolean clientMode)
    {
        isClientMode = clientMode;
    }

    public volatile int consecutive_message_errors_threshold = 1;

    public volatile SubnetGroups client_error_reporting_exclusions = new SubnetGroups();
    public volatile SubnetGroups internode_error_reporting_exclusions = new SubnetGroups();

    @Replaces(oldName = "keyspace_count_warn_threshold", converter = Converters.KEYSPACE_COUNT_THRESHOLD_TO_GUARDRAIL, deprecated = true)
    public volatile int keyspaces_warn_threshold = -1;
    public volatile int keyspaces_fail_threshold = -1;
    @Replaces(oldName = "table_count_warn_threshold", converter = Converters.TABLE_COUNT_THRESHOLD_TO_GUARDRAIL, deprecated = true)
    public volatile int tables_warn_threshold = -1;
    public volatile int tables_fail_threshold = -1;
    public volatile int columns_per_table_warn_threshold = -1;
    public volatile int columns_per_table_fail_threshold = -1;
    public volatile int secondary_indexes_per_table_warn_threshold = -1;
    public volatile int secondary_indexes_per_table_fail_threshold = -1;
    public volatile int materialized_views_per_table_warn_threshold = -1;
    public volatile int materialized_views_per_table_fail_threshold = -1;
    public volatile int page_size_warn_threshold = -1;
    public volatile int page_size_fail_threshold = -1;
    public volatile int partition_keys_in_select_warn_threshold = -1;
    public volatile int partition_keys_in_select_fail_threshold = -1;
    public volatile int in_select_cartesian_product_warn_threshold = -1;
    public volatile int in_select_cartesian_product_fail_threshold = -1;
    public volatile Set<String> table_properties_warned = Collections.emptySet();
    public volatile Set<String> table_properties_ignored = Collections.emptySet();
    public volatile Set<String> table_properties_disallowed = Collections.emptySet();
    public volatile Set<ConsistencyLevel> read_consistency_levels_warned = Collections.emptySet();
    public volatile Set<ConsistencyLevel> read_consistency_levels_disallowed = Collections.emptySet();
    public volatile Set<ConsistencyLevel> write_consistency_levels_warned = Collections.emptySet();
    public volatile Set<ConsistencyLevel> write_consistency_levels_disallowed = Collections.emptySet();
    public volatile boolean user_timestamps_enabled = true;
    public volatile boolean alter_table_enabled = true;
    public volatile boolean group_by_enabled = true;
    public volatile boolean bulk_load_enabled = true;
    public volatile boolean drop_truncate_table_enabled = true;
    public volatile boolean drop_keyspace_enabled = true;
    public volatile boolean secondary_indexes_enabled = true;

    public volatile String default_secondary_index = CassandraIndex.NAME;
    public volatile boolean default_secondary_index_enabled = true;

    public volatile boolean uncompressed_tables_enabled = true;
    public volatile boolean compact_tables_enabled = true;
    public volatile boolean read_before_write_list_operations_enabled = true;
    public volatile boolean allow_filtering_enabled = true;
    public volatile boolean simplestrategy_enabled = true;
    @Replaces(oldName = "compaction_large_partition_warning_threshold_mb", converter = Converters.LONG_BYTES_DATASTORAGE_MEBIBYTES_INT, deprecated = true)
    @Replaces(oldName = "compaction_large_partition_warning_threshold", converter = Converters.LONG_BYTES_DATASTORAGE_MEBIBYTES_DATASTORAGE, deprecated = true)
    public volatile DataStorageSpec.LongBytesBound partition_size_warn_threshold = null;
    public volatile DataStorageSpec.LongBytesBound partition_size_fail_threshold = null;
    @Replaces(oldName = "compaction_tombstone_warning_threshold", converter = Converters.INTEGER_PRIMITIVE_LONG, deprecated = true)
    public volatile long partition_tombstones_warn_threshold = -1;
    public volatile long partition_tombstones_fail_threshold = -1;
    public volatile DataStorageSpec.LongBytesBound column_value_size_warn_threshold = null;
    public volatile DataStorageSpec.LongBytesBound column_value_size_fail_threshold = null;
    public volatile DataStorageSpec.LongBytesBound collection_size_warn_threshold = null;
    public volatile DataStorageSpec.LongBytesBound collection_size_fail_threshold = null;
    public volatile int items_per_collection_warn_threshold = -1;
    public volatile int items_per_collection_fail_threshold = -1;
    public volatile int fields_per_udt_warn_threshold = -1;
    public volatile int fields_per_udt_fail_threshold = -1;
    public volatile int vector_dimensions_warn_threshold = -1;
    public volatile int vector_dimensions_fail_threshold = -1;
    public volatile int data_disk_usage_percentage_warn_threshold = -1;
    public volatile int data_disk_usage_percentage_fail_threshold = -1;
    public volatile DataStorageSpec.LongBytesBound data_disk_usage_max_disk_size = null;
    public volatile int minimum_replication_factor_warn_threshold = -1;
    public volatile int minimum_replication_factor_fail_threshold = -1;
    public volatile int maximum_replication_factor_warn_threshold = -1;
    public volatile int maximum_replication_factor_fail_threshold = -1;
    public volatile boolean zero_ttl_on_twcs_warned = true;
    public volatile boolean zero_ttl_on_twcs_enabled = true;
    public volatile boolean non_partition_restricted_index_query_enabled = true;
    public volatile int sai_sstable_indexes_per_query_warn_threshold = 32;
    public volatile int sai_sstable_indexes_per_query_fail_threshold = -1;

    public volatile DurationSpec.LongNanosecondsBound streaming_state_expires = new DurationSpec.LongNanosecondsBound("3d");
    public volatile DataStorageSpec.LongBytesBound streaming_state_size = new DataStorageSpec.LongBytesBound("40MiB");

    public volatile boolean streaming_stats_enabled = true;
    public volatile DurationSpec.IntSecondsBound streaming_slow_events_log_timeout = new DurationSpec.IntSecondsBound("10s");

    /** The configuration of startup checks. */
    public volatile Map<StartupCheckType, Map<String, Object>> startup_checks = new HashMap<>();

    public volatile DurationSpec.LongNanosecondsBound repair_state_expires = new DurationSpec.LongNanosecondsBound("3d");
    public volatile int repair_state_size = 100_000;

    /** The configuration of timestamp bounds */
    public volatile DurationSpec.LongMicrosecondsBound maximum_timestamp_warn_threshold = null;
    public volatile DurationSpec.LongMicrosecondsBound maximum_timestamp_fail_threshold = null;
    public volatile DurationSpec.LongMicrosecondsBound minimum_timestamp_warn_threshold = null;
    public volatile DurationSpec.LongMicrosecondsBound minimum_timestamp_fail_threshold = null;

    /**
     * The variants of paxos implementation and semantics supported by Cassandra.
     */
    public enum PaxosVariant
    {
        /**
         * v1 Paxos lacks most optimisations. Expect 4RTs for a write and 2RTs for a read.
         *
         * With legacy semantics for read/read and rejected write linearizability, i.e. not guaranteed.
         */
        v1_without_linearizable_reads_or_rejected_writes,

        /**
         * v1 Paxos lacks most optimisations. Expect 4RTs for a write and 3RTs for a read.
         */
        v1,

        /**
         * v2 Paxos. With PaxosStatePurging.repaired safe to use ANY Commit consistency.
         * Expect 2RTs for a write and 1RT for a read.
         *
         * With legacy semantics for read/read linearizability, i.e. not guaranteed.
         */
        v2_without_linearizable_reads,

        /**
         * v2 Paxos. With PaxosStatePurging.repaired safe to use ANY Commit consistency.
         * Expect 2RTs for a write and 1RT for a read.
         *
         * With legacy semantics for read/read and rejected write linearizability, i.e. not guaranteed.
         */
        v2_without_linearizable_reads_or_rejected_writes,

        /**
         * v2 Paxos. With PaxosStatePurging.repaired safe to use ANY Commit consistency.
         * Expect 2RTs for a write, and either 1RT or 2RT for a read.
         */
        v2
    }

    /**
     * Select the kind of paxos state purging to use. Migration to repaired is recommended, but requires that
     * regular paxos repairs are performed (which by default run as part of incremental repair).
     *
     * Once migrated from legacy it is unsafe to return to legacy, but gc_grace mode may be used in its place
     * and performs a very similar cleanup process.
     *
     * Should only be modified once paxos_variant = v2.
     */
    public enum PaxosStatePurging
    {
        /**
         * system.paxos records are written and garbage collected with TTLs. Unsafe to use with Commit consistency ANY.
         * Once migrated from, cannot be migrated back to safely. Must use gc_grace or repaired instead, as TTLs
         * will not have been set.
         */
        legacy,

        /**
         * Functionally similar to legacy, but the gc_grace expiry is applied at compaction and read time rather than
         * using TTLs, so may be safely enabled at any point.
         */
        gc_grace,

        /**
         * Clears system.paxos records only once they are known to be persisted to a quorum of replica's base tables
         * through the use of paxos repair. Requires that regular paxos repairs are performed on the cluster
         * (which by default are included in incremental repairs if paxos_variant = v2).
         *
         * This setting permits the use of Commit consistency ANY or LOCAL_QUORUM without any loss of durability or consistency,
         * saving 1 RT.
         */
        repaired;

        public static PaxosStatePurging fromBoolean(boolean enabled)
        {
            return enabled ? repaired : gc_grace;
        }
    }

    /**
     * See {@link PaxosVariant}. Defaults to v1, recommend upgrading to v2 at earliest opportunity.
     */
    public volatile PaxosVariant paxos_variant = PaxosVariant.v1;

    /**
     * If true, paxos topology change repair will not run on a topology change - this option should only be used in
     * rare operation circumstances e.g. where for some reason the repair is impossible to perform (e.g. too few replicas)
     * and an unsafe topology change must be made
     */
    public volatile boolean skip_paxos_repair_on_topology_change = SKIP_PAXOS_REPAIR_ON_TOPOLOGY_CHANGE.getBoolean();

    /**
     * A safety margin when purging paxos state information that has been safely replicated to a quorum.
     * Data for transactions initiated within this grace period will not be expunged.
     */
    public volatile DurationSpec.LongSecondsBound paxos_purge_grace_period = new DurationSpec.LongSecondsBound("60s");

    /**
     * A safety mechanism for detecting incorrect paxos state, that may be down either to a bug or incorrect usage of LWTs
     * (most likely due to unsafe mixing of SERIAL and LOCAL_SERIAL operations), and rejecting
     */
    public enum PaxosOnLinearizabilityViolation
    {
        // reject an operation when a linearizability violation is detected.
        // note this does not guarantee a violation has been averted,
        // as it may be a prior operation that invalidated the state.
        fail,
        // log any detected linearizability violation
        log,
        // ignore any detected linearizability violation
        ignore
    }

    /**
     * See {@link PaxosOnLinearizabilityViolation}.
     *
     * Default is to ignore, as applications may readily mix SERIAL and LOCAL_SERIAL and this is the most likely source
     * of linearizability violations. this facility should be activated only for debugging Cassandra or by power users
     * who are investigating their own application behaviour.
     */
    public volatile PaxosOnLinearizabilityViolation paxos_on_linearizability_violations = PaxosOnLinearizabilityViolation.ignore;

    /**
     * See {@link PaxosStatePurging} default is legacy.
     */
    public volatile PaxosStatePurging paxos_state_purging;

    /**
     * Enable/disable paxos repair. This is a global flag that not only determines default behaviour but overrides
     * explicit paxos repair requests, paxos repair on topology changes and paxos auto repairs.
     */
    public volatile boolean paxos_repair_enabled = true;

    /**
     * If true, paxos topology change repair only requires a global quorum of live nodes. If false,
     * it requires a global quorum as well as a local quorum for each dc (EACH_QUORUM), with the
     * exception explained in paxos_topology_repair_strict_each_quorum
     */
    public boolean paxos_topology_repair_no_dc_checks = false;

    /**
     * If true, a quorum will be required for the global and local quorum checks. If false, we will
     * accept a quorum OR n - 1 live nodes. This is to allow for topologies like 2:2:2, where paxos queries
     * always use SERIAL, and a single node down in a dc should not preclude a paxos repair
     */
    public boolean paxos_topology_repair_strict_each_quorum = false;

    /**
     * If necessary for operational purposes, permit certain keyspaces to be ignored for paxos topology repairs
     */
    public volatile Set<String> skip_paxos_repair_on_topology_change_keyspaces = splitCommaDelimited(SKIP_PAXOS_REPAIR_ON_TOPOLOGY_CHANGE_KEYSPACES.getString());

    /**
     * See {@link org.apache.cassandra.service.paxos.ContentionStrategy}
     */
    public String paxos_contention_wait_randomizer;

    /**
     * See {@link org.apache.cassandra.service.paxos.ContentionStrategy}
     */
    public String paxos_contention_min_wait;

    /**
     * See {@link org.apache.cassandra.service.paxos.ContentionStrategy}
     */
    public String paxos_contention_max_wait;

    /**
     * See {@link org.apache.cassandra.service.paxos.ContentionStrategy}
     */
    public String paxos_contention_min_delta;

    /**
     * The number of keys we may simultaneously attempt to finish incomplete paxos operations for.
     */
    public volatile int paxos_repair_parallelism = -1;

    public volatile boolean sstable_read_rate_persistence_enabled = false;

    public volatile boolean client_request_size_metrics_enabled = true;

    public volatile int max_top_size_partition_count = 10;
    public volatile int max_top_tombstone_partition_count = 10;
    public volatile DataStorageSpec.LongBytesBound min_tracked_partition_size = new DataStorageSpec.LongBytesBound("1MiB");
    public volatile long min_tracked_partition_tombstone_count = 5000;
    public volatile boolean top_partitions_enabled = true;

    public final RepairConfig repair = new RepairConfig();

    /**
     * Default compaction configuration, used if a table does not specify any.
     */
    public ParameterizedClass default_compaction = null;

    public static Supplier<Config> getOverrideLoadConfig()
    {
        return overrideLoadConfig;
    }

    public static void setOverrideLoadConfig(Supplier<Config> loadConfig)
    {
        overrideLoadConfig = loadConfig;
    }

    public enum CommitLogSync
    {
        periodic,
        batch,
        group
    }

    public enum FlushCompression
    {
        none,
        fast,
        table
    }

    public enum InternodeCompression
    {
        all, none, dc
    }

    public enum DiskAccessMode
    {
        auto,
        mmap,
        mmap_index_only,
        standard,
        legacy,

        /**
         * Direct-I/O is enabled for commitlog disk only.
         * When adding support for direct IO, update {@link org.apache.cassandra.service.StartupChecks#checkKernelBug1057843}
         */
        direct
    }

    public enum MemtableAllocationType
    {
        unslabbed_heap_buffers,
        unslabbed_heap_buffers_logged,
        heap_buffers,
        offheap_buffers,
        offheap_objects;

        public BufferType toBufferType()
        {
            switch (this)
            {
                case unslabbed_heap_buffers:
                case heap_buffers:
                    return BufferType.ON_HEAP;
                case offheap_buffers:
                case offheap_objects:
                    return BufferType.OFF_HEAP;
                default:
                    throw new AssertionError();
            }
        }
    }

    public enum DiskFailurePolicy
    {
        best_effort,
        stop,
        ignore,
        stop_paranoid,
        die
    }

    public enum CommitFailurePolicy
    {
        stop,
        stop_commit,
        ignore,
        die,
    }

    public enum UserFunctionTimeoutPolicy
    {
        ignore,
        die,
        die_immediate
    }

    public enum DiskOptimizationStrategy
    {
        ssd,
        spinning
    }

    public enum RepairCommandPoolFullStrategy
    {
        queue,
        reject
    }

    public enum CorruptedTombstoneStrategy
    {
        disabled,
        warn,
        exception
    }

    private static final Set<String> SENSITIVE_KEYS = new HashSet<String>() {{
        add("client_encryption_options");
        add("server_encryption_options");
    }};

    public static void log(Config config)
    {
        Map<String, String> configMap = new TreeMap<>();
        for (Field field : Config.class.getFields())
        {
            // ignore the constants
            if (Modifier.isFinal(field.getModifiers()))
                continue;

            String name = field.getName();
            if (SENSITIVE_KEYS.contains(name))
            {
                configMap.put(name, "<REDACTED>");
                continue;
            }

            String value;
            try
            {
                // Field.get() can throw NPE if the value of the field is null
                value = field.get(config).toString();
            }
            catch (NullPointerException | IllegalAccessException npe)
            {
                value = "null";
            }
            configMap.put(name, value);
        }

        logger.info("Node configuration:[{}]", Joiner.on("; ").join(configMap.entrySet()));
    }

    public volatile boolean dump_heap_on_uncaught_exception = false;
    public String heap_dump_path = "heapdump";


    public double severity_during_decommission = 0;

<<<<<<< HEAD
    // TODO Revisit MessagingService::current_version
    public StorageCompatibilityMode storage_compatibility_mode = StorageCompatibilityMode.NONE;

    /**
     * For the purposes of progress barrier we only support ALL, EACH_QUORUM, QUORUM, LOCAL_QUORUM, ANY, and ONE.
     *
     * We will still try all consistency levels above the lowest acceptable, and only fall back to it if we can not
     * collect enough nodes.
     */
    public volatile ConsistencyLevel progress_barrier_min_consistency_level = ConsistencyLevel.EACH_QUORUM;
    public volatile boolean log_out_of_token_range_requests = true;
    public volatile boolean reject_out_of_token_range_requests = true;
    public volatile ConsistencyLevel progress_barrier_default_consistency_level = ConsistencyLevel.EACH_QUORUM;

    public volatile DurationSpec.LongMillisecondsBound progress_barrier_timeout = new DurationSpec.LongMillisecondsBound("3600000ms");
    public volatile DurationSpec.LongMillisecondsBound progress_barrier_backoff = new DurationSpec.LongMillisecondsBound("1000ms");
    public boolean unsafe_tcm_mode = false;
=======
    public StorageCompatibilityMode storage_compatibility_mode;
>>>>>>> d422eb1f
}<|MERGE_RESOLUTION|>--- conflicted
+++ resolved
@@ -1279,9 +1279,8 @@
 
     public double severity_during_decommission = 0;
 
-<<<<<<< HEAD
     // TODO Revisit MessagingService::current_version
-    public StorageCompatibilityMode storage_compatibility_mode = StorageCompatibilityMode.NONE;
+    public StorageCompatibilityMode storage_compatibility_mode;
 
     /**
      * For the purposes of progress barrier we only support ALL, EACH_QUORUM, QUORUM, LOCAL_QUORUM, ANY, and ONE.
@@ -1297,7 +1296,4 @@
     public volatile DurationSpec.LongMillisecondsBound progress_barrier_timeout = new DurationSpec.LongMillisecondsBound("3600000ms");
     public volatile DurationSpec.LongMillisecondsBound progress_barrier_backoff = new DurationSpec.LongMillisecondsBound("1000ms");
     public boolean unsafe_tcm_mode = false;
-=======
-    public StorageCompatibilityMode storage_compatibility_mode;
->>>>>>> d422eb1f
 }