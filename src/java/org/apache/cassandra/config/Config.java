--- conflicted
+++ resolved
@@ -165,13 +165,10 @@
 
     public boolean inter_dc_tcp_nodelay = false;
 
-<<<<<<< HEAD
     private static boolean isClientMode = false;
-=======
+
     public boolean preheat_kernel_page_cache = false;
 
-    private static boolean loadYaml = true;
->>>>>>> 27ed655f
     private static boolean outboundBindAny = false;
 
     public static boolean getOutboundBindAny()
