--- conflicted
+++ resolved
@@ -125,14 +125,12 @@
     // for those tables in practice).
     private volatile ColumnDefinition compactValueColumn;
 
-<<<<<<< HEAD
+    private volatile Set<ColumnDefinition> hiddenColumns;
+
     public final DataResource resource;
 
     //For hot path serialization it's often easier to store this info here
     private volatile ColumnFilter allColumnFilter;
-=======
-    private volatile Set<ColumnDefinition> hiddenColumns;
->>>>>>> 0c54cc98
 
     /**
      * These two columns are "virtual" (e.g. not persisted together with schema).
@@ -402,9 +400,6 @@
         else
             this.comparator = new ClusteringComparator(extractTypes(clusteringColumns));
 
-<<<<<<< HEAD
-        this.allColumnFilter = ColumnFilter.all(this);
-=======
         Set<ColumnDefinition> hiddenColumns;
         if (isCompactTable() && isDense && CompactTables.hasEmptyCompactValue(this))
         {
@@ -422,7 +417,8 @@
             hiddenColumns = Collections.emptySet();
         }
         this.hiddenColumns = hiddenColumns;
->>>>>>> 0c54cc98
+
+        this.allColumnFilter = ColumnFilter.all(this);
     }
 
     public Indexes getIndexes()
