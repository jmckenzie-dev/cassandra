--- conflicted
+++ resolved
@@ -40,10 +40,7 @@
 import org.apache.cassandra.tracing.TraceState;
 import org.apache.cassandra.tracing.Tracing;
 import org.apache.cassandra.utils.FBUtilities;
-<<<<<<< HEAD
 import org.apache.cassandra.utils.TimeUUID;
-=======
->>>>>>> 00898588
 
 /**
  * LocalSyncTask performs streaming between local(coordinator) node and remote replica.
@@ -158,13 +155,6 @@
     @Override
     public synchronized void onSuccess(StreamState result)
     {
-<<<<<<< HEAD
-        String message = String.format("Sync complete using session %s between %s and %s on %s", desc.sessionId, nodePair.coordinator, nodePair.peer, desc.columnFamily);
-        logger.info("{} {}", previewKind.logPrefix(desc.sessionId), message);
-        Tracing.traceRepair(message);
-        trySuccess(stat.withSummaries(result.createSummaries()));
-        finished();
-=======
         if (active)
         {
             active = false;
@@ -173,26 +163,20 @@
                                            status, desc.sessionId, nodePair.coordinator, nodePair.peer, desc.columnFamily);
             logger.info("{} {}", previewKind.logPrefix(desc.sessionId), message);
             Tracing.traceRepair(message);
-            set(result.hasAbortedSession() ? stat : stat.withSummaries(result.createSummaries()));
+            trySuccess(result.hasAbortedSession() ? stat : stat.withSummaries(result.createSummaries()));
             finished();
         }
->>>>>>> 00898588
     }
 
     @Override
     public synchronized void onFailure(Throwable t)
     {
-<<<<<<< HEAD
-        tryFailure(t);
-        finished();
-=======
         if (active)
         {
             active = false;
-            setException(t);
+            tryFailure(t);
             finished();
         }
->>>>>>> 00898588
     }
 
     @Override
@@ -217,7 +201,7 @@
                 String message = String.format("Sync for session %s between %s and %s on %s aborted before starting",
                                                desc.sessionId, nodePair.coordinator, nodePair.peer, desc.columnFamily);
                 logger.debug("{} {}", previewKind.logPrefix(desc.sessionId), message);
-                set(stat);
+                trySuccess(stat);
             }
             else
             {
