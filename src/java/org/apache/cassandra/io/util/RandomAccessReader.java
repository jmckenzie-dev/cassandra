/*
 * Licensed to the Apache Software Foundation (ASF) under one
 * or more contributor license agreements.  See the NOTICE file
 * distributed with this work for additional information
 * regarding copyright ownership.  The ASF licenses this file
 * to you under the Apache License, Version 2.0 (the
 * "License"); you may not use this file except in compliance
 * with the License.  You may obtain a copy of the License at
 *
 *     http://www.apache.org/licenses/LICENSE-2.0
 *
 * Unless required by applicable law or agreed to in writing, software
 * distributed under the License is distributed on an "AS IS" BASIS,
 * WITHOUT WARRANTIES OR CONDITIONS OF ANY KIND, either express or implied.
 * See the License for the specific language governing permissions and
 * limitations under the License.
 */
package org.apache.cassandra.io.util;

import java.io.*;
import java.nio.ByteBuffer;
import java.nio.channels.FileChannel;
import java.nio.file.StandardOpenOption;

import com.google.common.annotations.VisibleForTesting;

import org.apache.cassandra.io.FSReadError;
import org.apache.cassandra.utils.ByteBufferUtil;

public class RandomAccessReader extends AbstractDataInput implements FileDataInput
{
    public static final long CACHE_FLUSH_INTERVAL_IN_BYTES = (long) Math.pow(2, 27); // 128mb

    // default buffer size, 64Kb
    public static final int DEFAULT_BUFFER_SIZE = 65536;

    // absolute filesystem path to the file
    private final String filePath;

    // buffer which will cache file blocks
    protected ByteBuffer buffer;

    // `bufferOffset` is the offset of the beginning of the buffer
    // `markedPointer` folds the offset of the last file mark
    protected long bufferOffset, markedPointer;

    // channel linked with the file, used to retrieve data and force updates.
    protected final FileChannel channel;

    private final long fileLength;

    protected final PoolingSegmentedFile owner;

    protected RandomAccessReader(File file, int bufferSize, PoolingSegmentedFile owner) throws FileNotFoundException
    {
        this.owner = owner;

        filePath = file.getAbsolutePath();

        try
        {
            channel = FileChannel.open(file.toPath(), StandardOpenOption.READ);
        }
        catch (IOException e)
        {
            throw new FileNotFoundException(filePath);
        }

        // allocating required size of the buffer
        if (bufferSize <= 0)
            throw new IllegalArgumentException("bufferSize must be positive");

        // we can cache file length in read-only mode
        try
        {
            fileLength = channel.size();
        }
        catch (IOException e)
        {
            throw new FSReadError(e, filePath);
        }
        buffer = allocateBuffer(bufferSize);
        buffer.limit(0);
    }

    protected ByteBuffer allocateBuffer(int bufferSize)
    {
        return ByteBuffer.allocate((int) Math.min(fileLength, bufferSize));
    }

    public static RandomAccessReader open(File file, PoolingSegmentedFile owner)
    {
        return open(file, DEFAULT_BUFFER_SIZE, owner);
    }

    public static RandomAccessReader open(File file)
    {
        return open(file, DEFAULT_BUFFER_SIZE, null);
    }

    @VisibleForTesting
    static RandomAccessReader open(File file, int bufferSize, PoolingSegmentedFile owner)
    {
        try
        {
            return new RandomAccessReader(file, bufferSize, owner);
        }
        catch (IOException e)
        {
            throw new RuntimeException(e);
        }
    }

    @VisibleForTesting
    static RandomAccessReader open(SequentialWriter writer)
    {
        return open(new File(writer.getPath()), DEFAULT_BUFFER_SIZE, null);
    }

    // channel extends FileChannel, impl SeekableByteChannel.  Safe to cast.
    public FileChannel getChannel()
    {
        return channel;
    }

    /**
     * Read data from file starting from current currentOffset to populate buffer.
     */
    protected void reBuffer()
    {
        bufferOffset += buffer.position();
        buffer.clear();
        assert bufferOffset < fileLength;

        try
        {
            channel.position(bufferOffset); // setting channel position
            while (buffer.hasRemaining())
            {
                int n = channel.read(buffer);
                if (n < 0)
                    break;
            }
            buffer.flip();
        }
        catch (IOException e)
        {
            throw new FSReadError(e, filePath);
        }
    }

    @Override
    public long getFilePointer()
    {
        return current();
    }

    protected long current()
    {
        return bufferOffset + (buffer == null ? 0 : buffer.position());
    }

    public String getPath()
    {
        return filePath;
    }

    public int getTotalBufferSize()
    {
<<<<<<< HEAD
        return buffer.capacity();
=======
        //This may NPE so we make a ref
        //https://issues.apache.org/jira/browse/CASSANDRA-7756
        byte[] ref = buffer;
        return ref != null ? ref.length : 0;
>>>>>>> 54fbb0ab
    }

    public void reset()
    {
        seek(markedPointer);
    }

    public long bytesPastMark()
    {
        long bytes = current() - markedPointer;
        assert bytes >= 0;
        return bytes;
    }

    public FileMark mark()
    {
        markedPointer = current();
        return new BufferedRandomAccessFileMark(markedPointer);
    }

    public void reset(FileMark mark)
    {
        assert mark instanceof BufferedRandomAccessFileMark;
        seek(((BufferedRandomAccessFileMark) mark).pointer);
    }

    public long bytesPastMark(FileMark mark)
    {
        assert mark instanceof BufferedRandomAccessFileMark;
        long bytes = current() - ((BufferedRandomAccessFileMark) mark).pointer;
        assert bytes >= 0;
        return bytes;
    }

    /**
     * @return true if there is no more data to read
     */
    public boolean isEOF()
    {
        return getFilePointer() == length();
    }

    public long bytesRemaining()
    {
        return length() - getFilePointer();
    }

    @Override
    public void close()
    {
        if (owner == null || buffer == null)
        {
            // The buffer == null check is so that if the pool owner has deallocated us, calling close()
            // will re-call deallocate rather than recycling a deallocated object.
            // I'd be more comfortable if deallocate didn't have to handle being idempotent like that,
            // but RandomAccessFile.close will call AbstractInterruptibleChannel.close which will
            // re-call RAF.close -- in this case, [C]RAR.close since we are overriding that.
            deallocate();
        }
        else
        {
            owner.recycle(this);
        }
    }

    public void deallocate()
    {
        bufferOffset += buffer.position();
        buffer = null; // makes sure we don't use this after it's ostensibly closed

        try
        {
            channel.close();
        }
        catch (IOException e)
        {
            throw new FSReadError(e, filePath);
        }
    }

    @Override
    public String toString()
    {
        return getClass().getSimpleName() + "(" + "filePath='" + filePath + "')";
    }

    /**
     * Class to hold a mark to the position of the file
     */
    protected static class BufferedRandomAccessFileMark implements FileMark
    {
        final long pointer;

        public BufferedRandomAccessFileMark(long pointer)
        {
            this.pointer = pointer;
        }
    }

    @Override
    public void seek(long newPosition)
    {
        if (newPosition < 0)
            throw new IllegalArgumentException("new position should not be negative");

        if (newPosition >= length()) // it is save to call length() in read-only mode
        {
            if (newPosition > length())
                throw new IllegalArgumentException(String.format("unable to seek to position %d in %s (%d bytes) in read-only mode",
                                                             newPosition, getPath(), length()));
            buffer.limit(0);
            bufferOffset = newPosition;
            return;
        }

        if (newPosition >= bufferOffset && newPosition < bufferOffset + buffer.limit())
        {
            buffer.position((int) (newPosition - bufferOffset));
            return;
        }
        // Set current location to newPosition and clear buffer so reBuffer calculates from newPosition
        bufferOffset = newPosition;
        buffer.clear();
        reBuffer();
        assert current() == newPosition;
    }

    // -1 will be returned if there is nothing to read; higher-level methods like readInt
    // or readFully (from RandomAccessFile) will throw EOFException but this should not
    public int read()
    {
        if (buffer == null)
            throw new AssertionError("Attempted to read from closed RAR");

        if (isEOF())
            return -1; // required by RandomAccessFile

        if (!buffer.hasRemaining())
            reBuffer();

        return (int)buffer.get() & 0xff;
    }

    @Override
    public int read(byte[] buffer)
    {
        return read(buffer, 0, buffer.length);
    }

    @Override
    // -1 will be returned if there is nothing to read; higher-level methods like readInt
    // or readFully (from RandomAccessFile) will throw EOFException but this should not
    public int read(byte[] buff, int offset, int length)
    {
        if (buffer == null)
            throw new AssertionError("Attempted to read from closed RAR");

        if (length == 0)
            return 0;

        if (isEOF())
            return -1;

        if (!buffer.hasRemaining())
            reBuffer();

        int toCopy = Math.min(length, buffer.remaining());
        buffer.get(buff, offset, toCopy);
        return toCopy;
    }

    public ByteBuffer readBytes(int length) throws EOFException
    {
        assert length >= 0 : "buffer length should not be negative: " + length;
        try
        {
            ByteBuffer result = ByteBuffer.allocate(length);
            while (result.hasRemaining())
            {
                if (isEOF())
                    throw new EOFException();
                if (!buffer.hasRemaining())
                    reBuffer();
                ByteBufferUtil.put(buffer, result);
            }
            result.flip();
            return result;
        }
        catch (EOFException e)
        {
            throw e;
        }
        catch (Exception e)
        {
            throw new FSReadError(e, filePath);
        }
    }

    public long length()
    {
        return fileLength;
    }

    public long getPosition()
    {
        return bufferOffset + buffer.position();
    }

    public long getPositionLimit()
    {
        return length();
    }
}<|MERGE_RESOLUTION|>--- conflicted
+++ resolved
@@ -167,14 +167,10 @@
 
     public int getTotalBufferSize()
     {
-<<<<<<< HEAD
-        return buffer.capacity();
-=======
         //This may NPE so we make a ref
         //https://issues.apache.org/jira/browse/CASSANDRA-7756
-        byte[] ref = buffer;
-        return ref != null ? ref.length : 0;
->>>>>>> 54fbb0ab
+        ByteBuffer ref = buffer;
+        return ref != null ? ref.capacity() : 0;
     }
 
     public void reset()
