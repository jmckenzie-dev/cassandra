/*
 * Licensed to the Apache Software Foundation (ASF) under one
 * or more contributor license agreements.  See the NOTICE file
 * distributed with this work for additional information
 * regarding copyright ownership.  The ASF licenses this file
 * to you under the Apache License, Version 2.0 (the
 * "License"); you may not use this file except in compliance
 * with the License.  You may obtain a copy of the License at
 *
 *     http://www.apache.org/licenses/LICENSE-2.0
 *
 * Unless required by applicable law or agreed to in writing, software
 * distributed under the License is distributed on an "AS IS" BASIS,
 * WITHOUT WARRANTIES OR CONDITIONS OF ANY KIND, either express or implied.
 * See the License for the specific language governing permissions and
 * limitations under the License.
 */
package org.apache.cassandra.db;

import java.io.*;
import java.nio.ByteBuffer;
import java.security.MessageDigest;
import java.util.ArrayList;
import java.util.Collections;
import java.util.List;

import com.google.common.annotations.VisibleForTesting;

import org.apache.cassandra.config.CFMetaData;
import org.apache.cassandra.db.filter.ClusteringIndexFilter;
import org.apache.cassandra.db.filter.ColumnFilter;
import org.apache.cassandra.db.rows.*;
import org.apache.cassandra.db.partitions.*;
import org.apache.cassandra.dht.*;
import org.apache.cassandra.io.IVersionedSerializer;
import org.apache.cassandra.io.util.DataInputBuffer;
import org.apache.cassandra.io.util.DataInputPlus;
import org.apache.cassandra.io.util.DataOutputPlus;
import org.apache.cassandra.io.util.DataOutputBuffer;
import org.apache.cassandra.net.MessagingService;
import org.apache.cassandra.thrift.ThriftResultsMerger;
import org.apache.cassandra.utils.ByteBufferUtil;
import org.apache.cassandra.utils.FBUtilities;

public abstract class ReadResponse
{
    // Serializer for single partition read response
    public static final IVersionedSerializer<ReadResponse> serializer = new Serializer();
    // Serializer for partition range read response (this actually delegate to 'serializer' in 3.0 and to
    // 'legacyRangeSliceReplySerializer' in older version.
    public static final IVersionedSerializer<ReadResponse> rangeSliceSerializer = new RangeSliceSerializer();
    // Serializer for the pre-3.0 rang slice responses.
    public static final IVersionedSerializer<ReadResponse> legacyRangeSliceReplySerializer = new LegacyRangeSliceReplySerializer();

    // This is used only when serializing data responses and we can't it easily in other cases. So this can be null, which is slighly
    // hacky, but as this hack doesn't escape this class, and it's easy enough to validate that it's not null when we need, it's "good enough".
    private final ReadCommand command;

    protected ReadResponse(ReadCommand command)
    {
        this.command = command;
    }

    public static ReadResponse createDataResponse(UnfilteredPartitionIterator data, ReadCommand command)
    {
        return new LocalDataResponse(data, command);
    }

    @VisibleForTesting
    public static ReadResponse createRemoteDataResponse(UnfilteredPartitionIterator data, ReadCommand command)
    {
        return new RemoteDataResponse(LocalDataResponse.build(data, command.columnFilter()));
    }

    public static ReadResponse createDigestResponse(UnfilteredPartitionIterator data, ReadCommand command)
    {
        return new DigestResponse(makeDigest(data, command));
    }

    public abstract UnfilteredPartitionIterator makeIterator(ReadCommand command);
    public abstract ByteBuffer digest(ReadCommand command);

    public abstract boolean isDigestResponse();

    protected static ByteBuffer makeDigest(UnfilteredPartitionIterator iterator, ReadCommand command)
    {
        MessageDigest digest = FBUtilities.threadLocalMD5Digest();
        UnfilteredPartitionIterators.digest(command, iterator, digest, command.digestVersion());
        return ByteBuffer.wrap(digest.digest());
    }

    private static class DigestResponse extends ReadResponse
    {
        private final ByteBuffer digest;

        private DigestResponse(ByteBuffer digest)
        {
            super(null);
            assert digest.hasRemaining();
            this.digest = digest;
        }

        public UnfilteredPartitionIterator makeIterator(ReadCommand command)
        {
            throw new UnsupportedOperationException();
        }

        public ByteBuffer digest(ReadCommand command)
        {
            // We assume that the digest is in the proper version, which bug excluded should be true since this is called with
            // ReadCommand.digestVersion() as argument and that's also what we use to produce the digest in the first place.
            // Validating it's the proper digest in this method would require sending back the digest version along with the
            // digest which would waste bandwith for little gain.
            return digest;
        }

        public boolean isDigestResponse()
        {
            return true;
        }
    }

    // built on the owning node responding to a query
    private static class LocalDataResponse extends DataResponse
    {
        private LocalDataResponse(UnfilteredPartitionIterator iter, ReadCommand command)
        {
            super(command, build(iter, command.columnFilter()), SerializationHelper.Flag.LOCAL);
        }

        private static ByteBuffer build(UnfilteredPartitionIterator iter, ColumnFilter selection)
        {
            try (DataOutputBuffer buffer = new DataOutputBuffer())
            {
                UnfilteredPartitionIterators.serializerForIntraNode().serialize(iter, selection, buffer, MessagingService.current_version);
                return buffer.buffer();
            }
            catch (IOException e)
            {
                // We're serializing in memory so this shouldn't happen
                throw new RuntimeException(e);
            }
        }
    }

    // built on the coordinator node receiving a response
    private static class RemoteDataResponse extends DataResponse
    {
        protected RemoteDataResponse(ByteBuffer data)
        {
            super(null, data, SerializationHelper.Flag.FROM_REMOTE);
        }
    }

    static abstract class DataResponse extends ReadResponse
    {
        // TODO: can the digest be calculated over the raw bytes now?
        // The response, serialized in the current messaging version
        private final ByteBuffer data;
        private final SerializationHelper.Flag flag;

        protected DataResponse(ReadCommand command, ByteBuffer data, SerializationHelper.Flag flag)
        {
            super(command);
            this.data = data;
            this.flag = flag;
        }

        public UnfilteredPartitionIterator makeIterator(ReadCommand command)
        {
            try (DataInputBuffer in = new DataInputBuffer(data, true))
            {
                // Note that the command parameter shadows the 'command' field and this is intended because
                // the later can be null (for RemoteDataResponse as those are created in the serializers and
                // those don't have easy access to the command). This is also why we need the command as parameter here.
                return UnfilteredPartitionIterators.serializerForIntraNode().deserialize(in,
                                                                                         MessagingService.current_version,
                                                                                         command.metadata(),
                                                                                         command.columnFilter(),
                                                                                         flag);
            }
            catch (IOException e)
            {
                // We're deserializing in memory so this shouldn't happen
                throw new RuntimeException(e);
            }
        }

        public ByteBuffer digest(ReadCommand command)
        {
            try (UnfilteredPartitionIterator iterator = makeIterator(command))
            {
                return makeDigest(iterator, command);
            }
        }

        public boolean isDigestResponse()
        {
            return false;
        }
    }

    /**
     * A remote response from a pre-3.0 node.  This needs a separate class in order to cleanly handle trimming and
     * reversal of results when the read command calls for it.  Pre-3.0 nodes always return results in the normal
     * sorted order, even if the query asks for reversed results.  Additionally,  pre-3.0 nodes do not have a notion of
     * exclusive slices on non-composite tables, so extra rows may need to be trimmed.
     */
    @VisibleForTesting
    static class LegacyRemoteDataResponse extends ReadResponse
    {
        private final List<ImmutableBTreePartition> partitions;

        @VisibleForTesting
        LegacyRemoteDataResponse(List<ImmutableBTreePartition> partitions)
        {
            super(null); // we never serialize LegacyRemoteDataResponses, so we don't care about the command
            this.partitions = partitions;
        }

        public UnfilteredPartitionIterator makeIterator(final ReadCommand command)
        {
            // Due to a bug in the serialization of AbstractBounds, anything that isn't a Range is understood by pre-3.0 nodes
            // as a Bound, which means IncludingExcludingBounds and ExcludingBounds responses may include keys they shouldn't.
            // So filter partitions that shouldn't be included here.
            boolean skipFirst = false;
            boolean skipLast = false;
            if (!partitions.isEmpty() && command instanceof PartitionRangeReadCommand)
            {
                AbstractBounds<PartitionPosition> keyRange = ((PartitionRangeReadCommand)command).dataRange().keyRange();
                boolean isExcludingBounds = keyRange instanceof ExcludingBounds;
                skipFirst = isExcludingBounds && !keyRange.contains(partitions.get(0).partitionKey());
                skipLast = (isExcludingBounds || keyRange instanceof IncludingExcludingBounds) && !keyRange.contains(partitions.get(partitions.size() - 1).partitionKey());
            }

            final List<ImmutableBTreePartition> toReturn;
            if (skipFirst || skipLast)
            {
                toReturn = partitions.size() == 1
                         ? Collections.emptyList()
                         : partitions.subList(skipFirst ? 1 : 0, skipLast ? partitions.size() - 1 : partitions.size());
            }
            else
            {
                toReturn = partitions;
            }

            return new AbstractUnfilteredPartitionIterator()
            {
                private int idx;

                public boolean isForThrift()
                {
                    return true;
                }

                public CFMetaData metadata()
                {
                    return command.metadata();
                }

                public boolean hasNext()
                {
                    return idx < toReturn.size();
                }

                public UnfilteredRowIterator next()
                {
                    ImmutableBTreePartition partition = toReturn.get(idx++);

                    ClusteringIndexFilter filter = command.clusteringIndexFilter(partition.partitionKey());

                    // Pre-3.0, we didn't have a way to express exclusivity for non-composite comparators, so all slices were
                    // inclusive on both ends. If we have exclusive slice ends, we need to filter the results here.
                    if (!command.metadata().isCompound())
<<<<<<< HEAD
                        return partition.unfilteredIterator(command.columnFilter(), filter.getSlices(command.metadata()), filter.isReversed());
=======
                        return ThriftResultsMerger.maybeWrap(
                                filter.filter(partition.sliceableUnfilteredIterator(command.columnFilter(), filter.isReversed())), command.nowInSec());
>>>>>>> 22176951

                    return ThriftResultsMerger.maybeWrap(
                            partition.unfilteredIterator(command.columnFilter(), Slices.ALL, filter.isReversed()), command.nowInSec());
                }
            };
        }

        public ByteBuffer digest(ReadCommand command)
        {
            try (UnfilteredPartitionIterator iterator = makeIterator(command))
            {
                return makeDigest(iterator, command);
            }
        }

        public boolean isDigestResponse()
        {
            return false;
        }
    }

    private static class Serializer implements IVersionedSerializer<ReadResponse>
    {
        public void serialize(ReadResponse response, DataOutputPlus out, int version) throws IOException
        {
            boolean isDigest = response instanceof DigestResponse;
            ByteBuffer digest = isDigest ? ((DigestResponse)response).digest : ByteBufferUtil.EMPTY_BYTE_BUFFER;
            if (version < MessagingService.VERSION_30)
            {
                out.writeInt(digest.remaining());
                out.write(digest);
                out.writeBoolean(isDigest);
                if (!isDigest)
                {
                    assert response.command != null; // we only serialize LocalDataResponse, which always has the command set
                    try (UnfilteredPartitionIterator iter = response.makeIterator(response.command))
                    {
                        assert iter.hasNext();
                        try (UnfilteredRowIterator partition = iter.next())
                        {
                            ByteBufferUtil.writeWithShortLength(partition.partitionKey().getKey(), out);
                            LegacyLayout.serializeAsLegacyPartition(response.command, partition, out, version);
                        }
                        assert !iter.hasNext();
                    }
                }
                return;
            }

            ByteBufferUtil.writeWithVIntLength(digest, out);
            if (!isDigest)
            {
                ByteBuffer data = ((DataResponse)response).data;
                ByteBufferUtil.writeWithVIntLength(data, out);
            }
        }

        public ReadResponse deserialize(DataInputPlus in, int version) throws IOException
        {
            if (version < MessagingService.VERSION_30)
            {
                byte[] digest = null;
                int digestSize = in.readInt();
                if (digestSize > 0)
                {
                    digest = new byte[digestSize];
                    in.readFully(digest, 0, digestSize);
                }
                boolean isDigest = in.readBoolean();
                assert isDigest == digestSize > 0;
                if (isDigest)
                {
                    assert digest != null;
                    return new DigestResponse(ByteBuffer.wrap(digest));
                }

                // ReadResponses from older versions are always single-partition (ranges are handled by RangeSliceReply)
                ByteBuffer key = ByteBufferUtil.readWithShortLength(in);
                try (UnfilteredRowIterator rowIterator = LegacyLayout.deserializeLegacyPartition(in, version, SerializationHelper.Flag.FROM_REMOTE, key))
                {
                    if (rowIterator == null)
                        return new LegacyRemoteDataResponse(Collections.emptyList());

                    return new LegacyRemoteDataResponse(Collections.singletonList(ImmutableBTreePartition.create(rowIterator)));
                }
            }

            ByteBuffer digest = ByteBufferUtil.readWithVIntLength(in);
            if (digest.hasRemaining())
                return new DigestResponse(digest);

            assert version == MessagingService.VERSION_30;
            ByteBuffer data = ByteBufferUtil.readWithVIntLength(in);
            return new RemoteDataResponse(data);
        }

        public long serializedSize(ReadResponse response, int version)
        {
            boolean isDigest = response instanceof DigestResponse;
            ByteBuffer digest = isDigest ? ((DigestResponse)response).digest : ByteBufferUtil.EMPTY_BYTE_BUFFER;

            if (version < MessagingService.VERSION_30)
            {
                long size = TypeSizes.sizeof(digest.remaining())
                        + digest.remaining()
                        + TypeSizes.sizeof(isDigest);
                if (!isDigest)
                {
                    assert response.command != null; // we only serialize LocalDataResponse, which always has the command set
                    try (UnfilteredPartitionIterator iter = response.makeIterator(response.command))
                    {
                        assert iter.hasNext();
                        try (UnfilteredRowIterator partition = iter.next())
                        {
                            size += ByteBufferUtil.serializedSizeWithShortLength(partition.partitionKey().getKey());
                            size += LegacyLayout.serializedSizeAsLegacyPartition(response.command, partition, version);
                        }
                        assert !iter.hasNext();
                    }
                }
                return size;
            }

            long size = ByteBufferUtil.serializedSizeWithVIntLength(digest);
            if (!isDigest)
            {
                // Note that we can only get there if version == 3.0, which is the current_version. When we'll change the
                // version, we'll have to deserialize/re-serialize the data to be in the proper version.
                assert version == MessagingService.VERSION_30;
                ByteBuffer data = ((DataResponse)response).data;
                size += ByteBufferUtil.serializedSizeWithVIntLength(data);
            }
            return size;
        }
    }

    private static class RangeSliceSerializer implements IVersionedSerializer<ReadResponse>
    {
        public void serialize(ReadResponse response, DataOutputPlus out, int version) throws IOException
        {
            if (version < MessagingService.VERSION_30)
                legacyRangeSliceReplySerializer.serialize(response, out, version);
            else
                serializer.serialize(response, out, version);
        }

        public ReadResponse deserialize(DataInputPlus in, int version) throws IOException
        {
            return version < MessagingService.VERSION_30
                 ? legacyRangeSliceReplySerializer.deserialize(in, version)
                 : serializer.deserialize(in, version);
        }

        public long serializedSize(ReadResponse response, int version)
        {
            return version < MessagingService.VERSION_30
                 ? legacyRangeSliceReplySerializer.serializedSize(response, version)
                 : serializer.serializedSize(response, version);
        }
    }

    private static class LegacyRangeSliceReplySerializer implements IVersionedSerializer<ReadResponse>
    {
        public void serialize(ReadResponse response, DataOutputPlus out, int version) throws IOException
        {
            assert version < MessagingService.VERSION_30;

            // determine the number of partitions upfront for serialization
            int numPartitions = 0;
            assert response.command != null; // we only serialize LocalDataResponse, which always has the command set
            try (UnfilteredPartitionIterator iterator = response.makeIterator(response.command))
            {
                while (iterator.hasNext())
                {
                    try (UnfilteredRowIterator atomIterator = iterator.next())
                    {
                        numPartitions++;

                        // we have to fully exhaust the subiterator
                        while (atomIterator.hasNext())
                            atomIterator.next();
                    }
                }
            }

            out.writeInt(numPartitions);

            try (UnfilteredPartitionIterator iterator = response.makeIterator(response.command))
            {
                while (iterator.hasNext())
                {
                    try (UnfilteredRowIterator partition = iterator.next())
                    {
                        ByteBufferUtil.writeWithShortLength(partition.partitionKey().getKey(), out);
                        LegacyLayout.serializeAsLegacyPartition(response.command, partition, out, version);
                    }
                }
            }
        }

        public ReadResponse deserialize(DataInputPlus in, int version) throws IOException
        {
            int partitionCount = in.readInt();
            ArrayList<ImmutableBTreePartition> partitions = new ArrayList<>(partitionCount);
            for (int i = 0; i < partitionCount; i++)
            {
                ByteBuffer key = ByteBufferUtil.readWithShortLength(in);
                try (UnfilteredRowIterator partition = LegacyLayout.deserializeLegacyPartition(in, version, SerializationHelper.Flag.FROM_REMOTE, key))
                {
                    partitions.add(ImmutableBTreePartition.create(partition));
                }
            }
            return new LegacyRemoteDataResponse(partitions);
        }

        public long serializedSize(ReadResponse response, int version)
        {
            assert version < MessagingService.VERSION_30;
            long size = TypeSizes.sizeof(0);  // number of partitions

            assert response.command != null; // we only serialize LocalDataResponse, which always has the command set
            try (UnfilteredPartitionIterator iterator = response.makeIterator(response.command))
            {
                while (iterator.hasNext())
                {
                    try (UnfilteredRowIterator partition = iterator.next())
                    {
                        size += ByteBufferUtil.serializedSizeWithShortLength(partition.partitionKey().getKey());
                        size += LegacyLayout.serializedSizeAsLegacyPartition(response.command, partition, version);
                    }
                }
            }
            return size;
        }
    }
}<|MERGE_RESOLUTION|>--- conflicted
+++ resolved
@@ -273,12 +273,8 @@
                     // Pre-3.0, we didn't have a way to express exclusivity for non-composite comparators, so all slices were
                     // inclusive on both ends. If we have exclusive slice ends, we need to filter the results here.
                     if (!command.metadata().isCompound())
-<<<<<<< HEAD
-                        return partition.unfilteredIterator(command.columnFilter(), filter.getSlices(command.metadata()), filter.isReversed());
-=======
                         return ThriftResultsMerger.maybeWrap(
-                                filter.filter(partition.sliceableUnfilteredIterator(command.columnFilter(), filter.isReversed())), command.nowInSec());
->>>>>>> 22176951
+                                partition.unfilteredIterator(command.columnFilter(), filter.getSlices(command.metadata()), filter.isReversed()), command.nowInSec());
 
                     return ThriftResultsMerger.maybeWrap(
                             partition.unfilteredIterator(command.columnFilter(), Slices.ALL, filter.isReversed()), command.nowInSec());
