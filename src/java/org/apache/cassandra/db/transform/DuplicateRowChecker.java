--- conflicted
+++ resolved
@@ -95,15 +95,9 @@
         {
             logger.warn("Detected {} duplicate rows for {} during {}.{}",
                         duplicatesDetected,
-<<<<<<< HEAD
                         metadata.partitionKeyType.getString(key.getKey()),
-                        stage);
-=======
-                        metadata.getKeyValidator().getString(key.getKey()),
                         stage,
                         hadNonEqualDuplicates ? " Some duplicates had different byte representation." : "");
-
->>>>>>> 492009ae
             if (snapshotOnDuplicate)
                 DiagnosticSnapshotService.duplicateRows(metadata, replicas);
         }
