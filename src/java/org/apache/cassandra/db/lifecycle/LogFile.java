--- conflicted
+++ resolved
@@ -323,27 +323,13 @@
         assert type == Type.ADD || type == Type.REMOVE;
 
         for (SSTableReader sstable : tables)
-<<<<<<< HEAD
-        {
-            File directory = sstable.descriptor.directory;
-            String fileName = StringUtils.join(directory, File.pathSeparator(), getFileName());
-            replicas.maybeCreateReplica(directory, fileName, records);
-        }
-=======
             maybeCreateReplica(sstable);
->>>>>>> 2687cf1e
         return LogRecord.make(type, tables);
     }
 
     private LogRecord makeAddRecord(SSTable table)
     {
-<<<<<<< HEAD
-        File directory = table.descriptor.directory;
-        String fileName = StringUtils.join(directory, File.pathSeparator(), getFileName());
-        replicas.maybeCreateReplica(directory, fileName, records);
-=======
         maybeCreateReplica(table);
->>>>>>> 2687cf1e
         return LogRecord.make(Type.ADD, table);
     }
 
@@ -359,18 +345,11 @@
         return record.asType(type);
     }
 
-<<<<<<< HEAD
-        File directory = table.descriptor.directory;
+    private void maybeCreateReplica(SSTable sstable)
+    {
+        File directory = sstable.descriptor.directory;
         String fileName = StringUtils.join(directory, File.pathSeparator(), getFileName());
-        replicas.maybeCreateReplica(directory, fileName, records);
-        return record.asType(type);
-=======
-    private void maybeCreateReplica(SSTable sstable)
-    {
-        File directory = sstable.descriptor.directory;
-        String fileName = StringUtils.join(directory, File.separator, getFileName());
         replicas.maybeCreateReplica(directory, fileName, onDiskRecords);
->>>>>>> 2687cf1e
     }
 
     void addRecord(LogRecord record)
