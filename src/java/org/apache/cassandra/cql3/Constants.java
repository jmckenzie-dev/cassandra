--- conflicted
+++ resolved
@@ -324,11 +324,7 @@
             long increment = ByteBufferUtil.toLong(bytes);
             prefix = maybeUpdatePrefix(cf.metadata(), prefix);
             ByteBuffer cname = columnName == null ? prefix.build() : prefix.add(columnName.key).build();
-<<<<<<< HEAD
-            cf.addCounter(cname, increment);
-=======
             cf.addColumn(params.makeCounter(cname, increment));
->>>>>>> 62642fa9
         }
     }
 
@@ -351,11 +347,7 @@
 
             prefix = maybeUpdatePrefix(cf.metadata(), prefix);
             ByteBuffer cname = columnName == null ? prefix.build() : prefix.add(columnName.key).build();
-<<<<<<< HEAD
-            cf.addCounter(cname, -increment);
-=======
             cf.addColumn(params.makeCounter(cname, -increment));
->>>>>>> 62642fa9
         }
     }
 
