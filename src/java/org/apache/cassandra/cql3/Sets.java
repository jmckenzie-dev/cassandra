/*
 * Licensed to the Apache Software Foundation (ASF) under one
 * or more contributor license agreements.  See the NOTICE file
 * distributed with this work for additional information
 * regarding copyright ownership.  The ASF licenses this file
 * to you under the Apache License, Version 2.0 (the
 * "License"); you may not use this file except in compliance
 * with the License.  You may obtain a copy of the License at
 *
 *     http://www.apache.org/licenses/LICENSE-2.0
 *
 * Unless required by applicable law or agreed to in writing, software
 * distributed under the License is distributed on an "AS IS" BASIS,
 * WITHOUT WARRANTIES OR CONDITIONS OF ANY KIND, either express or implied.
 * See the License for the specific language governing permissions and
 * limitations under the License.
 */
package org.apache.cassandra.cql3;

import static org.apache.cassandra.cql3.Constants.UNSET_VALUE;

import java.nio.ByteBuffer;
import java.util.*;
import java.util.stream.Collectors;
import java.util.stream.StreamSupport;

import org.apache.cassandra.schema.ColumnMetadata;
import org.apache.cassandra.cql3.functions.Function;
import org.apache.cassandra.db.DecoratedKey;
import org.apache.cassandra.db.rows.*;
import org.apache.cassandra.db.marshal.*;
import org.apache.cassandra.exceptions.InvalidRequestException;
import org.apache.cassandra.serializers.CollectionSerializer;
import org.apache.cassandra.serializers.MarshalException;
import org.apache.cassandra.transport.ProtocolVersion;
import org.apache.cassandra.utils.ByteBufferUtil;

/**
 * Static helper methods and classes for sets.
 */
public abstract class Sets
{
    private Sets() {}

    public static ColumnSpecification valueSpecOf(ColumnSpecification column)
    {
<<<<<<< HEAD
        return new ColumnSpecification(column.ksName, column.cfName, new ColumnIdentifier("value(" + column.name + ")", true), ((SetType<?>)column.type).getElementsType());
    }

    /**
     * Tests that the set with the specified elements can be assigned to the specified column.
     *
     * @param receiver the receiving column
     * @param elements the set elements
     */
    public static AssignmentTestable.TestResult testSetAssignment(ColumnSpecification receiver,
                                                                  List<? extends AssignmentTestable> elements)
    {
        if (!(receiver.type instanceof SetType))
        {
            // We've parsed empty maps as a set literal to break the ambiguity so handle that case now
            if (receiver.type instanceof MapType && elements.isEmpty())
                return AssignmentTestable.TestResult.WEAKLY_ASSIGNABLE;

            return AssignmentTestable.TestResult.NOT_ASSIGNABLE;
        }

        // If there is no elements, we can't say it's an exact match (an empty set if fundamentally polymorphic).
        if (elements.isEmpty())
            return AssignmentTestable.TestResult.WEAKLY_ASSIGNABLE;

        ColumnSpecification valueSpec = valueSpecOf(receiver);
        return AssignmentTestable.TestResult.testAll(receiver.ksName, valueSpec, elements);
    }

    /**
     * Create a <code>String</code> representation of the set containing the specified elements.
     *
     * @param elements the set elements
     * @return a <code>String</code> representation of the set
     */
    public static String setToString(List<?> elements)
    {
        return setToString(elements, Object::toString);
    }

    /**
     * Create a <code>String</code> representation of the set from the specified items associated to
     * the set elements.
     *
     * @param items items associated to the set elements
     * @param mapper the mapper used to map the items to the <code>String</code> representation of the set elements
     * @return a <code>String</code> representation of the set
     */
    public static <T> String setToString(Iterable<T> items, java.util.function.Function<T, String> mapper)
    {
        return StreamSupport.stream(items.spliterator(), false)
                            .map(e -> mapper.apply(e))
                            .collect(Collectors.joining(", ", "{", "}"));
    }

    /**
     * Returns the exact SetType from the items if it can be known.
     *
     * @param items the items mapped to the set elements
     * @param mapper the mapper used to retrieve the element types from the items
     * @return the exact SetType from the items if it can be known or <code>null</code>
     */
    public static <T> AbstractType<?> getExactSetTypeIfKnown(List<T> items,
                                                             java.util.function.Function<T, AbstractType<?>> mapper)
    {
        Optional<AbstractType<?>> type = items.stream().map(mapper).filter(Objects::nonNull).findFirst();
        return type.isPresent() ? SetType.getInstance(type.get(), false) : null;
=======
        return new ColumnSpecification(column.ksName, column.cfName, new ColumnIdentifier("value(" + column.name + ")", true), elementsType(column.type));
    }

    private static AbstractType<?> unwrap(AbstractType<?> type)
    {
        return type.isReversed() ? unwrap(((ReversedType<?>) type).baseType) : type;
    }

    private static AbstractType<?> elementsType(AbstractType<?> type)
    {
        return ((SetType) unwrap(type)).getElementsType();
>>>>>>> 7451cf08
    }

    public static class Literal extends Term.Raw
    {
        private final List<Term.Raw> elements;

        public Literal(List<Term.Raw> elements)
        {
            this.elements = elements;
        }

        public Term prepare(String keyspace, ColumnSpecification receiver) throws InvalidRequestException
        {
            validateAssignableTo(keyspace, receiver);

            // We've parsed empty maps as a set literal to break the ambiguity so
            // handle that case now
            if (receiver.type instanceof MapType && elements.isEmpty())
                return new Maps.Value(Collections.<ByteBuffer, ByteBuffer>emptyMap());

            ColumnSpecification valueSpec = Sets.valueSpecOf(receiver);
            Set<Term> values = new HashSet<>(elements.size());
            boolean allTerminal = true;
            for (Term.Raw rt : elements)
            {
                Term t = rt.prepare(keyspace, valueSpec);

                if (t.containsBindMarker())
                    throw new InvalidRequestException(String.format("Invalid set literal for %s: bind variables are not supported inside collection literals", receiver.name));

                if (t instanceof Term.NonTerminal)
                    allTerminal = false;

                values.add(t);
            }
            DelayedValue value = new DelayedValue(elementsType(receiver.type), values);
            return allTerminal ? value.bind(QueryOptions.DEFAULT) : value;
        }

        private void validateAssignableTo(String keyspace, ColumnSpecification receiver) throws InvalidRequestException
        {
            AbstractType<?> type = unwrap(receiver.type);

            if (!(type instanceof SetType))
            {
                // We've parsed empty maps as a set literal to break the ambiguity so
                // handle that case now
                if ((type instanceof MapType) && elements.isEmpty())
                    return;

                throw new InvalidRequestException(String.format("Invalid set literal for %s of type %s", receiver.name, receiver.type.asCQL3Type()));
            }

            ColumnSpecification valueSpec = Sets.valueSpecOf(receiver);
            for (Term.Raw rt : elements)
            {
                if (!rt.testAssignment(keyspace, valueSpec).isAssignable())
                    throw new InvalidRequestException(String.format("Invalid set literal for %s: value %s is not of type %s", receiver.name, rt, valueSpec.type.asCQL3Type()));
            }
        }

        public AssignmentTestable.TestResult testAssignment(String keyspace, ColumnSpecification receiver)
        {
            return testSetAssignment(receiver, elements);
        }

        @Override
        public AbstractType<?> getExactTypeIfKnown(String keyspace)
        {
            return getExactSetTypeIfKnown(elements, p -> p.getExactTypeIfKnown(keyspace));
        }

        public String getText()
        {
            return setToString(elements, Term.Raw::getText);
        }
    }

    public static class Value extends Term.Terminal
    {
        public final SortedSet<ByteBuffer> elements;

        public Value(SortedSet<ByteBuffer> elements)
        {
            this.elements = elements;
        }

        public static Value fromSerialized(ByteBuffer value, SetType type, ProtocolVersion version) throws InvalidRequestException
        {
            try
            {
                // Collections have this small hack that validate cannot be called on a serialized object,
                // but compose does the validation (so we're fine).
                Set<?> s = type.getSerializer().deserializeForNativeProtocol(value, version);
                SortedSet<ByteBuffer> elements = new TreeSet<>(type.getElementsType());
                for (Object element : s)
                    elements.add(type.getElementsType().decompose(element));
                return new Value(elements);
            }
            catch (MarshalException e)
            {
                throw new InvalidRequestException(e.getMessage());
            }
        }

        public ByteBuffer get(ProtocolVersion protocolVersion)
        {
            return CollectionSerializer.pack(elements, elements.size(), protocolVersion);
        }

        public boolean equals(SetType st, Value v)
        {
            if (elements.size() != v.elements.size())
                return false;

            Iterator<ByteBuffer> thisIter = elements.iterator();
            Iterator<ByteBuffer> thatIter = v.elements.iterator();
            AbstractType elementsType = st.getElementsType();
            while (thisIter.hasNext())
                if (elementsType.compare(thisIter.next(), thatIter.next()) != 0)
                    return false;

            return true;
        }
    }

    // See Lists.DelayedValue
    public static class DelayedValue extends Term.NonTerminal
    {
        private final Comparator<ByteBuffer> comparator;
        private final Set<Term> elements;

        public DelayedValue(Comparator<ByteBuffer> comparator, Set<Term> elements)
        {
            this.comparator = comparator;
            this.elements = elements;
        }

        public boolean containsBindMarker()
        {
            // False since we don't support them in collection
            return false;
        }

        public void collectMarkerSpecification(VariableSpecifications boundNames)
        {
        }

        public Terminal bind(QueryOptions options) throws InvalidRequestException
        {
            SortedSet<ByteBuffer> buffers = new TreeSet<>(comparator);
            for (Term t : elements)
            {
                ByteBuffer bytes = t.bindAndGet(options);

                if (bytes == null)
                    throw new InvalidRequestException("null is not supported inside collections");
                if (bytes == ByteBufferUtil.UNSET_BYTE_BUFFER)
                    return UNSET_VALUE;

                buffers.add(bytes);
            }
            return new Value(buffers);
        }

        public void addFunctionsTo(List<Function> functions)
        {
            Terms.addFunctions(elements, functions);
        }
    }

    public static class Marker extends AbstractMarker
    {
        protected Marker(int bindIndex, ColumnSpecification receiver)
        {
            super(bindIndex, receiver);
            assert receiver.type instanceof SetType;
        }

        public Terminal bind(QueryOptions options) throws InvalidRequestException
        {
            ByteBuffer value = options.getValues().get(bindIndex);
            if (value == null)
                return null;
            if (value == ByteBufferUtil.UNSET_BYTE_BUFFER)
                return UNSET_VALUE;
            return Value.fromSerialized(value, (SetType)receiver.type, options.getProtocolVersion());
        }
    }

    public static class Setter extends Operation
    {
        public Setter(ColumnMetadata column, Term t)
        {
            super(column, t);
        }

        public void execute(DecoratedKey partitionKey, UpdateParameters params) throws InvalidRequestException
        {
            Term.Terminal value = t.bind(params.options);
            if (value == UNSET_VALUE)
                return;

            // delete + add
            if (column.type.isMultiCell())
                params.setComplexDeletionTimeForOverwrite(column);
            Adder.doAdd(value, column, params);
        }
    }

    public static class Adder extends Operation
    {
        public Adder(ColumnMetadata column, Term t)
        {
            super(column, t);
        }

        public void execute(DecoratedKey partitionKey, UpdateParameters params) throws InvalidRequestException
        {
            assert column.type.isMultiCell() : "Attempted to add items to a frozen set";
            Term.Terminal value = t.bind(params.options);
            if (value != UNSET_VALUE)
                doAdd(value, column, params);
        }

        static void doAdd(Term.Terminal value, ColumnMetadata column, UpdateParameters params) throws InvalidRequestException
        {
            if (column.type.isMultiCell())
            {
                if (value == null)
                    return;

                for (ByteBuffer bb : ((Value) value).elements)
                {
                    if (bb == ByteBufferUtil.UNSET_BYTE_BUFFER)
                        continue;

                    params.addCell(column, CellPath.create(bb), ByteBufferUtil.EMPTY_BYTE_BUFFER);
                }
            }
            else
            {
                // for frozen sets, we're overwriting the whole cell
                if (value == null)
                    params.addTombstone(column);
                else
                    params.addCell(column, value.get(ProtocolVersion.CURRENT));
            }
        }
    }

    // Note that this is reused for Map subtraction too (we subtract a set from a map)
    public static class Discarder extends Operation
    {
        public Discarder(ColumnMetadata column, Term t)
        {
            super(column, t);
        }

        public void execute(DecoratedKey partitionKey, UpdateParameters params) throws InvalidRequestException
        {
            assert column.type.isMultiCell() : "Attempted to remove items from a frozen set";

            Term.Terminal value = t.bind(params.options);
            if (value == null || value == UNSET_VALUE)
                return;

            // This can be either a set or a single element
            Set<ByteBuffer> toDiscard = value instanceof Sets.Value
                                      ? ((Sets.Value)value).elements
                                      : Collections.singleton(value.get(params.options.getProtocolVersion()));

            for (ByteBuffer bb : toDiscard)
                params.addTombstone(column, CellPath.create(bb));
        }
    }

    public static class ElementDiscarder extends Operation
    {
        public ElementDiscarder(ColumnMetadata column, Term k)
        {
            super(column, k);
        }

        public void execute(DecoratedKey partitionKey, UpdateParameters params) throws InvalidRequestException
        {
            assert column.type.isMultiCell() : "Attempted to delete a single element in a frozen set";
            Term.Terminal elt = t.bind(params.options);
            if (elt == null)
                throw new InvalidRequestException("Invalid null set element");

            params.addTombstone(column, CellPath.create(elt.get(params.options.getProtocolVersion())));
        }
    }
}<|MERGE_RESOLUTION|>--- conflicted
+++ resolved
@@ -44,8 +44,17 @@
 
     public static ColumnSpecification valueSpecOf(ColumnSpecification column)
     {
-<<<<<<< HEAD
-        return new ColumnSpecification(column.ksName, column.cfName, new ColumnIdentifier("value(" + column.name + ")", true), ((SetType<?>)column.type).getElementsType());
+        return new ColumnSpecification(column.ksName, column.cfName, new ColumnIdentifier("value(" + column.name + ")", true), elementsType(column.type));
+    }
+
+    private static AbstractType<?> unwrap(AbstractType<?> type)
+    {
+        return type.isReversed() ? unwrap(((ReversedType<?>) type).baseType) : type;
+    }
+
+    private static AbstractType<?> elementsType(AbstractType<?> type)
+    {
+        return ((SetType) unwrap(type)).getElementsType();
     }
 
     /**
@@ -112,19 +121,6 @@
     {
         Optional<AbstractType<?>> type = items.stream().map(mapper).filter(Objects::nonNull).findFirst();
         return type.isPresent() ? SetType.getInstance(type.get(), false) : null;
-=======
-        return new ColumnSpecification(column.ksName, column.cfName, new ColumnIdentifier("value(" + column.name + ")", true), elementsType(column.type));
-    }
-
-    private static AbstractType<?> unwrap(AbstractType<?> type)
-    {
-        return type.isReversed() ? unwrap(((ReversedType<?>) type).baseType) : type;
-    }
-
-    private static AbstractType<?> elementsType(AbstractType<?> type)
-    {
-        return ((SetType) unwrap(type)).getElementsType();
->>>>>>> 7451cf08
     }
 
     public static class Literal extends Term.Raw
