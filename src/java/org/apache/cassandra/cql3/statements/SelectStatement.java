--- conflicted
+++ resolved
@@ -24,11 +24,8 @@
 import com.google.common.base.Predicate;
 import com.google.common.collect.AbstractIterator;
 import com.google.common.collect.Iterables;
-<<<<<<< HEAD
 import com.google.common.collect.Iterators;
-=======
 import org.github.jamm.MemoryMeter;
->>>>>>> 4444fd6f
 
 import org.apache.cassandra.auth.Permission;
 import org.apache.cassandra.cql3.*;
@@ -114,7 +111,7 @@
 
     public long measureForPreparedCache(MemoryMeter meter)
     {
-        return meter.measureDeep(this) - meter.measureDeep(cfDef);
+        return meter.measureDeep(this) - meter.measureDeep(cfm);
     }
 
     public int getBoundsTerms()
