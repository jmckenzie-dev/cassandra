/*
 * Licensed to the Apache Software Foundation (ASF) under one
 * or more contributor license agreements.  See the NOTICE file
 * distributed with this work for additional information
 * regarding copyright ownership.  The ASF licenses this file
 * to you under the Apache License, Version 2.0 (the
 * "License"); you may not use this file except in compliance
 * with the License.  You may obtain a copy of the License at
 *
 *     http://www.apache.org/licenses/LICENSE-2.0
 *
 * Unless required by applicable law or agreed to in writing, software
 * distributed under the License is distributed on an "AS IS" BASIS,
 * WITHOUT WARRANTIES OR CONDITIONS OF ANY KIND, either express or implied.
 * See the License for the specific language governing permissions and
 * limitations under the License.
 */
package org.apache.cassandra.cql3.statements;

import java.nio.ByteBuffer;
import java.util.*;

import com.google.common.base.Objects;
import com.google.common.base.Predicate;
import com.google.common.collect.Iterables;
import com.google.common.collect.Iterators;

import org.slf4j.Logger;
import org.slf4j.LoggerFactory;

import org.apache.cassandra.auth.Permission;
import org.apache.cassandra.config.CFMetaData;
import org.apache.cassandra.config.ColumnDefinition;
import org.apache.cassandra.cql3.*;
import org.apache.cassandra.cql3.functions.Function;
import org.apache.cassandra.cql3.restrictions.StatementRestrictions;
import org.apache.cassandra.cql3.selection.RawSelector;
import org.apache.cassandra.cql3.selection.Selection;
import org.apache.cassandra.db.*;
import org.apache.cassandra.db.composites.*;
import org.apache.cassandra.db.filter.*;
import org.apache.cassandra.db.index.SecondaryIndexManager;
import org.apache.cassandra.db.marshal.CollectionType;
import org.apache.cassandra.db.marshal.CompositeType;
import org.apache.cassandra.db.marshal.Int32Type;
import org.apache.cassandra.dht.AbstractBounds;
import org.apache.cassandra.exceptions.*;
import org.apache.cassandra.serializers.MarshalException;
import org.apache.cassandra.service.ClientState;
import org.apache.cassandra.service.ClientWarn;
import org.apache.cassandra.service.QueryState;
import org.apache.cassandra.service.StorageProxy;
import org.apache.cassandra.service.pager.Pageable;
import org.apache.cassandra.service.pager.QueryPager;
import org.apache.cassandra.service.pager.QueryPagers;
import org.apache.cassandra.thrift.ThriftValidation;
import org.apache.cassandra.transport.messages.ResultMessage;
import org.apache.cassandra.utils.ByteBufferUtil;
import org.apache.cassandra.utils.FBUtilities;

import static org.apache.cassandra.cql3.statements.RequestValidations.checkFalse;
import static org.apache.cassandra.cql3.statements.RequestValidations.checkNotNull;
import static org.apache.cassandra.cql3.statements.RequestValidations.checkTrue;
import static org.apache.cassandra.cql3.statements.RequestValidations.invalidRequest;
import static org.apache.cassandra.utils.ByteBufferUtil.UNSET_BYTE_BUFFER;

/**
 * Encapsulates a completely parsed SELECT query, including the target
 * column family, expression, result count, and ordering clause.
 *
 * A number of public methods here are only used internally. However,
 * many of these are made accessible for the benefit of custom
 * QueryHandler implementations, so before reducing their accessibility
 * due consideration should be given.
 */
public class SelectStatement implements CQLStatement
{
    private static final Logger logger = LoggerFactory.getLogger(SelectStatement.class);

    private static final int DEFAULT_COUNT_PAGE_SIZE = 10000;

    private final int boundTerms;
    public final CFMetaData cfm;
    public final Parameters parameters;
    private final Selection selection;
    private final Term limit;

    private final StatementRestrictions restrictions;

    private final boolean isReversed;

    /**
     * The comparator used to orders results when multiple keys are selected (using IN).
     */
    private final Comparator<List<ByteBuffer>> orderingComparator;

    // Used by forSelection below
    private static final Parameters defaultParameters = new Parameters(Collections.<ColumnIdentifier.Raw, Boolean>emptyMap(), false, false, false);

    public SelectStatement(CFMetaData cfm,
                           int boundTerms,
                           Parameters parameters,
                           Selection selection,
                           StatementRestrictions restrictions,
                           boolean isReversed,
                           Comparator<List<ByteBuffer>> orderingComparator,
                           Term limit)
    {
        this.cfm = cfm;
        this.boundTerms = boundTerms;
        this.selection = selection;
        this.restrictions = restrictions;
        this.isReversed = isReversed;
        this.orderingComparator = orderingComparator;
        this.parameters = parameters;
        this.limit = limit;
    }

    public Iterable<Function> getFunctions()
    {
        return Iterables.concat(selection.getFunctions(),
                                restrictions.getFunctions(),
                                limit != null ? limit.getFunctions() : Collections.<Function>emptySet());
    }

    // Creates a simple select based on the given selection.
    // Note that the results select statement should not be used for actual queries, but only for processing already
    // queried data through processColumnFamily.
    static SelectStatement forSelection(CFMetaData cfm, Selection selection)
    {
        return new SelectStatement(cfm,
                                   0,
                                   defaultParameters,
                                   selection,
                                   StatementRestrictions.empty(cfm),
                                   false,
                                   null,
                                   null);
    }

    public ResultSet.ResultMetadata getResultMetadata()
    {
        return selection.getResultMetadata(parameters.isJson);
    }

    public int getBoundTerms()
    {
        return boundTerms;
    }

    public void checkAccess(ClientState state) throws InvalidRequestException, UnauthorizedException
    {
        state.hasColumnFamilyAccess(keyspace(), columnFamily(), Permission.SELECT);
        for (Function function : getFunctions())
            state.ensureHasPermission(Permission.EXECUTE, function);
    }

    public void validate(ClientState state) throws InvalidRequestException
    {
        // Nothing to do, all validation has been done by RawStatement.prepare()
    }

    public ResultMessage.Rows execute(QueryState state, QueryOptions options) throws RequestExecutionException, RequestValidationException
    {
        ConsistencyLevel cl = options.getConsistency();
        checkNotNull(cl, "Invalid empty consistency level");

        cl.validateForRead(keyspace());

        int limit = getLimit(options);
        long now = System.currentTimeMillis();
        Pageable command = getPageableCommand(options, limit, now);
        int pageSize = getPageSize(options);

        if (pageSize <= 0 || command == null || !QueryPagers.mayNeedPaging(command, pageSize))
            return execute(command, options, limit, now, state);

        QueryPager pager = QueryPagers.pager(command, cl, state.getClientState(), options.getPagingState());
        return execute(pager, options, limit, now, pageSize);
    }

    private Pageable getPageableCommand(QueryOptions options, int limit, long now) throws RequestValidationException
    {
        int limitForQuery = updateLimitForQuery(limit);
        if (restrictions.isKeyRange() || restrictions.usesSecondaryIndexing())
            return getRangeCommand(options, limitForQuery, now);

        List<ReadCommand> commands = getSliceCommands(options, limitForQuery, now);
        return commands == null ? null : new Pageable.ReadCommands(commands, limitForQuery);
    }

    public Pageable getPageableCommand(QueryOptions options) throws RequestValidationException
    {
        return getPageableCommand(options, getLimit(options), System.currentTimeMillis());
    }

    private int getPageSize(QueryOptions options)
    {
        int pageSize = options.getPageSize();

        // An aggregation query will never be paged for the user, but we always page it internally to avoid OOM.
        // If we user provided a pageSize we'll use that to page internally (because why not), otherwise we use our default
        // Note that if there are some nodes in the cluster with a version less than 2.0, we can't use paging (CASSANDRA-6707).
        if (selection.isAggregate() && pageSize <= 0)
            pageSize = DEFAULT_COUNT_PAGE_SIZE;

        return  pageSize;
    }

    private ResultMessage.Rows execute(Pageable command, QueryOptions options, int limit, long now, QueryState state)
    throws RequestValidationException, RequestExecutionException
    {
        List<Row> rows;
        if (command == null)
        {
            rows = Collections.<Row>emptyList();
        }
        else
        {
            rows = command instanceof Pageable.ReadCommands
                 ? StorageProxy.read(((Pageable.ReadCommands)command).commands, options.getConsistency(), state.getClientState())
                 : StorageProxy.getRangeSlice((RangeSliceCommand)command, options.getConsistency());
        }

        return processResults(rows, options, limit, now);
    }

    private ResultMessage.Rows execute(QueryPager pager, QueryOptions options, int limit, long now, int pageSize)
    throws RequestValidationException, RequestExecutionException
    {
        if (selection.isAggregate())
            return pageAggregateQuery(pager, options, pageSize, now);

        // We can't properly do post-query ordering if we page (see #6722)
        checkFalse(needsPostQueryOrdering(),
                   "Cannot page queries with both ORDER BY and a IN restriction on the partition key;"
                   + " you must either remove the ORDER BY or the IN and sort client side, or disable paging for this query");

        List<Row> page = pager.fetchPage(pageSize);
        ResultMessage.Rows msg = processResults(page, options, limit, now);

        if (!pager.isExhausted())
            msg.result.metadata.setHasMorePages(pager.state());

        return msg;
    }

    private ResultMessage.Rows pageAggregateQuery(QueryPager pager, QueryOptions options, int pageSize, long now)
            throws RequestValidationException, RequestExecutionException
    {
        if (!restrictions.hasPartitionKeyRestrictions())
        {
            logger.warn("Aggregation query used without partition key");
            ClientWarn.warn("Aggregation query used without partition key");
        }
        else if (restrictions.keyIsInRelation())
        {
            logger.warn("Aggregation query used on multiple partition keys (IN restriction)");
            ClientWarn.warn("Aggregation query used on multiple partition keys (IN restriction)");
        }

        Selection.ResultSetBuilder result = selection.resultSetBuilder(now, parameters.isJson);
        while (!pager.isExhausted())
        {
            for (Row row : pager.fetchPage(pageSize))
            {
                // Not columns match the query, skip
                if (row.cf == null)
                    continue;

                processColumnFamily(row.key.getKey(), row.cf, options, now, result);
            }
        }
        return new ResultMessage.Rows(result.build(options.getProtocolVersion()));
    }

    public ResultMessage.Rows processResults(List<Row> rows, QueryOptions options, int limit, long now) throws RequestValidationException
    {
        ResultSet rset = process(rows, options, limit, now);
        return new ResultMessage.Rows(rset);
    }

    static List<Row> readLocally(String keyspaceName, List<ReadCommand> cmds)
    {
        Keyspace keyspace = Keyspace.open(keyspaceName);
        List<Row> rows = new ArrayList<Row>(cmds.size());
        for (ReadCommand cmd : cmds)
            rows.add(cmd.getRow(keyspace));
        return rows;
    }

    public ResultMessage.Rows executeInternal(QueryState state, QueryOptions options) throws RequestExecutionException, RequestValidationException
    {
        int limit = getLimit(options);
        long now = System.currentTimeMillis();
        Pageable command = getPageableCommand(options, limit, now);
        int pageSize = getPageSize(options);

        if (pageSize <= 0 || command == null || !QueryPagers.mayNeedPaging(command, pageSize))
        {
            List<Row> rows = command == null
                             ? Collections.<Row>emptyList()
                             : (command instanceof Pageable.ReadCommands
                                ? readLocally(keyspace(), ((Pageable.ReadCommands)command).commands)
                                : ((RangeSliceCommand)command).executeLocally());

            return processResults(rows, options, limit, now);
        }

        QueryPager pager = QueryPagers.localPager(command);
        return execute(pager, options, limit, now, pageSize);
    }

    public ResultSet process(List<Row> rows) throws InvalidRequestException
    {
        QueryOptions options = QueryOptions.DEFAULT;
        return process(rows, options, getLimit(options), System.currentTimeMillis());
    }

    public String keyspace()
    {
        return cfm.ksName;
    }

    public String columnFamily()
    {
        return cfm.cfName;
    }

    /**
     * May be used by custom QueryHandler implementations
     */
    public Selection getSelection()
    {
        return selection;
    }

    /**
     * May be used by custom QueryHandler implementations
     */
    public StatementRestrictions getRestrictions()
    {
        return restrictions;
    }

    private List<ReadCommand> getSliceCommands(QueryOptions options, int limit, long now) throws RequestValidationException
    {
        Collection<ByteBuffer> keys = restrictions.getPartitionKeys(options);

        List<ReadCommand> commands = new ArrayList<>(keys.size());

        IDiskAtomFilter filter = makeFilter(options, limit);
        if (filter == null)
            return null;

        // Note that we use the total limit for every key, which is potentially inefficient.
        // However, IN + LIMIT is not a very sensible choice.
        for (ByteBuffer key : keys)
        {
            QueryProcessor.validateKey(key);
            // We should not share the slice filter amongst the commands (hence the cloneShallow), due to
            // SliceQueryFilter not being immutable due to its columnCounter used by the lastCounted() method
            // (this is fairly ugly and we should change that but that's probably not a tiny refactor to do that cleanly)
            commands.add(ReadCommand.create(keyspace(), ByteBufferUtil.clone(key), columnFamily(), now, filter.cloneShallow()));
        }

        return commands;
    }

    private RangeSliceCommand getRangeCommand(QueryOptions options, int limit, long now) throws RequestValidationException
    {
        IDiskAtomFilter filter = makeFilter(options, limit);
        if (filter == null)
            return null;

        List<IndexExpression> expressions = getValidatedIndexExpressions(options);
        // The LIMIT provided by the user is the number of CQL row he wants returned.
        // We want to have getRangeSlice to count the number of columns, not the number of keys.
        AbstractBounds<RowPosition> keyBounds = restrictions.getPartitionKeyBounds(options);
        return keyBounds == null
             ? null
             : new RangeSliceCommand(keyspace(), columnFamily(), now,  filter, keyBounds, expressions, limit, !parameters.isDistinct, false);
    }

    private ColumnSlice makeStaticSlice()
    {
        // Note: we could use staticPrefix.start() for the start bound, but EMPTY gives us the
        // same effect while saving a few CPU cycles.
        return isReversed
             ? new ColumnSlice(cfm.comparator.staticPrefix().end(), Composites.EMPTY)
             : new ColumnSlice(Composites.EMPTY, cfm.comparator.staticPrefix().end());
    }

    private IDiskAtomFilter makeFilter(QueryOptions options, int limit)
    throws InvalidRequestException
    {
        int toGroup = cfm.comparator.isDense() ? -1 : cfm.clusteringColumns().size();
        if (parameters.isDistinct)
        {
            // For distinct, we only care about fetching the beginning of each partition. If we don't have
            // static columns, we in fact only care about the first cell, so we query only that (we don't "group").
            // If we do have static columns, we do need to fetch the first full group (to have the static columns values).

            // See the comments on IGNORE_TOMBSTONED_PARTITIONS and CASSANDRA-8490 for why we use a special value for
            // DISTINCT queries on the partition key only.
            toGroup = selection.containsStaticColumns() ? toGroup : SliceQueryFilter.IGNORE_TOMBSTONED_PARTITIONS;
            return new SliceQueryFilter(ColumnSlice.ALL_COLUMNS_ARRAY, false, 1, toGroup);
        }
        else if (restrictions.isColumnRange())
        {
            List<Composite> startBounds = restrictions.getClusteringColumnsBoundsAsComposites(Bound.START, options);
            List<Composite> endBounds = restrictions.getClusteringColumnsBoundsAsComposites(Bound.END, options);
            assert startBounds.size() == endBounds.size();

            // Handles fetching static columns. Note that for 2i, the filter is just used to restrict
            // the part of the index to query so adding the static slice would be useless and confusing.
            // For 2i, static columns are retrieve in CompositesSearcher with each index hit.
            ColumnSlice staticSlice = selection.containsStaticColumns() && !restrictions.usesSecondaryIndexing()
                                    ? makeStaticSlice()
                                    : null;

            // The case where startBounds == 1 is common enough that it's worth optimizing
            if (startBounds.size() == 1)
            {
                ColumnSlice slice = new ColumnSlice(startBounds.get(0), endBounds.get(0));
                if (slice.isAlwaysEmpty(cfm.comparator, isReversed))
                    return staticSlice == null ? null : sliceFilter(staticSlice, limit, toGroup);

                if (staticSlice == null)
                    return sliceFilter(slice, limit, toGroup);

                if (isReversed)
                    return slice.includes(cfm.comparator.reverseComparator(), staticSlice.start)
                            ? sliceFilter(new ColumnSlice(slice.start, staticSlice.finish), limit, toGroup)
                            : sliceFilter(new ColumnSlice[]{ slice, staticSlice }, limit, toGroup);
                else
                    return slice.includes(cfm.comparator, staticSlice.finish)
                            ? sliceFilter(new ColumnSlice(staticSlice.start, slice.finish), limit, toGroup)
                            : sliceFilter(new ColumnSlice[]{ staticSlice, slice }, limit, toGroup);
            }

            List<ColumnSlice> l = new ArrayList<ColumnSlice>(startBounds.size());
            for (int i = 0; i < startBounds.size(); i++)
            {
                ColumnSlice slice = new ColumnSlice(startBounds.get(i), endBounds.get(i));
                if (!slice.isAlwaysEmpty(cfm.comparator, isReversed))
                    l.add(slice);
            }

            if (l.isEmpty())
                return staticSlice == null ? null : sliceFilter(staticSlice, limit, toGroup);
            if (staticSlice == null)
                return sliceFilter(l.toArray(new ColumnSlice[l.size()]), limit, toGroup);

            // The slices should not overlap. We know the slices built from startBounds/endBounds don't, but if there is
            // a static slice, it could overlap with the 2nd slice. Check for it and correct if that's the case
            ColumnSlice[] slices;
            if (isReversed)
            {
                if (l.get(l.size() - 1).includes(cfm.comparator.reverseComparator(), staticSlice.start))
                {
                    slices = l.toArray(new ColumnSlice[l.size()]);
                    slices[slices.length-1] = new ColumnSlice(slices[slices.length-1].start, Composites.EMPTY);
                }
                else
                {
                    slices = l.toArray(new ColumnSlice[l.size()+1]);
                    slices[slices.length-1] = staticSlice;
                }
            }
            else
            {
                if (l.get(0).includes(cfm.comparator, staticSlice.finish))
                {
                    slices = new ColumnSlice[l.size()];
                    slices[0] = new ColumnSlice(Composites.EMPTY, l.get(0).finish);
                    for (int i = 1; i < l.size(); i++)
                        slices[i] = l.get(i);
                }
                else
                {
                    slices = new ColumnSlice[l.size()+1];
                    slices[0] = staticSlice;
                    for (int i = 0; i < l.size(); i++)
                        slices[i+1] = l.get(i);
                }
            }
            return sliceFilter(slices, limit, toGroup);
        }
        else
        {
            SortedSet<CellName> cellNames = getRequestedColumns(options);
            if (cellNames == null) // in case of IN () for the last column of the key
                return null;
            QueryProcessor.validateCellNames(cellNames, cfm.comparator);
            return new NamesQueryFilter(cellNames, true);
        }
    }

    private SliceQueryFilter sliceFilter(ColumnSlice slice, int limit, int toGroup)
    {
        return sliceFilter(new ColumnSlice[]{ slice }, limit, toGroup);
    }

    private SliceQueryFilter sliceFilter(ColumnSlice[] slices, int limit, int toGroup)
    {
        assert ColumnSlice.validateSlices(slices, cfm.comparator, isReversed) : String.format("Invalid slices: " + Arrays.toString(slices) + (isReversed ? " (reversed)" : ""));
        return new SliceQueryFilter(slices, isReversed, limit, toGroup);
    }

    /**
     * May be used by custom QueryHandler implementations
     */
    public int getLimit(QueryOptions options) throws InvalidRequestException
    {
        if (limit != null)
        {
            ByteBuffer b = checkNotNull(limit.bindAndGet(options), "Invalid null value of limit");
            // treat UNSET limit value as 'unlimited'
            if (b == UNSET_BYTE_BUFFER)
                return Integer.MAX_VALUE;
            try
            {
                Int32Type.instance.validate(b);
                int l = Int32Type.instance.compose(b);
                checkTrue(l > 0, "LIMIT must be strictly positive");
                return l;
            }
            catch (MarshalException e)
            {
                throw new InvalidRequestException("Invalid limit value");
            }
        }
        return Integer.MAX_VALUE;
    }

    private int updateLimitForQuery(int limit)
    {
        // If the query is for an aggregate, we do not want to limit the number of rows retrieved. The LIMIT
        // clause apply to the number of rows returned to the user and not to the number of rows retrieved.
        if (selection.isAggregate())
            return Integer.MAX_VALUE;
        // Internally, we don't support exclusive bounds for slices. Instead, we query one more element if necessary
        // and exclude it later (in processColumnFamily)
        return restrictions.isNonCompositeSliceWithExclusiveBounds() && limit != Integer.MAX_VALUE
             ? limit + 1
             : limit;
    }

    private SortedSet<CellName> getRequestedColumns(QueryOptions options) throws InvalidRequestException
    {
        // Note: getRequestedColumns don't handle static columns, but due to CASSANDRA-5762
        // we always do a slice for CQL3 tables, so it's ok to ignore them here
        assert !restrictions.isColumnRange();
        SortedSet<CellName> columns = new TreeSet<CellName>(cfm.comparator);
        for (Composite composite : restrictions.getClusteringColumnsAsComposites(options))
            columns.addAll(addSelectedColumns(composite));
        return columns;
    }

    private SortedSet<CellName> addSelectedColumns(Composite prefix)
    {
        if (cfm.comparator.isDense())
        {
            return FBUtilities.singleton(cfm.comparator.create(prefix, null), cfm.comparator);
        }
        else
        {
            SortedSet<CellName> columns = new TreeSet<CellName>(cfm.comparator);

            // We need to query the selected column as well as the marker
            // column (for the case where the row exists but has no columns outside the PK)
            // Two exceptions are "static CF" (non-composite non-compact CF) and "super CF"
            // that don't have marker and for which we must query all columns instead
            if (cfm.comparator.isCompound() && !cfm.isSuper())
            {
                // marker
                columns.add(cfm.comparator.rowMarker(prefix));

                // selected columns
                for (ColumnDefinition def : selection.getColumns())
                    if (def.isRegular() || def.isStatic())
                        columns.add(cfm.comparator.create(prefix, def));
            }
            else
            {
                // We now that we're not composite so we can ignore static columns
                for (ColumnDefinition def : cfm.regularColumns())
                    columns.add(cfm.comparator.create(prefix, def));
            }
            return columns;
        }
    }

    /**
     * May be used by custom QueryHandler implementations
     */
    public List<IndexExpression> getValidatedIndexExpressions(QueryOptions options) throws InvalidRequestException
    {
        if (!restrictions.usesSecondaryIndexing())
            return Collections.emptyList();

        ColumnFamilyStore cfs = Keyspace.open(keyspace()).getColumnFamilyStore(columnFamily());
        SecondaryIndexManager secondaryIndexManager = cfs.indexManager;

        List<IndexExpression> expressions = restrictions.getIndexExpressions(secondaryIndexManager, options);

        secondaryIndexManager.validateIndexSearchersForQuery(expressions);

        return expressions;
    }

    private CellName makeExclusiveSliceBound(Bound bound, CellNameType type, QueryOptions options) throws InvalidRequestException
    {
        if (restrictions.areRequestedBoundsInclusive(bound))
            return null;

       return type.makeCellName(restrictions.getClusteringColumnsBounds(bound, options).get(0));
    }

    private Iterator<Cell> applySliceRestriction(final Iterator<Cell> cells, final QueryOptions options) throws InvalidRequestException
    {
        final CellNameType type = cfm.comparator;

        final CellName excludedStart = makeExclusiveSliceBound(Bound.START, type, options);
        final CellName excludedEnd = makeExclusiveSliceBound(Bound.END, type, options);

        return Iterators.filter(cells, new Predicate<Cell>()
        {
            public boolean apply(Cell c)
            {
                // For dynamic CF, the column could be out of the requested bounds (because we don't support strict bounds internally (unless
                // the comparator is composite that is)), filter here
                return !((excludedStart != null && type.compare(c.name(), excludedStart) == 0)
                            || (excludedEnd != null && type.compare(c.name(), excludedEnd) == 0));
            }
        });
    }

    private ResultSet process(List<Row> rows, QueryOptions options, int limit, long now) throws InvalidRequestException
    {
        Selection.ResultSetBuilder result = selection.resultSetBuilder(now, parameters.isJson);
        for (Row row : rows)
        {
            // Not columns match the query, skip
            if (row.cf == null)
                continue;

            processColumnFamily(row.key.getKey(), row.cf, options, now, result);
        }

        ResultSet cqlRows = result.build(options.getProtocolVersion());

        orderResults(cqlRows);

        // Internal calls always return columns in the comparator order, even when reverse was set
        if (isReversed)
            cqlRows.reverse();

        // Trim result if needed to respect the user limit
        cqlRows.trim(limit);
        return cqlRows;
    }

    // Used by ModificationStatement for CAS operations
    void processColumnFamily(ByteBuffer key, ColumnFamily cf, QueryOptions options, long now, Selection.ResultSetBuilder result)
    throws InvalidRequestException
    {
        CFMetaData cfm = cf.metadata();
        ByteBuffer[] keyComponents = null;
        if (cfm.getKeyValidator() instanceof CompositeType)
        {
            keyComponents = ((CompositeType)cfm.getKeyValidator()).split(key);
        }
        else
        {
            keyComponents = new ByteBuffer[]{ key };
        }

        Iterator<Cell> cells = cf.getSortedColumns().iterator();
        if (restrictions.isNonCompositeSliceWithExclusiveBounds())
            cells = applySliceRestriction(cells, options);

        int protocolVersion = options.getProtocolVersion();
        CQL3Row.RowIterator iter = cfm.comparator.CQL3RowBuilder(cfm, now).group(cells);

        // If there is static columns but there is no non-static row, then provided the select was a full
        // partition selection (i.e. not a 2ndary index search and there was no condition on clustering columns)
        // then we want to include the static columns in the result set (and we're done).
        CQL3Row staticRow = iter.getStaticRow();
        if (staticRow != null && !iter.hasNext() && !restrictions.usesSecondaryIndexing() && restrictions.hasNoClusteringColumnsRestriction())
        {
            result.newRow(protocolVersion);
            for (ColumnDefinition def : selection.getColumns())
            {
                switch (def.kind)
                {
                    case PARTITION_KEY:
                        result.add(keyComponents[def.position()]);
                        break;
                    case STATIC:
                        addValue(result, def, staticRow, options);
                        break;
                    default:
                        result.add((ByteBuffer)null);
                }
            }
            return;
        }

        while (iter.hasNext())
        {
            CQL3Row cql3Row = iter.next();

            // Respect requested order
            result.newRow(protocolVersion);
            // Respect selection order
            for (ColumnDefinition def : selection.getColumns())
            {
                switch (def.kind)
                {
                    case PARTITION_KEY:
                        result.add(keyComponents[def.position()]);
                        break;
                    case CLUSTERING_COLUMN:
                        result.add(cql3Row.getClusteringColumn(def.position()));
                        break;
                    case COMPACT_VALUE:
                        result.add(cql3Row.getColumn(null));
                        break;
                    case REGULAR:
                        addValue(result, def, cql3Row, options);
                        break;
                    case STATIC:
                        addValue(result, def, staticRow, options);
                        break;
                }
            }
        }
    }

    private static void addValue(Selection.ResultSetBuilder result, ColumnDefinition def, CQL3Row row, QueryOptions options)
    {
        if (row == null)
        {
            result.add((ByteBuffer)null);
            return;
        }

        if (def.type.isMultiCell())
        {
            List<Cell> cells = row.getMultiCellColumn(def.name);
            ByteBuffer buffer = cells == null
                             ? null
                             : ((CollectionType)def.type).serializeForNativeProtocol(def, cells, options.getProtocolVersion());
            result.add(buffer);
            return;
        }

        result.add(row.getColumn(def.name));
    }

    private boolean needsPostQueryOrdering()
    {
        // We need post-query ordering only for queries with IN on the partition key and an ORDER BY.
        return restrictions.keyIsInRelation() && !parameters.orderings.isEmpty();
    }

    /**
     * Orders results when multiple keys are selected (using IN)
     */
    private void orderResults(ResultSet cqlRows)
    {
        if (cqlRows.size() == 0 || !needsPostQueryOrdering())
            return;

        Collections.sort(cqlRows.rows, orderingComparator);
    }

    public static class RawStatement extends CFStatement
    {
        private final Parameters parameters;
        private final List<RawSelector> selectClause;
        private final List<Relation> whereClause;
        private final Term.Raw limit;

        public RawStatement(CFName cfName, Parameters parameters, List<RawSelector> selectClause, List<Relation> whereClause, Term.Raw limit)
        {
            super(cfName);
            this.parameters = parameters;
            this.selectClause = selectClause;
            this.whereClause = whereClause == null ? Collections.<Relation>emptyList() : whereClause;
            this.limit = limit;
        }

        public ParsedStatement.Prepared prepare() throws InvalidRequestException
        {
            CFMetaData cfm = ThriftValidation.validateColumnFamily(keyspace(), columnFamily());
            VariableSpecifications boundNames = getBoundVariables();

            Selection selection = selectClause.isEmpty()
                                  ? Selection.wildcard(cfm)
                                  : Selection.fromSelectors(cfm, selectClause);

            StatementRestrictions restrictions = prepareRestrictions(cfm, boundNames, selection);

            if (parameters.isDistinct)
                validateDistinctSelection(cfm, selection, restrictions);

            Comparator<List<ByteBuffer>> orderingComparator = null;
            boolean isReversed = false;

            if (!parameters.orderings.isEmpty())
            {
                verifyOrderingIsAllowed(restrictions);
                orderingComparator = getOrderingComparator(cfm, selection, restrictions);
                isReversed = isReversed(cfm);
            }

            if (isReversed)
                restrictions.reverse();

            checkNeedsFiltering(restrictions);

            SelectStatement stmt = new SelectStatement(cfm,
                                                        boundNames.size(),
                                                        parameters,
                                                        selection,
                                                        restrictions,
                                                        isReversed,
                                                        orderingComparator,
                                                        prepareLimit(boundNames));

            return new ParsedStatement.Prepared(stmt, boundNames, boundNames.getPartitionKeyBindIndexes(cfm));
        }

        /**
         * Prepares the restrictions.
         *
         * @param cfm the column family meta data
         * @param boundNames the variable specifications
         * @param selection the selection
         * @return the restrictions
         * @throws InvalidRequestException if a problem occurs while building the restrictions
         */
        private StatementRestrictions prepareRestrictions(CFMetaData cfm,
                                                          VariableSpecifications boundNames,
                                                          Selection selection) throws InvalidRequestException
        {
            try
            {
                return new StatementRestrictions(cfm,
                                                 whereClause,
                                                 boundNames,
                                                 selection.containsOnlyStaticColumns(),
                                                 selection.containsACollection());
            }
            catch (UnrecognizedEntityException e)
            {
                if (containsAlias(e.entity))
                    throw invalidRequest("Aliases aren't allowed in the where clause ('%s')", e.relation);
                throw e;
            }
        }

        /** Returns a Term for the limit or null if no limit is set */
        private Term prepareLimit(VariableSpecifications boundNames) throws InvalidRequestException
        {
            if (limit == null)
                return null;

            Term prepLimit = limit.prepare(keyspace(), limitReceiver());
            prepLimit.collectMarkerSpecification(boundNames);
            return prepLimit;
        }

        private static void verifyOrderingIsAllowed(StatementRestrictions restrictions) throws InvalidRequestException
        {
            checkFalse(restrictions.usesSecondaryIndexing(), "ORDER BY with 2ndary indexes is not supported.");
            checkFalse(restrictions.isKeyRange(), "ORDER BY is only supported when the partition key is restricted by an EQ or an IN.");
        }

        private static void validateDistinctSelection(CFMetaData cfm,
                                                      Selection selection,
                                                      StatementRestrictions restrictions)
                                                      throws InvalidRequestException
        {
            Collection<ColumnDefinition> requestedColumns = selection.getColumns();
            for (ColumnDefinition def : requestedColumns)
                checkFalse(!def.isPartitionKey() && !def.isStatic(),
                           "SELECT DISTINCT queries must only request partition key columns and/or static columns (not %s)",
                           def.name);

            // If it's a key range, we require that all partition key columns are selected so we don't have to bother
            // with post-query grouping.
            if (!restrictions.isKeyRange())
                return;

            for (ColumnDefinition def : cfm.partitionKeyColumns())
                checkTrue(requestedColumns.contains(def),
                          "SELECT DISTINCT queries must request all the partition key columns (missing %s)", def.name);
        }

        private void handleUnrecognizedOrderingColumn(ColumnIdentifier column) throws InvalidRequestException
        {
            checkFalse(containsAlias(column), "Aliases are not allowed in order by clause ('%s')", column);
            checkFalse(true, "Order by on unknown column %s", column);
        }

        private Comparator<List<ByteBuffer>> getOrderingComparator(CFMetaData cfm,
                                                                   Selection selection,
                                                                   StatementRestrictions restrictions)
                                                                   throws InvalidRequestException
        {
            if (!restrictions.keyIsInRelation())
                return null;

            Map<ColumnIdentifier, Integer> orderingIndexes = getOrderingIndex(cfm, selection);

            List<Integer> idToSort = new ArrayList<Integer>();
            List<Comparator<ByteBuffer>> sorters = new ArrayList<Comparator<ByteBuffer>>();

            for (ColumnIdentifier.Raw raw : parameters.orderings.keySet())
            {
                ColumnIdentifier identifier = raw.prepare(cfm);
                ColumnDefinition orderingColumn = cfm.getColumnDefinition(identifier);
                idToSort.add(orderingIndexes.get(orderingColumn.name));
                sorters.add(orderingColumn.type);
            }
            return idToSort.size() == 1 ? new SingleColumnComparator(idToSort.get(0), sorters.get(0))
                    : new CompositeComparator(sorters, idToSort);
        }

        private Map<ColumnIdentifier, Integer> getOrderingIndex(CFMetaData cfm, Selection selection)
                throws InvalidRequestException
        {
            // If we order post-query (see orderResults), the sorted column needs to be in the ResultSet for sorting,
            // even if we don't
            // ultimately ship them to the client (CASSANDRA-4911).
            Map<ColumnIdentifier, Integer> orderingIndexes = new HashMap<>();
            for (ColumnIdentifier.Raw raw : parameters.orderings.keySet())
            {
<<<<<<< HEAD
                ColumnIdentifier column = raw.prepare(cfm);
                final ColumnDefinition def = cfm.getColumnDefinition(column);
                if (def == null)
                    handleUnrecognizedOrderingColumn(column);
                int index = selection.indexOf(def);
                if (index < 0)
                    index = selection.addColumnForOrdering(def);
                orderingIndexes.put(def.name, index);
=======
                stmt.orderingIndexes = new HashMap<>();
                for (ColumnIdentifier.Raw rawColumn : stmt.parameters.orderings.keySet())
                {
                    ColumnIdentifier column = rawColumn.prepare(cfm);
                    final ColumnDefinition def = cfm.getColumnDefinition(column);
                    if (def == null)
                        handleUnrecognizedOrderingColumn(column);

                    int index = stmt.selection.getResultSetIndex(def);
                    if (index < 0)
                        index = stmt.selection.addColumnForOrdering(def);
                    stmt.orderingIndexes.put(def.name, index);
                }
>>>>>>> f587397c
            }
            return orderingIndexes;
        }

        private boolean isReversed(CFMetaData cfm) throws InvalidRequestException
        {
            Boolean[] reversedMap = new Boolean[cfm.clusteringColumns().size()];
            int i = 0;
            for (Map.Entry<ColumnIdentifier.Raw, Boolean> entry : parameters.orderings.entrySet())
            {
                ColumnIdentifier column = entry.getKey().prepare(cfm);
                boolean reversed = entry.getValue();

                ColumnDefinition def = cfm.getColumnDefinition(column);
                if (def == null)
                    handleUnrecognizedOrderingColumn(column);

                checkTrue(def.isClusteringColumn(),
                          "Order by is currently only supported on the clustered columns of the PRIMARY KEY, got %s", column);

                checkTrue(i++ == def.position(),
                          "Order by currently only support the ordering of columns following their declared order in the PRIMARY KEY");

                reversedMap[def.position()] = (reversed != def.isReversedType());
            }

            // Check that all boolean in reversedMap, if set, agrees
            Boolean isReversed = null;
            for (Boolean b : reversedMap)
            {
                // Column on which order is specified can be in any order
                if (b == null)
                    continue;

                if (isReversed == null)
                {
                    isReversed = b;
                    continue;
                }
                checkTrue(isReversed.equals(b), "Unsupported order by relation");
            }
            assert isReversed != null;
            return isReversed;
        }

        /** If ALLOW FILTERING was not specified, this verifies that it is not needed */
        private void checkNeedsFiltering(StatementRestrictions restrictions) throws InvalidRequestException
        {
            // non-key-range non-indexed queries cannot involve filtering underneath
            if (!parameters.allowFiltering && (restrictions.isKeyRange() || restrictions.usesSecondaryIndexing()))
            {
                // We will potentially filter data if either:
                //  - Have more than one IndexExpression
                //  - Have no index expression and the column filter is not the identity
                checkFalse(restrictions.needFiltering(),
                           "Cannot execute this query as it might involve data filtering and " +
                           "thus may have unpredictable performance. If you want to execute " +
                           "this query despite the performance unpredictability, use ALLOW FILTERING");
            }

            // We don't internally support exclusive slice bounds on non-composite tables. To deal with it we do an
            // inclusive slice and remove post-query the value that shouldn't be returned. One problem however is that
            // if there is a user limit, that limit may make the query return before the end of the slice is reached,
            // in which case, once we'll have removed bound post-query, we might end up with less results than
            // requested which would be incorrect. For single-partition query, this is not a problem, we just ask for
            // one more result (see updateLimitForQuery()) since that's enough to compensate for that problem. For key
            // range however, each returned row may include one result that will have to be trimmed, so we would have
            // to bump the query limit by N where N is the number of rows we will return, but we don't know that in
            // advance. So, since we currently don't have a good way to handle such query, we refuse it (#7059) rather
            // than answering with something that is wrong.
            if (restrictions.isNonCompositeSliceWithExclusiveBounds() && restrictions.isKeyRange() && limit != null)
            {
                SingleColumnRelation rel = findInclusiveClusteringRelationForCompact(restrictions.cfm);
                throw invalidRequest("The query requests a restriction of rows with a strict bound (%s) over a range of partitions. "
                                   + "This is not supported by the underlying storage engine for COMPACT tables if a LIMIT is provided. "
                                   + "Please either make the condition non strict (%s) or remove the user LIMIT", rel, rel.withNonStrictOperator());
            }
<<<<<<< HEAD
=======

            return needFiltering;
>>>>>>> f587397c
        }

        private SingleColumnRelation findInclusiveClusteringRelationForCompact(CFMetaData cfm)
        {
            for (Relation r : whereClause)
            {
                // We only call this when sliceRestriction != null, i.e. for compact table with non composite comparator,
                // so it can't be a MultiColumnRelation.
                SingleColumnRelation rel = (SingleColumnRelation)r;

                if (cfm.getColumnDefinition(rel.getEntity().prepare(cfm)).isClusteringColumn()
                        && (rel.operator() == Operator.GT || rel.operator() == Operator.LT))
                    return rel;
            }

            // We're not supposed to call this method unless we know this can't happen
            throw new AssertionError();
        }

        private boolean containsAlias(final ColumnIdentifier name)
        {
            return Iterables.any(selectClause, new Predicate<RawSelector>()
                                               {
                                                   public boolean apply(RawSelector raw)
                                                   {
                                                       return name.equals(raw.alias);
                                                   }
                                               });
        }

        private ColumnSpecification limitReceiver()
        {
            return new ColumnSpecification(keyspace(), columnFamily(), new ColumnIdentifier("[limit]", true), Int32Type.instance);
        }

        @Override
        public String toString()
        {
            return Objects.toStringHelper(this)
                          .add("name", cfName)
                          .add("selectClause", selectClause)
                          .add("whereClause", whereClause)
                          .add("isDistinct", parameters.isDistinct)
                          .toString();
        }
    }

    public static class Parameters
    {
        // Public because CASSANDRA-9858
        public final Map<ColumnIdentifier.Raw, Boolean> orderings;
        public final boolean isDistinct;
        public final boolean allowFiltering;
        public final boolean isJson;

        public Parameters(Map<ColumnIdentifier.Raw, Boolean> orderings,
                          boolean isDistinct,
                          boolean allowFiltering,
                          boolean isJson)
        {
            this.orderings = orderings;
            this.isDistinct = isDistinct;
            this.allowFiltering = allowFiltering;
            this.isJson = isJson;
        }
    }

    /**
     * Used in orderResults(...) method when single 'ORDER BY' condition where given
     */
    private static class SingleColumnComparator implements Comparator<List<ByteBuffer>>
    {
        private final int index;
        private final Comparator<ByteBuffer> comparator;

        public SingleColumnComparator(int columnIndex, Comparator<ByteBuffer> orderer)
        {
            index = columnIndex;
            comparator = orderer;
        }

        public int compare(List<ByteBuffer> a, List<ByteBuffer> b)
        {
            return comparator.compare(a.get(index), b.get(index));
        }
    }

    /**
     * Used in orderResults(...) method when multiple 'ORDER BY' conditions where given
     */
    private static class CompositeComparator implements Comparator<List<ByteBuffer>>
    {
        private final List<Comparator<ByteBuffer>> orderTypes;
        private final List<Integer> positions;

        private CompositeComparator(List<Comparator<ByteBuffer>> orderTypes, List<Integer> positions)
        {
            this.orderTypes = orderTypes;
            this.positions = positions;
        }

        public int compare(List<ByteBuffer> a, List<ByteBuffer> b)
        {
            for (int i = 0; i < positions.size(); i++)
            {
                Comparator<ByteBuffer> type = orderTypes.get(i);
                int columnPos = positions.get(i);

                ByteBuffer aValue = a.get(columnPos);
                ByteBuffer bValue = b.get(columnPos);

                int comparison = type.compare(aValue, bValue);

                if (comparison != 0)
                    return comparison;
            }

            return 0;
        }
    }
}<|MERGE_RESOLUTION|>--- conflicted
+++ resolved
@@ -940,30 +940,14 @@
             Map<ColumnIdentifier, Integer> orderingIndexes = new HashMap<>();
             for (ColumnIdentifier.Raw raw : parameters.orderings.keySet())
             {
-<<<<<<< HEAD
                 ColumnIdentifier column = raw.prepare(cfm);
                 final ColumnDefinition def = cfm.getColumnDefinition(column);
                 if (def == null)
                     handleUnrecognizedOrderingColumn(column);
-                int index = selection.indexOf(def);
+                int index = selection.getResultSetIndex(def);
                 if (index < 0)
                     index = selection.addColumnForOrdering(def);
                 orderingIndexes.put(def.name, index);
-=======
-                stmt.orderingIndexes = new HashMap<>();
-                for (ColumnIdentifier.Raw rawColumn : stmt.parameters.orderings.keySet())
-                {
-                    ColumnIdentifier column = rawColumn.prepare(cfm);
-                    final ColumnDefinition def = cfm.getColumnDefinition(column);
-                    if (def == null)
-                        handleUnrecognizedOrderingColumn(column);
-
-                    int index = stmt.selection.getResultSetIndex(def);
-                    if (index < 0)
-                        index = stmt.selection.addColumnForOrdering(def);
-                    stmt.orderingIndexes.put(def.name, index);
-                }
->>>>>>> f587397c
             }
             return orderingIndexes;
         }
@@ -1041,11 +1025,6 @@
                                    + "This is not supported by the underlying storage engine for COMPACT tables if a LIMIT is provided. "
                                    + "Please either make the condition non strict (%s) or remove the user LIMIT", rel, rel.withNonStrictOperator());
             }
-<<<<<<< HEAD
-=======
-
-            return needFiltering;
->>>>>>> f587397c
         }
 
         private SingleColumnRelation findInclusiveClusteringRelationForCompact(CFMetaData cfm)
