/*
 * Licensed to the Apache Software Foundation (ASF) under one
 * or more contributor license agreements.  See the NOTICE file
 * distributed with this work for additional information
 * regarding copyright ownership.  The ASF licenses this file
 * to you under the Apache License, Version 2.0 (the
 * "License"); you may not use this file except in compliance
 * with the License.  You may obtain a copy of the License at
 *
 *     http://www.apache.org/licenses/LICENSE-2.0
 *
 * Unless required by applicable law or agreed to in writing, software
 * distributed under the License is distributed on an "AS IS" BASIS,
 * WITHOUT WARRANTIES OR CONDITIONS OF ANY KIND, either express or implied.
 * See the License for the specific language governing permissions and
 * limitations under the License.
 */
package org.apache.cassandra.cql3.statements;

import java.nio.ByteBuffer;
import java.util.*;

import org.apache.cassandra.exceptions.*;
import org.apache.commons.lang3.StringUtils;
import com.google.common.collect.HashMultiset;
import com.google.common.collect.Multiset;

import org.apache.cassandra.auth.Permission;
import org.apache.cassandra.config.ColumnDefinition;
import org.apache.cassandra.config.CFMetaData;
import org.apache.cassandra.config.Schema;
import org.apache.cassandra.cql3.*;
import org.apache.cassandra.db.composites.*;
import org.apache.cassandra.db.ColumnFamilyType;
import org.apache.cassandra.db.marshal.*;
import org.apache.cassandra.exceptions.AlreadyExistsException;
import org.apache.cassandra.io.compress.CompressionParameters;
import org.apache.cassandra.service.ClientState;
import org.apache.cassandra.service.MigrationManager;
import org.apache.cassandra.thrift.CqlResult;
import org.apache.cassandra.transport.Event;
import org.apache.cassandra.utils.ByteBufferUtil;

/** A <code>CREATE TABLE</code> parsed from a CQL query statement. */
public class CreateTableStatement extends SchemaAlteringStatement
{
    public CellNameType comparator;
    private AbstractType<?> defaultValidator;
    private AbstractType<?> keyValidator;

    private final List<ByteBuffer> keyAliases = new ArrayList<ByteBuffer>();
    private final List<ByteBuffer> columnAliases = new ArrayList<ByteBuffer>();
    private ByteBuffer valueAlias;

    private boolean isDense;

    private final Map<ColumnIdentifier, AbstractType> columns = new HashMap<ColumnIdentifier, AbstractType>();
    private final Set<ColumnIdentifier> staticColumns;
    private final CFPropDefs properties;
    private final boolean ifNotExists;

    public CreateTableStatement(CFName name, CFPropDefs properties, boolean ifNotExists, Set<ColumnIdentifier> staticColumns)
    {
        super(name);
        this.properties = properties;
        this.ifNotExists = ifNotExists;
        this.staticColumns = staticColumns;

        try
        {
            if (!this.properties.hasProperty(CFPropDefs.KW_COMPRESSION) && CFMetaData.DEFAULT_COMPRESSOR != null)
                this.properties.addProperty(CFPropDefs.KW_COMPRESSION,
                                            new HashMap<String, String>()
                                            {{
                                                put(CompressionParameters.SSTABLE_COMPRESSION, CFMetaData.DEFAULT_COMPRESSOR);
                                            }});
        }
        catch (SyntaxException e)
        {
            throw new AssertionError(e);
        }
    }

    public void checkAccess(ClientState state) throws UnauthorizedException, InvalidRequestException
    {
        state.hasKeyspaceAccess(keyspace(), Permission.CREATE);
    }

    public void validate(ClientState state)
    {
        // validated in announceMigration()
    }

    // Column definitions
    private List<ColumnDefinition> getColumns(CFMetaData cfm)
    {
        List<ColumnDefinition> columnDefs = new ArrayList<>(columns.size());
        Integer componentIndex = comparator.isCompound() ? comparator.clusteringPrefixSize() : null;
        for (Map.Entry<ColumnIdentifier, AbstractType> col : columns.entrySet())
        {
            ColumnIdentifier id = col.getKey();
            columnDefs.add(staticColumns.contains(id)
                           ? ColumnDefinition.staticDef(cfm, col.getKey().bytes, col.getValue(), componentIndex)
                           : ColumnDefinition.regularDef(cfm, col.getKey().bytes, col.getValue(), componentIndex));
        }

        return columnDefs;
    }

    public void announceMigration(boolean isLocalOnly) throws RequestValidationException
    {
        try
        {
           MigrationManager.announceNewColumnFamily(getCFMetaData(), isLocalOnly);
        }
        catch (AlreadyExistsException e)
        {
            if (!ifNotExists)
                throw e;
        }
    }

    public Event.SchemaChange changeEvent()
    {
        return new Event.SchemaChange(Event.SchemaChange.Change.CREATED, Event.SchemaChange.Target.TABLE, keyspace(), columnFamily());
    }

    /**
     * Returns a CFMetaData instance based on the parameters parsed from this
     * <code>CREATE</code> statement, or defaults where applicable.
     *
     * @return a CFMetaData instance corresponding to the values parsed from this statement
     * @throws InvalidRequestException on failure to validate parsed parameters
     */
    public CFMetaData getCFMetaData() throws RequestValidationException
    {
        CFMetaData newCFMD;
        newCFMD = new CFMetaData(keyspace(),
                                 columnFamily(),
                                 ColumnFamilyType.Standard,
                                 comparator);
        applyPropertiesTo(newCFMD);
        return newCFMD;
    }

    public void applyPropertiesTo(CFMetaData cfmd) throws RequestValidationException
    {
        cfmd.defaultValidator(defaultValidator)
            .keyValidator(keyValidator)
<<<<<<< HEAD
            .addAllColumnDefinitions(getColumns(cfmd))
            .setDense(isDense);
=======
            .columnMetadata(getColumns())
            .isDense(isDense);
>>>>>>> 77b036a8

        cfmd.addColumnMetadataFromAliases(keyAliases, keyValidator, ColumnDefinition.Kind.PARTITION_KEY);
        cfmd.addColumnMetadataFromAliases(columnAliases, comparator.asAbstractType(), ColumnDefinition.Kind.CLUSTERING_COLUMN);
        if (valueAlias != null)
            cfmd.addColumnMetadataFromAliases(Collections.<ByteBuffer>singletonList(valueAlias), defaultValidator, ColumnDefinition.Kind.COMPACT_VALUE);

        properties.applyToCFMetadata(cfmd);
    }

    public static class RawStatement extends CFStatement
    {
        private final Map<ColumnIdentifier, CQL3Type.Raw> definitions = new HashMap<>();
        public final CFPropDefs properties = new CFPropDefs();

        private final List<List<ColumnIdentifier>> keyAliases = new ArrayList<List<ColumnIdentifier>>();
        private final List<ColumnIdentifier> columnAliases = new ArrayList<ColumnIdentifier>();
        private final Map<ColumnIdentifier, Boolean> definedOrdering = new LinkedHashMap<ColumnIdentifier, Boolean>(); // Insertion ordering is important
        private final Set<ColumnIdentifier> staticColumns = new HashSet<ColumnIdentifier>();

        private boolean useCompactStorage;
        private final Multiset<ColumnIdentifier> definedNames = HashMultiset.create(1);

        private final boolean ifNotExists;

        public RawStatement(CFName name, boolean ifNotExists)
        {
            super(name);
            this.ifNotExists = ifNotExists;
        }

        /**
         * Transform this raw statement into a CreateTableStatement.
         */
        public ParsedStatement.Prepared prepare() throws RequestValidationException
        {
            // Column family name
            if (!columnFamily().matches("\\w+"))
                throw new InvalidRequestException(String.format("\"%s\" is not a valid column family name (must be alphanumeric character only: [0-9A-Za-z]+)", columnFamily()));
            if (columnFamily().length() > Schema.NAME_LENGTH)
                throw new InvalidRequestException(String.format("Column family names shouldn't be more than %s characters long (got \"%s\")", Schema.NAME_LENGTH, columnFamily()));

            for (Multiset.Entry<ColumnIdentifier> entry : definedNames.entrySet())
                if (entry.getCount() > 1)
                    throw new InvalidRequestException(String.format("Multiple definition of identifier %s", entry.getElement()));

            properties.validate();

            CreateTableStatement stmt = new CreateTableStatement(cfName, properties, ifNotExists, staticColumns);

            Map<ByteBuffer, CollectionType> definedCollections = null;
            for (Map.Entry<ColumnIdentifier, CQL3Type.Raw> entry : definitions.entrySet())
            {
                ColumnIdentifier id = entry.getKey();
                CQL3Type pt = entry.getValue().prepare(keyspace());
                if (pt.isCollection())
                {
                    if (definedCollections == null)
                        definedCollections = new HashMap<ByteBuffer, CollectionType>();
                    definedCollections.put(id.bytes, (CollectionType)pt.getType());
                }
                stmt.columns.put(id, pt.getType()); // we'll remove what is not a column below
            }

            if (keyAliases.isEmpty())
                throw new InvalidRequestException("No PRIMARY KEY specifed (exactly one required)");
            else if (keyAliases.size() > 1)
                throw new InvalidRequestException("Multiple PRIMARY KEYs specifed (exactly one required)");

            List<ColumnIdentifier> kAliases = keyAliases.get(0);

            List<AbstractType<?>> keyTypes = new ArrayList<AbstractType<?>>(kAliases.size());
            for (ColumnIdentifier alias : kAliases)
            {
                stmt.keyAliases.add(alias.bytes);
                AbstractType<?> t = getTypeAndRemove(stmt.columns, alias);
                if (t instanceof CounterColumnType)
                    throw new InvalidRequestException(String.format("counter type is not supported for PRIMARY KEY part %s", alias));
                if (staticColumns.contains(alias))
                    throw new InvalidRequestException(String.format("Static column %s cannot be part of the PRIMARY KEY", alias));
                keyTypes.add(t);
            }
            stmt.keyValidator = keyTypes.size() == 1 ? keyTypes.get(0) : CompositeType.getInstance(keyTypes);

            // Dense means that no part of the comparator stores a CQL column name. This means
            // COMPACT STORAGE with at least one columnAliases (otherwise it's a thrift "static" CF).
            stmt.isDense = useCompactStorage && !columnAliases.isEmpty();

            // Handle column aliases
            if (columnAliases.isEmpty())
            {
                if (useCompactStorage)
                {
                    // There should remain some column definition since it is a non-composite "static" CF
                    if (stmt.columns.isEmpty())
                        throw new InvalidRequestException("No definition found that is not part of the PRIMARY KEY");

                    if (definedCollections != null)
                        throw new InvalidRequestException("Collection types are not supported with COMPACT STORAGE");

                    stmt.comparator = new SimpleSparseCellNameType(UTF8Type.instance);
                }
                else
                {
                    stmt.comparator = definedCollections == null
                                    ? new CompoundSparseCellNameType(Collections.<AbstractType<?>>emptyList())
                                    : new CompoundSparseCellNameType.WithCollection(Collections.<AbstractType<?>>emptyList(), ColumnToCollectionType.getInstance(definedCollections));
                }
            }
            else
            {
                // If we use compact storage and have only one alias, it is a
                // standard "dynamic" CF, otherwise it's a composite
                if (useCompactStorage && columnAliases.size() == 1)
                {
                    if (definedCollections != null)
                        throw new InvalidRequestException("Collection types are not supported with COMPACT STORAGE");

                    ColumnIdentifier alias = columnAliases.get(0);
                    if (staticColumns.contains(alias))
                        throw new InvalidRequestException(String.format("Static column %s cannot be part of the PRIMARY KEY", alias));

                    stmt.columnAliases.add(alias.bytes);
                    AbstractType<?> at = getTypeAndRemove(stmt.columns, alias);
                    if (at instanceof CounterColumnType)
                        throw new InvalidRequestException(String.format("counter type is not supported for PRIMARY KEY part %s", stmt.columnAliases.get(0)));
                    stmt.comparator = new SimpleDenseCellNameType(at);
                }
                else
                {
                    List<AbstractType<?>> types = new ArrayList<AbstractType<?>>(columnAliases.size() + 1);
                    for (ColumnIdentifier t : columnAliases)
                    {
                        stmt.columnAliases.add(t.bytes);

                        AbstractType<?> type = getTypeAndRemove(stmt.columns, t);
                        if (type instanceof CounterColumnType)
                            throw new InvalidRequestException(String.format("counter type is not supported for PRIMARY KEY part %s", t));
                        if (staticColumns.contains(t))
                            throw new InvalidRequestException(String.format("Static column %s cannot be part of the PRIMARY KEY", t));
                        types.add(type);
                    }

                    if (useCompactStorage)
                    {
                        if (definedCollections != null)
                            throw new InvalidRequestException("Collection types are not supported with COMPACT STORAGE");

                        stmt.comparator = new CompoundDenseCellNameType(types);
                    }
                    else
                    {
                        stmt.comparator = definedCollections == null
                                        ? new CompoundSparseCellNameType(types)
                                        : new CompoundSparseCellNameType.WithCollection(types, ColumnToCollectionType.getInstance(definedCollections));
                    }
                }
            }

            if (!staticColumns.isEmpty())
            {
                // Only CQL3 tables can have static columns
                if (useCompactStorage)
                    throw new InvalidRequestException("Static columns are not supported in COMPACT STORAGE tables");
                // Static columns only make sense if we have at least one clustering column. Otherwise everything is static anyway
                if (columnAliases.isEmpty())
                    throw new InvalidRequestException("Static columns are only useful (and thus allowed) if the table has at least one clustering column");
            }

            if (useCompactStorage && !stmt.columnAliases.isEmpty())
            {
                if (stmt.columns.isEmpty())
                {
                    // The only value we'll insert will be the empty one, so the default validator don't matter
                    stmt.defaultValidator = BytesType.instance;
                    // We need to distinguish between
                    //   * I'm upgrading from thrift so the valueAlias is null
                    //   * I've defined my table with only a PK (and the column value will be empty)
                    // So, we use an empty valueAlias (rather than null) for the second case
                    stmt.valueAlias = ByteBufferUtil.EMPTY_BYTE_BUFFER;
                }
                else
                {
                    if (stmt.columns.size() > 1)
                        throw new InvalidRequestException(String.format("COMPACT STORAGE with composite PRIMARY KEY allows no more than one column not part of the PRIMARY KEY (got: %s)", StringUtils.join(stmt.columns.keySet(), ", ")));

                    Map.Entry<ColumnIdentifier, AbstractType> lastEntry = stmt.columns.entrySet().iterator().next();
                    stmt.defaultValidator = lastEntry.getValue();
                    stmt.valueAlias = lastEntry.getKey().bytes;
                    stmt.columns.remove(lastEntry.getKey());
                }
            }
            else
            {
                // For compact, we are in the "static" case, so we need at least one column defined. For non-compact however, having
                // just the PK is fine since we have CQL3 row marker.
                if (useCompactStorage && stmt.columns.isEmpty())
                    throw new InvalidRequestException("COMPACT STORAGE with non-composite PRIMARY KEY require one column not part of the PRIMARY KEY, none given");

                // There is no way to insert/access a column that is not defined for non-compact storage, so
                // the actual validator don't matter much (except that we want to recognize counter CF as limitation apply to them).
                stmt.defaultValidator = !stmt.columns.isEmpty() && (stmt.columns.values().iterator().next() instanceof CounterColumnType)
                    ? CounterColumnType.instance
                    : BytesType.instance;
            }


            // If we give a clustering order, we must explicitly do so for all aliases and in the order of the PK
            if (!definedOrdering.isEmpty())
            {
                if (definedOrdering.size() > columnAliases.size())
                    throw new InvalidRequestException("Only clustering key columns can be defined in CLUSTERING ORDER directive");

                int i = 0;
                for (ColumnIdentifier id : definedOrdering.keySet())
                {
                    ColumnIdentifier c = columnAliases.get(i);
                    if (!id.equals(c))
                    {
                        if (definedOrdering.containsKey(c))
                            throw new InvalidRequestException(String.format("The order of columns in the CLUSTERING ORDER directive must be the one of the clustering key (%s must appear before %s)", c, id));
                        else
                            throw new InvalidRequestException(String.format("Missing CLUSTERING ORDER for column %s", c));
                    }
                    ++i;
                }
            }

            return new ParsedStatement.Prepared(stmt);
        }

        private AbstractType<?> getTypeAndRemove(Map<ColumnIdentifier, AbstractType> columns, ColumnIdentifier t) throws InvalidRequestException
        {
            AbstractType type = columns.get(t);
            if (type == null)
                throw new InvalidRequestException(String.format("Unknown definition %s referenced in PRIMARY KEY", t));
            if (type instanceof CollectionType)
                throw new InvalidRequestException(String.format("Invalid collection type for PRIMARY KEY component %s", t));

            columns.remove(t);
            Boolean isReversed = definedOrdering.get(t);
            return isReversed != null && isReversed ? ReversedType.getInstance(type) : type;
        }

        public void addDefinition(ColumnIdentifier def, CQL3Type.Raw type, boolean isStatic)
        {
            definedNames.add(def);
            definitions.put(def, type);
            if (isStatic)
                staticColumns.add(def);
        }

        public void addKeyAliases(List<ColumnIdentifier> aliases)
        {
            keyAliases.add(aliases);
        }

        public void addColumnAlias(ColumnIdentifier alias)
        {
            columnAliases.add(alias);
        }

        public void setOrdering(ColumnIdentifier alias, boolean reversed)
        {
            definedOrdering.put(alias, reversed);
        }

        public void setCompactStorage()
        {
            useCompactStorage = true;
        }

        public void checkAccess(ClientState state)
        {
            throw new UnsupportedOperationException();
        }

        public CqlResult execute(ClientState state, List<ByteBuffer> variables)
        {
            throw new UnsupportedOperationException();
        }
    }
}<|MERGE_RESOLUTION|>--- conflicted
+++ resolved
@@ -147,13 +147,8 @@
     {
         cfmd.defaultValidator(defaultValidator)
             .keyValidator(keyValidator)
-<<<<<<< HEAD
             .addAllColumnDefinitions(getColumns(cfmd))
-            .setDense(isDense);
-=======
-            .columnMetadata(getColumns())
             .isDense(isDense);
->>>>>>> 77b036a8
 
         cfmd.addColumnMetadataFromAliases(keyAliases, keyValidator, ColumnDefinition.Kind.PARTITION_KEY);
         cfmd.addColumnMetadataFromAliases(columnAliases, comparator.asAbstractType(), ColumnDefinition.Kind.CLUSTERING_COLUMN);
