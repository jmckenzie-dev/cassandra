--- conflicted
+++ resolved
@@ -19,17 +19,12 @@
 package org.apache.cassandra.utils;
 
 import java.nio.ByteBuffer;
-import java.nio.charset.StandardCharsets;
 import java.util.ArrayList;
-<<<<<<< HEAD
+import java.util.Collection;
 import java.util.Collections;
 import java.util.Comparator;
 import java.util.EnumSet;
-=======
-import java.util.Collection;
-import java.util.EnumSet;
 import java.util.HashMap;
->>>>>>> 445ae1a4
 import java.util.HashSet;
 import java.util.LinkedHashSet;
 import java.util.List;
@@ -37,41 +32,25 @@
 import java.util.Objects;
 import java.util.Set;
 import java.util.TreeMap;
-<<<<<<< HEAD
+import java.util.function.BiConsumer;
 import java.util.function.Function;
 import java.util.function.Predicate;
 import java.util.function.Supplier;
-=======
-import java.util.function.BiConsumer;
-import java.util.function.Predicate;
->>>>>>> 445ae1a4
 import java.util.stream.Collectors;
 import java.util.stream.IntStream;
 import java.util.stream.Stream;
 import javax.annotation.Nullable;
 
-<<<<<<< HEAD
-import javax.annotation.Nullable;
-
-=======
-import com.google.common.annotations.VisibleForTesting;
-import com.google.common.collect.ImmutableList;
->>>>>>> 445ae1a4
 import com.google.common.collect.ImmutableMap;
 import com.google.common.collect.ImmutableSet;
 import com.google.common.collect.Maps;
 import com.google.common.collect.Sets;
+import org.apache.commons.lang3.ArrayUtils;
 import org.slf4j.Logger;
 import org.slf4j.LoggerFactory;
 
-<<<<<<< HEAD
-import org.apache.commons.lang3.ArrayUtils;
-
 import org.apache.cassandra.cql3.ColumnIdentifier;
 import org.apache.cassandra.cql3.Duration;
-=======
-import org.apache.cassandra.cql3.ColumnIdentifier;
->>>>>>> 445ae1a4
 import org.apache.cassandra.cql3.FieldIdentifier;
 import org.apache.cassandra.db.marshal.AbstractCompositeType;
 import org.apache.cassandra.db.marshal.AbstractType;
@@ -104,10 +83,7 @@
 import org.apache.cassandra.db.marshal.SetType;
 import org.apache.cassandra.db.marshal.ShortType;
 import org.apache.cassandra.db.marshal.SimpleDateType;
-<<<<<<< HEAD
 import org.apache.cassandra.db.marshal.StringType;
-=======
->>>>>>> 445ae1a4
 import org.apache.cassandra.db.marshal.TimeType;
 import org.apache.cassandra.db.marshal.TimeUUIDType;
 import org.apache.cassandra.db.marshal.TimestampType;
@@ -116,12 +92,8 @@
 import org.apache.cassandra.db.marshal.UTF8Type;
 import org.apache.cassandra.db.marshal.UUIDType;
 import org.apache.cassandra.db.marshal.UserType;
-<<<<<<< HEAD
 import org.apache.cassandra.db.marshal.VectorType;
-=======
-import org.apache.cassandra.db.marshal.ValueAccessor;
 import org.apache.cassandra.serializers.MarshalException;
->>>>>>> 445ae1a4
 import org.quicktheories.core.Gen;
 import org.quicktheories.core.RandomnessSource;
 import org.quicktheories.generators.SourceDSL;
@@ -130,11 +102,7 @@
 import static org.apache.cassandra.utils.Generators.IDENTIFIER_GEN;
 import static org.apache.cassandra.utils.Generators.filter;
 
-<<<<<<< HEAD
 @SuppressWarnings({"unchecked", "rawtypes"})
-=======
-@SuppressWarnings({ "unchecked", "rawtypes" })
->>>>>>> 445ae1a4
 public final class AbstractTypeGenerators
 {
     private final static Logger logger = LoggerFactory.getLogger(AbstractTypeGenerators.class);
@@ -142,11 +110,6 @@
     private static final Gen<Integer> VERY_SMALL_POSITIVE_SIZE_GEN = SourceDSL.integers().between(1, 3);
     private static final Gen<Boolean> BOOLEAN_GEN = SourceDSL.booleans().all();
 
-<<<<<<< HEAD
-=======
-
-    @SuppressWarnings("RedundantCast")
->>>>>>> 445ae1a4
     public static final Map<Class<? extends AbstractType<?>>, String> UNSUPPORTED = ImmutableMap.<Class<? extends AbstractType<?>>, String>builder()
                                                                                                 .put(DateType.class, "Says its CQL type is timestamp, but that maps to TimestampType; is this actually dead code at this point?")
                                                                                                 .put(LegacyTimeUUIDType.class, "Says its CQL timeuuid type, but that maps to TimeUUIDType; is this actually dead code at this point?")
@@ -157,7 +120,6 @@
                                                                                                 .put(FrozenType.class, "Fake class only used during parsing... the parsing creates this and the real type under it, then this gets swapped for the real type")
                                                                                                 .build();
 
-<<<<<<< HEAD
     /**
      * Java does a char by char compare, but Cassandra does a byte ordered compare.  This mostly overlaps but some cases
      * where chars are mixed between 1 and 2 bytes, you can get a different ordering than java's.  One argument in favor
@@ -174,9 +136,6 @@
 
 
     private static final Map<AbstractType<?>, TypeSupport<?>> PRIMITIVE_TYPE_DATA_GENS =
-=======
-    public static final Map<AbstractType<?>, TypeSupport<?>> PRIMITIVE_TYPE_DATA_GENS =
->>>>>>> 445ae1a4
     Stream.of(TypeSupport.of(BooleanType.instance, BOOLEAN_GEN),
               TypeSupport.of(ByteType.instance, SourceDSL.integers().between(0, Byte.MAX_VALUE * 2 + 1).map(Integer::byteValue)),
               TypeSupport.of(ShortType.instance, SourceDSL.integers().between(0, Short.MAX_VALUE * 2 + 1).map(Integer::shortValue)),
@@ -188,28 +147,17 @@
               TypeSupport.of(UUIDType.instance, Generators.UUID_RANDOM_GEN),
               TypeSupport.of(TimeUUIDType.instance, Generators.UUID_TIME_GEN.map(TimeUUID::fromUuid)),
               TypeSupport.of(LexicalUUIDType.instance, Generators.UUID_RANDOM_GEN.mix(Generators.UUID_TIME_GEN)),
-<<<<<<< HEAD
               TypeSupport.of(InetAddressType.instance, Generators.INET_ADDRESS_UNRESOLVED_GEN, (a, b) -> FastByteOperations.compareUnsigned(a.getAddress(), b.getAddress())), // serialization strips the hostname, only keeps the address
               TypeSupport.of(AsciiType.instance, SourceDSL.strings().ascii().ofLengthBetween(0, 1024), stringComparator(AsciiType.instance)),
               TypeSupport.of(UTF8Type.instance, Generators.utf8(0, 1024), stringComparator(UTF8Type.instance)),
-=======
-              TypeSupport.of(InetAddressType.instance, Generators.INET_ADDRESS_UNRESOLVED_GEN), // serialization strips the hostname, only keeps the address
-              TypeSupport.of(AsciiType.instance, SourceDSL.strings().ascii().ofLengthBetween(1, 1024)),
-              TypeSupport.of(UTF8Type.instance, Generators.utf8(1, 1024)),
->>>>>>> 445ae1a4
               TypeSupport.of(TimestampType.instance, Generators.DATE_GEN),
               TypeSupport.of(SimpleDateType.instance, SourceDSL.integers().between(0, Integer.MAX_VALUE)), // can't use time gen as this is an int, and in Milliseconds... so overflows...
               TypeSupport.of(TimeType.instance, SourceDSL.longs().between(0, 24L * 60L * 60L * 1_000_000_000L - 1L)),
               // null is desired here as #decompose will call org.apache.cassandra.serializers.EmptySerializer.serialize which ignores the input and returns empty bytes
-<<<<<<< HEAD
               TypeSupport.of(EmptyType.instance, rnd -> null, (a, b) -> 0),
               TypeSupport.of(DurationType.instance, CassandraGenerators.duration(), Comparator.comparingInt(Duration::getMonths)
                                                                                               .thenComparingInt(Duration::getDays)
                                                                                               .thenComparingLong(Duration::getNanoseconds)),
-=======
-              TypeSupport.of(EmptyType.instance, rnd -> null),
-              TypeSupport.of(DurationType.instance, CassandraGenerators.duration()),
->>>>>>> 445ae1a4
               TypeSupport.of(IntegerType.instance, Generators.bigInt()),
               TypeSupport.of(DecimalType.instance, Generators.bigDecimal())
     ).collect(Collectors.toMap(t -> t.type, t -> t));
@@ -235,17 +183,6 @@
                                                                                               .add(CounterColumnType.class)
                                                                                               .build();
 
-    private static final Set<Class<? extends AbstractType>> NON_PRIMITIVE_TYPES = ImmutableSet.<Class<? extends AbstractType>>builder()
-                                                                                              .add(SetType.class)
-                                                                                              .add(ListType.class)
-                                                                                              .add(MapType.class)
-                                                                                              .add(TupleType.class)
-                                                                                              .add(UserType.class)
-                                                                                              .add(CompositeType.class)
-                                                                                              .add(DynamicCompositeType.class)
-                                                                                              .add(CounterColumnType.class)
-                                                                                              .build();
-
     private AbstractTypeGenerators()
     {
 
@@ -256,17 +193,12 @@
         PRIMITIVE,
         SET, LIST, MAP,
         TUPLE, UDT,
-<<<<<<< HEAD
         VECTOR,
         COMPOSITE, DYNAMIC_COMPOSITE,
         COUNTER
     }
-=======
-        COMPOSITE, DYNAMIC_COMPOSITE,
-        COUNTER
-    }
-
-    private static final Gen<TypeKind> TYPE_KIND_GEN = SourceDSL.arbitrary().pick(ImmutableList.copyOf(EnumSet.complementOf(EnumSet.of(TypeKind.COUNTER))));
+
+    private static final Gen<TypeKind> TYPE_KIND_GEN = SourceDSL.arbitrary().enumValuesWithNoOrder(TypeKind.class);
 
     public static Set<Class<? extends AbstractType>> knownTypes()
     {
@@ -285,27 +217,17 @@
     {
         return primitiveTypePairs(a -> true);
     }
->>>>>>> 445ae1a4
 
     public static Stream<Pair<AbstractType<?>, AbstractType<?>>> primitiveTypePairs(Predicate<AbstractType<?>> filter)
     {
         return primitiveTypes().stream().filter(filter).flatMap(a -> primitiveTypes().stream().filter(filter).map(b -> Pair.create(a, b)));
     }
 
-    public static Set<Class<? extends AbstractType>> knownTypes()
-    {
-        Set<Class<? extends AbstractType>> types = PRIMITIVE_TYPE_DATA_GENS.keySet().stream().map(a -> a.getClass()).collect(Collectors.toSet());
-        types.addAll(NON_PRIMITIVE_TYPES);
-        types.addAll(UNSUPPORTED.keySet());
-        return types;
-    }
-
     public static Gen<AbstractType<?>> primitiveTypeGen()
     {
         return PRIMITIVE_TYPE_GEN;
     }
 
-<<<<<<< HEAD
     public static Set<Class<? extends AbstractType<?>>> UNSAFE_EQUALITY = ImmutableSet.of(EmptyType.class,
                                                                                           DurationType.class,
                                                                                           DecimalType.class,
@@ -595,15 +517,6 @@
         return new TypeGenBuilder();
     }
 
-=======
-    public static Gen<AbstractType<?>> primitiveTypeGen(AbstractType<?>... without)
-    {
-        List<AbstractType<?>> types = new ArrayList<>(PRIMITIVE_TYPE_DATA_GENS.keySet());
-        for (AbstractType<?> t : without)
-            types.remove(t);
-        return SourceDSL.arbitrary().pick(types);
-    }
->>>>>>> 445ae1a4
     public static Gen<AbstractType<?>> typeGen()
     {
         return typeGen(3);
@@ -660,7 +573,6 @@
             List<AbstractType<?>> types = new ArrayList<>(size);
             for (int i = 0; i < size; i++)
             {
-<<<<<<< HEAD
                 AbstractType<?> type = typeGen.generate(rnd);
                 while (type == BytesType.instance || type == UUIDType.instance)
                     type = typeGen.generate(rnd);
@@ -681,77 +593,11 @@
                 while (aliases.containsKey(alias))
                     alias = aliasGen.generate(rnd);
                 aliases.put(alias, typeGen.generate(rnd).unfreeze());
-=======
-                case PRIMITIVE:
-                    return PRIMITIVE_TYPE_GEN.generate(rnd);
-                case SET:
-                    return setTypeGen(atBottom ? PRIMITIVE_TYPE_GEN : typeGen(maxDepth - 1, typeKindGen, sizeGen)).generate(rnd);
-                case LIST:
-                    return listTypeGen(atBottom ? PRIMITIVE_TYPE_GEN : typeGen(maxDepth - 1, typeKindGen, sizeGen)).generate(rnd);
-                case MAP:
-                    return mapTypeGen(atBottom ? PRIMITIVE_TYPE_GEN : typeGen(maxDepth - 1, typeKindGen, sizeGen)).generate(rnd);
-                case TUPLE:
-                    return tupleTypeGen(atBottom ? PRIMITIVE_TYPE_GEN : typeGen(maxDepth - 1, typeKindGen, sizeGen), sizeGen).generate(rnd);
-                case UDT:
-                    return userTypeGen(atBottom ? PRIMITIVE_TYPE_GEN : typeGen(maxDepth - 1, typeKindGen, sizeGen), sizeGen).generate(rnd);
-                case COMPOSITE:
-                    return compositeTypeGen(atBottom ? PRIMITIVE_TYPE_GEN : typeGen(maxDepth - 1, typeKindGen, sizeGen), sizeGen).generate(rnd);
-                case DYNAMIC_COMPOSITE:
-                    Gen<Byte> aliasGen = Generators.letterOrDigit().map(c -> (byte) c.charValue());
-                    // stores alias names by class and not what is actually valid by cql... so only primitive types match!
-                    return dynamicCompositeGen(PRIMITIVE_TYPE_GEN, aliasGen, sizeGen).generate(rnd);
-                case COUNTER:
-                    return CounterColumnType.instance;
-                default:
-                    throw new IllegalArgumentException("Unknown kind: " + kind);
->>>>>>> 445ae1a4
             }
             return DynamicCompositeType.getInstance(aliases);
         };
     }
 
-    @SuppressWarnings("unused")
-    public static Gen<CompositeType> compositeTypeGen()
-    {
-        return compositeTypeGen(typeGen(2));
-    }
-
-    public static Gen<CompositeType> compositeTypeGen(Gen<AbstractType<?>> typeGen)
-    {
-        return compositeTypeGen(typeGen, VERY_SMALL_POSITIVE_SIZE_GEN);
-    }
-
-    public static Gen<CompositeType> compositeTypeGen(Gen<AbstractType<?>> typeGen, Gen<Integer> sizeGen)
-    {
-        return rnd -> {
-            int size = sizeGen.generate(rnd);
-            List<AbstractType<?>> types = new ArrayList<>(size);
-            for (int i = 0; i < size; i++)
-            {
-                AbstractType<?> type = typeGen.generate(rnd);
-                while (type == BytesType.instance || type == UUIDType.instance)
-                    type = typeGen.generate(rnd);
-                types.add(type);
-            }
-            return CompositeType.getInstance(types);
-        };
-    }
-
-    public static Gen<DynamicCompositeType> dynamicCompositeGen(Gen<AbstractType<?>> typeGen, Gen<Byte> aliasGen, Gen<Integer> sizeGen)
-    {
-        return rnd -> {
-            int size = sizeGen.generate(rnd);
-            Map<Byte, AbstractType<?>> aliases = Maps.newHashMapWithExpectedSize(size);
-            for (int i = 0; i < size; i++)
-            {
-                byte alias = aliasGen.generate(rnd);
-                while (aliases.containsKey(alias))
-                    alias = aliasGen.generate(rnd);
-                aliases.put(alias, unfreeze(typeGen.generate(rnd)));
-            }
-            return DynamicCompositeType.getInstance(aliases);
-        };
-    }
     @SuppressWarnings("unused")
     public static Gen<SetType<?>> setTypeGen()
     {
@@ -798,12 +644,12 @@
         return mapTypeGen(typeGen(2)); // lower the default depth since this is already a nested type
     }
 
-    public static Gen<MapType<?, ?>> mapTypeGen(Gen<? extends AbstractType<?>> typeGen)
+    public static Gen<MapType<?, ?>> mapTypeGen(Gen<AbstractType<?>> typeGen)
     {
         return mapTypeGen(typeGen, typeGen);
     }
 
-    public static Gen<MapType<?, ?>> mapTypeGen(Gen<? extends AbstractType<?>> keyGen, Gen<? extends AbstractType<?>> valueGen)
+    public static Gen<MapType<?, ?>> mapTypeGen(Gen<AbstractType<?>> keyGen, Gen<AbstractType<?>> valueGen)
     {
         return mapTypeGen(keyGen, valueGen, BOOLEAN_GEN);
     }
@@ -907,17 +753,12 @@
         return getTypeSupport(type, VERY_SMALL_POSITIVE_SIZE_GEN);
     }
 
-<<<<<<< HEAD
     public enum ValueDomain { NULL, EMPTY_BYTES, NORMAL }
 
     public static <T> TypeSupport<T> getTypeSupportWithNulls(AbstractType<T> type, @Nullable Gen<ValueDomain> valueDomainGen)
     {
         return getTypeSupport(type, VERY_SMALL_POSITIVE_SIZE_GEN, valueDomainGen);
     }
-=======
-    public enum ValueDomain
-    {NULL, EMPTY_BYTES, NORMAL}
->>>>>>> 445ae1a4
 
     public static <T> TypeSupport<T> getTypeSupport(AbstractType<T> type, Gen<Integer> sizeGen)
     {
@@ -931,11 +772,7 @@
     {
         Objects.requireNonNull(sizeGen, "sizeGen");
         // this doesn't affect the data, only sort order, so drop it
-<<<<<<< HEAD
         type = type.unwrap();
-=======
-        type = unwrap(type);
->>>>>>> 445ae1a4
         // cast is safe since type is a constant and was type cast while inserting into the map
         @SuppressWarnings("unchecked")
         TypeSupport<T> gen = (TypeSupport<T>) PRIMITIVE_TYPE_DATA_GENS.get(type);
@@ -950,7 +787,6 @@
             // T = Set<A> so can not use T here
             SetType<Object> setType = (SetType<Object>) type;
             TypeSupport<Object> elementSupport = getTypeSupport(setType.getElementsType(), sizeGen, valueDomainGen);
-<<<<<<< HEAD
             Comparator<Object> elComparator = elementSupport.valueComparator;
             Comparator<List<Object>> setComparator = listComparator(elComparator);
             Comparator<Set<Object>> comparator = (Set<Object> a, Set<Object> b) -> {
@@ -960,8 +796,6 @@
                 bs.sort(elComparator);
                 return setComparator.compare(as, bs);
             };
-=======
->>>>>>> 445ae1a4
             support = (TypeSupport<T>) TypeSupport.of(setType, rnd -> {
                 int size = sizeGen.generate(rnd);
                 size = normalizeSizeFromType(elementSupport, size);
@@ -980,11 +814,7 @@
                     set.add(generate);
                 }
                 return set;
-<<<<<<< HEAD
             }, comparator);
-=======
-            });
->>>>>>> 445ae1a4
         }
         else if (type instanceof ListType)
         {
@@ -997,18 +827,13 @@
                 for (int i = 0; i < size; i++)
                     list.add(elementSupport.valueGen.generate(rnd));
                 return list;
-<<<<<<< HEAD
             }, listComparator(elementSupport.valueComparator));
-=======
-            });
->>>>>>> 445ae1a4
         }
         else if (type instanceof MapType)
         {
             // T = Map<A, B> so can not use T here
             MapType<Object, Object> mapType = (MapType<Object, Object>) type;
             // do not use valueDomainGen as map doesn't allow null/empty
-<<<<<<< HEAD
             TypeSupport<Object> keySupport = getTypeSupport(mapType.getKeysType(), sizeGen, null);
             Comparator<Object> keyType = keySupport.valueComparator;
             TypeSupport<Object> valueSupport = getTypeSupport(mapType.getValuesType(), sizeGen, null);
@@ -1031,10 +856,6 @@
                 }
                 return Integer.compare(a.size(), b.size());
             };
-=======
-            TypeSupport<Object> keySupport = getTypeSupport(mapType.getKeysType(), sizeGen, valueDomainGen);
-            TypeSupport<Object> valueSupport = getTypeSupport(mapType.getValuesType(), sizeGen, valueDomainGen);
->>>>>>> 445ae1a4
             support = (TypeSupport<T>) TypeSupport.of(mapType, rnd -> {
                 int size = sizeGen.generate(rnd);
                 size = normalizeSizeFromType(keySupport, size);
@@ -1053,17 +874,12 @@
                     map.put(key, valueSupport.valueGen.generate(rnd));
                 }
                 return map;
-<<<<<<< HEAD
             }, comparator);
-=======
-            });
->>>>>>> 445ae1a4
         }
         else if (type instanceof TupleType) // includes UserType
         {
             // T is ByteBuffer
             TupleType tupleType = (TupleType) type;
-<<<<<<< HEAD
             List<Comparator<Object>> columns = (List<Comparator<Object>>) (List<?>) tupleType.allTypes().stream().map(AbstractTypeGenerators::comparator).collect(Collectors.toList());
             Comparator<List<Object>> listCompar = listComparator((i, a, b) -> columns.get(i).compare(a, b));
             Comparator<ByteBuffer> comparator = (ByteBuffer a, ByteBuffer b) -> {
@@ -1395,240 +1211,6 @@
         {
             sb.append(type.asCQL3Type().toString().replaceAll("org.apache.cassandra.db.marshal.", ""));
         }
-=======
-            support = (TypeSupport<T>) TypeSupport.of(tupleType, new TupleGen(tupleType, sizeGen, valueDomainGen));
-        }
-        else if (type instanceof CompositeType)
-        {
-            CompositeType ct = (CompositeType) type;
-            List<TypeSupport<Object>> elementSupport = (List<TypeSupport<Object>>) (List<?>) ct.types.stream().map(AbstractTypeGenerators::getTypeSupport).collect(Collectors.toList());
-            //noinspection Convert2Diamond
-            Serde<ByteBuffer, List<Object>> serde = new Serde<ByteBuffer, List<Object>>()
-            {
-                @Override
-                public ByteBuffer from(List<Object> objects)
-                {
-                    return ct.decompose(objects.toArray());
-                }
-
-                @Override
-                public List<Object> to(ByteBuffer buffer)
-                {
-                    ByteBuffer[] bbs = ct.split(buffer);
-                    List<Object> values = new ArrayList<>(bbs.length);
-                    for (int i = 0; i < bbs.length; i++)
-                        values.add(bbs[i] == null ? null : elementSupport.get(i).type.compose(bbs[i]));
-                    return values;
-                }
-            };
-            support = (TypeSupport<T>) TypeSupport.of(ct, serde, rnd -> {
-                List<Object> values = new ArrayList<>(ct.types.size());
-                for (int i = 0, size = ct.types.size(); i < size; i++)
-                    values.add(elementSupport.get(i).valueGen.generate(rnd));
-                return values;
-            });
-        }
-        else if (type instanceof DynamicCompositeType)
-        {
-            // data generation limits to what is valid for the type, and sadly the type
-            DynamicCompositeType dct = (DynamicCompositeType) type;
-            Map<Byte, TypeSupport<?>> supports = new TreeMap<>();
-            for (Map.Entry<Byte, AbstractType<?>> e : dct.aliases.entrySet())
-                supports.put(e.getKey(), getTypeSupport(e.getValue()));
-            List<Byte> orderedAliases = new ArrayList<>(supports.keySet());
-            //noinspection Convert2Diamond
-            Serde<ByteBuffer, Map<Byte, Object>> serde = new Serde<ByteBuffer, Map<Byte, Object>>()
-            {
-                @Override
-                public ByteBuffer from(Map<Byte, Object> byteObjectMap)
-                {
-                    return new DynamicCompositeTypeValueBuilder(dct).build(byteObjectMap);
-                }
-
-                @Override
-                public Map<Byte, Object> to(ByteBuffer buffer)
-                {
-                    ByteBuffer[] parts = dct.split(buffer);
-                    Map<Byte, Object> values = Maps.newHashMapWithExpectedSize(parts.length);
-                    for (int i = 0; i < parts.length; i++)
-                    {
-                        Byte alias = orderedAliases.get(i);
-                        AbstractType<?> type = dct.aliases.get(alias);
-                        ByteBuffer bytes = parts[i];
-                        type.validate(bytes);
-                        values.put(alias, type.compose(bytes));
-                    }
-                    return values;
-                }
-            };
-            support = (TypeSupport<T>) TypeSupport.of(dct, serde, rnd -> {
-                Map<Byte, Object> byteObjectMap = new TreeMap<>();
-                for (Byte alias : orderedAliases)
-                    byteObjectMap.put(alias, supports.get(alias).valueGen.generate(rnd));
-                return byteObjectMap;
-            });
-        }
-        else if (type instanceof CounterColumnType)
-        {
-            support = (TypeSupport<T>) TypeSupport.of(CounterColumnType.instance, SourceDSL.longs().all());
-        }
-        else
-        {
-            throw new UnsupportedOperationException("No TypeSupport for: " + type);
-        }
-        return support.withValueDomain(valueDomainGen);
-    }
-
-    private static int uniqueElementsForDomain(AbstractType<?> type)
-    {
-        type = unwrap(type);
-        if (type instanceof BooleanType)
-            return 2;
-        if (type instanceof EmptyType)
-            return 1;
-        if (type instanceof SetType)
-            return uniqueElementsForDomain(((SetType<?>) type).getElementsType());
-        if (type instanceof MapType)
-            return uniqueElementsForDomain(((MapType<?, ?>) type).getKeysType());
-        if (type instanceof TupleType || type instanceof CompositeType || type instanceof DynamicCompositeType)
-        {
-            int product = 1;
-            for (AbstractType<?> f : type.subTypes())
-            {
-                int uniq = uniqueElementsForDomain(f);
-                if (uniq == -1)
-                    return -1;
-                product *= uniq;
-            }
-            return product;
-        }
-        return -1;
-    }
-
-    private static int normalizeSizeFromType(TypeSupport<?> keySupport, int size)
-    {
-        int uniq = uniqueElementsForDomain(keySupport.type);
-        if (uniq == -1)
-            return size;
-        return Math.min(size, uniq);
-    }
-
-    public static String typeTree(AbstractType<?> type)
-    {
-        StringBuilder sb = new StringBuilder();
-        typeTree(sb, type, 0);
-        return sb.toString().trim();
-    }
-
-    private static void typeTree(StringBuilder sb, AbstractType<?> type, int indent)
-    {
-        if (type.isUDT())
-        {
-            if (indent != 0)
-            {
-                indent += 2;
-                newline(sb, indent);
-            }
-            UserType ut = (UserType) type;
-            if (!type.isMultiCell()) sb.append("frozen ");
-            sb.append("udt[").append(ColumnIdentifier.maybeQuote(ut.elementName())).append("]:");
-            int elementIndent = indent + 2;
-            for (int i = 0; i < ut.size(); i++)
-            {
-                newline(sb, elementIndent);
-                FieldIdentifier fieldName = ut.fieldName(i);
-                AbstractType<?> fieldType = ut.fieldType(i);
-                sb.append(ColumnIdentifier.maybeQuote(fieldName.toString())).append(": ");
-                typeTree(sb, fieldType, elementIndent);
-            }
-            newline(sb, elementIndent);
-        }
-        else if (type.isTuple())
-        {
-            if (indent != 0)
-            {
-                indent += 2;
-                newline(sb, indent);
-            }
-            TupleType tt = (TupleType) type;
-            sb.append("tuple:");
-            int elementIndent = indent + 2;
-            for (int i = 0; i < tt.size(); i++)
-            {
-                newline(sb, elementIndent);
-                AbstractType<?> fieldType = tt.type(i);
-                sb.append(i).append(": ");
-                typeTree(sb, fieldType, elementIndent);
-            }
-        }
-        else if (type.isCollection())
-        {
-            CollectionType<?> ct = (CollectionType<?>) type;
-            if (indent != 0)
-            {
-                indent += 2;
-                newline(sb, indent);
-            }
-            if (!type.isMultiCell()) sb.append("frozen ");
-            switch (ct.kind)
-            {
-                case MAP:
-                {
-                    MapType<?, ?> mt = (MapType<?, ?>) type;
-                    sb.append("map:");
-                    indent += 2;
-                    newline(sb, indent);
-                    sb.append("key: ");
-                    int subTypeIndent = indent + 2;
-                    typeTree(sb, mt.getKeysType(), subTypeIndent);
-                    newline(sb, indent);
-                    sb.append("value: ");
-                    typeTree(sb, mt.getValuesType(), subTypeIndent);
-                }
-                break;
-                case LIST:
-                {
-                    ListType<?> lt = (ListType<?>) type;
-                    sb.append("list: ");
-                    indent += 2;
-                    typeTree(sb, lt.getElementsType(), indent);
-                }
-                break;
-                case SET:
-                {
-                    SetType<?> st = (SetType<?>) type;
-                    sb.append("set: ");
-                    indent += 2;
-                    typeTree(sb, st.getElementsType(), indent);
-                }
-                break;
-                default:
-                    throw new UnsupportedOperationException("Unknown kind: " + ct.kind);
-            }
-        }
-        else if (type instanceof CompositeType)
-        {
-            CompositeType ct = (CompositeType) type;
-            if (indent != 0)
-            {
-                indent += 2;
-                newline(sb, indent);
-            }
-            sb.append("CompositeType:");
-            indent += 2;
-            int idx = 0;
-            for (AbstractType<?> subtype : ct.subTypes())
-            {
-                newline(sb, indent);
-                sb.append(idx++).append(": ");
-                typeTree(sb, subtype, indent);
-            }
-        }
-        else
-        {
-            sb.append(type.asCQL3Type().toString().replaceAll("org.apache.cassandra.db.marshal.", ""));
-        }
->>>>>>> 445ae1a4
     }
 
     private static void newline(StringBuilder sb, int indent)
@@ -1675,27 +1257,14 @@
         public final AbstractType<T> type;
         public final Gen<T> valueGen;
         private final Gen<ByteBuffer> bytesGen;
-<<<<<<< HEAD
         public final Comparator<T> valueComparator;
-=======
->>>>>>> 445ae1a4
 
         private TypeSupport(AbstractType<T> type, Gen<T> valueGen, Comparator<T> valueComparator)
         {
             this.type = Objects.requireNonNull(type);
             this.valueGen = Objects.requireNonNull(valueGen);
             this.bytesGen = rnd -> type.decompose(valueGen.generate(rnd));
-<<<<<<< HEAD
             this.valueComparator = Objects.requireNonNull(valueComparator);
-=======
-        }
-
-        private TypeSupport(AbstractType<T> type, Gen<T> valueGen, Gen<ByteBuffer> bytesGen)
-        {
-            this.type = type;
-            this.valueGen = valueGen;
-            this.bytesGen = bytesGen;
->>>>>>> 445ae1a4
         }
 
         private TypeSupport(AbstractType<T> type, Gen<T> valueGen, Gen<ByteBuffer> bytesGen, Comparator<T> valueComparator)
@@ -1721,11 +1290,6 @@
             return of(type, valueGen.map(serde::from), (a, b) -> valueComparator.compare(serde.to(a), serde.to(b)));
         }
 
-        public static <A, B> TypeSupport<A> of(AbstractType<A> type, Serde<A, B> serde, Gen<B> valueGen)
-        {
-            return of(type, valueGen.map(serde::from));
-        }
-
         /**
          * Generator which composes the values gen with {@link AbstractType#decompose(Object)}
          */
@@ -1734,7 +1298,6 @@
             return bytesGen;
         }
 
-<<<<<<< HEAD
         public TypeSupport<T> mapBytes(Function<ByteBuffer, ByteBuffer> fn)
         {
             return new TypeSupport<>(type, valueGen, bytesGen.map(fn), valueComparator);
@@ -1750,11 +1313,6 @@
         public TypeSupport<T> withValueDomain(@Nullable Gen<ValueDomain> valueDomainGen)
         {
             if (valueDomainGen == null || !type.allowsEmpty())
-=======
-        public TypeSupport<T> withValueDomain(@Nullable Gen<ValueDomain> valueDomainGen)
-        {
-            if (valueDomainGen == null || !allowsEmpty(type))
->>>>>>> 445ae1a4
                 return this;
             Gen<ByteBuffer> gen = rnd -> {
                 ValueDomain domain = valueDomainGen.generate(rnd);
@@ -1775,11 +1333,7 @@
                 }
                 return value;
             };
-<<<<<<< HEAD
             return new TypeSupport<>(type, valueGen, gen, valueComparator);
-=======
-            return new TypeSupport<>(type, valueGen, gen);
->>>>>>> 445ae1a4
         }
 
         public String toString()
@@ -1820,103 +1374,6 @@
             return unfrozen;
 
         return t;
-    }
-
-    private static class DynamicCompositeTypeValueBuilder
-    {
-        private final Map<Byte, AbstractType<?>> aliases;
-
-        public DynamicCompositeTypeValueBuilder(DynamicCompositeType dct)
-        {
-            this.aliases = dct.aliases;
-        }
-
-        public ByteBuffer build(Map<Byte, Object> valuesMap)
-        {
-            Sets.SetView<Byte> unknownAliases = Sets.difference(valuesMap.keySet(), aliases.keySet());
-            if (!unknownAliases.isEmpty())
-                throw new IllegalArgumentException(String.format("Aliases %s used; only valid values are %s", unknownAliases, aliases.keySet()));
-            List<AbstractType<?>> types = new ArrayList<>(valuesMap.size());
-            List<ByteBuffer> values = new ArrayList<>(valuesMap.size());
-            List<Byte> aliasesList = new ArrayList<>(valuesMap.size());
-            for (Map.Entry<Byte, Object> e : valuesMap.entrySet())
-            {
-                @SuppressWarnings("rawtype")
-                AbstractType type = aliases.get(e.getKey());
-                types.add(type);
-                values.add(type.decompose(e.getValue()));
-                aliasesList.add(e.getKey());
-            }
-            return build(ByteBufferAccessor.instance, types, values, aliasesList, (byte) 0);
-        }
-
-        @VisibleForTesting
-        public static <V> V build(ValueAccessor<V> accessor,
-                                  List<AbstractType<?>> types,
-                                  List<V> values,
-                                  List<Byte> aliasesList,
-                                  byte lastEoc)
-        {
-            assert types.size() == values.size();
-
-            int numComponents = types.size();
-            // Compute the total number of bytes that we'll need to store the types and their payloads.
-            int totalLength = 0;
-            for (int i = 0; i < numComponents; ++i)
-            {
-                AbstractType<?> type = types.get(i);
-                Byte alias = aliasesList.get(i);
-                int typeNameLength = alias == null ? type.toString().getBytes(StandardCharsets.UTF_8).length : 0;
-                // The type data will be stored by means of the type's fully qualified name, not by aliasing, so:
-                //   1. The type data header should be the fully qualified name length in bytes.
-                //   2. The length should be small enough so that it fits in 15 bits (2 bytes with the first bit zero).
-                assert typeNameLength <= 0x7FFF;
-                int valueLength = accessor.size(values.get(i));
-                // The value length should also expect its first bit to be 0, as the length should be stored as a signed
-                // 2-byte value (short).
-                assert valueLength <= 0x7FFF;
-                totalLength += 2 + typeNameLength + 2 + valueLength + 1;
-            }
-
-            V result = accessor.allocate(totalLength);
-            int offset = 0;
-            for (int i = 0; i < numComponents; ++i)
-            {
-                AbstractType<?> type = types.get(i);
-                Byte alias = aliasesList.get(i);
-                if (alias == null)
-                {
-                    // Write the type data (2-byte length header + the fully qualified type name in UTF-8).
-                    byte[] typeNameBytes = type.toString().getBytes(StandardCharsets.UTF_8);
-                    accessor.putShort(result,
-                                      offset,
-                                      (short) typeNameBytes.length); // this should work fine also if length >= 32768
-                    offset += 2;
-                    accessor.copyByteArrayTo(typeNameBytes, 0, result, offset, typeNameBytes.length);
-                    offset += typeNameBytes.length;
-                }
-                else
-                {
-                    accessor.putShort(result, offset, (short) (alias | 0x8000));
-                    offset += 2;
-                }
-
-                // Write the type payload data (2-byte length header + the payload).
-                V value = values.get(i);
-                int bytesToCopy = accessor.size(value);
-                if ((short) bytesToCopy != bytesToCopy)
-                    throw new IllegalArgumentException(String.format("Value of type %s is of length %d; does not fit in a short", type.asCQL3Type(), bytesToCopy));
-                accessor.putShort(result, offset, (short) bytesToCopy);
-                offset += 2;
-                accessor.copyTo(value, 0, result, accessor, offset, bytesToCopy);
-                offset += bytesToCopy;
-
-                // Write the end-of-component byte.
-                accessor.putByte(result, offset, i != numComponents - 1 ? (byte) 0 : lastEoc);
-                offset += 1;
-            }
-            return result;
-        }
     }
 
     public static void forEachTypesPair(boolean withVariants, BiConsumer<AbstractType, AbstractType> typesPairConsumer)
@@ -1927,6 +1384,7 @@
         forEachListTypesPair(withVariants, typesPairConsumer);
         forEachUserTypesPair(withVariants, typesPairConsumer);
         forEachCompositeTypesPair(withVariants, typesPairConsumer);
+        forEachVectorTypesPair(withVariants, typesPairConsumer);
     }
 
     public static void forEachPrimitiveTypePair(BiConsumer<AbstractType, AbstractType> typePairConsumer)
@@ -1982,6 +1440,19 @@
     private static void forEachCompositeTypeVariantsPair(DynamicCompositeType leftType, DynamicCompositeType rightType, BiConsumer<? super AbstractCompositeType, ? super AbstractCompositeType> typePairConsumer)
     {
         forEachTypesPair(compositeTypeVariants(leftType), compositeTypeVariants(rightType), typePairConsumer);
+    }
+
+    public static void forEachVectorTypesPair(boolean withVariants, BiConsumer<? super VectorType, ? super VectorType> typePairConsumer)
+    {
+        logger.info("Iterating over vector types pairs...");
+        primitiveTypePairs().forEach(keyPair -> {
+            VectorType<?> leftVector = VectorType.getInstance(keyPair.left, 1);
+            VectorType<?> rightVector = VectorType.getInstance(keyPair.right, 1);
+            if (withVariants)
+                forEachTypesPair(frozenAndUnfrozen(leftVector, VectorType.getInstance(keyPair.left, 2)), frozenAndUnfrozen(rightVector, VectorType.getInstance(keyPair.right, 2)), typePairConsumer);
+            else
+                typePairConsumer.accept(leftVector, rightVector);
+        });
     }
 
     public static void forEachMapTypesPair(boolean withVariants, BiConsumer<? super MapType, ? super MapType> typePairConsumer)
@@ -2031,12 +1502,12 @@
 
         String ks = "ks";
         ByteBuffer t = ByteBufferUtil.bytes("t");
-        List<FieldIdentifier> names = Stream.of("a", "b").map(FieldIdentifier::forUnquoted).collect(Collectors3.toImmutableList());
+        List<FieldIdentifier> names = Stream.of("a", "b").map(FieldIdentifier::forUnquoted).collect(Collectors.toUnmodifiableList());
 
         primitiveTypePairs().forEach(elem1Pair -> {
             primitiveTypePairs().forEach(elem2Pair -> {
-                UserType leftType = new UserType(ks, t, names, ImmutableList.of(elem1Pair.left, elem2Pair.left), true);
-                UserType rightType = new UserType(ks, t, names, ImmutableList.of(elem1Pair.right, elem2Pair.right), true);
+                UserType leftType = new UserType(ks, t, names, List.of(elem1Pair.left, elem2Pair.left), true);
+                UserType rightType = new UserType(ks, t, names, List.of(elem1Pair.right, elem2Pair.right), true);
                 if (withVariants)
                     forEachUserTypeVariantPair(leftType, rightType, typePairConsumer);
                 else
@@ -2050,8 +1521,8 @@
         logger.info("Iterating over composite types pairs...");
         primitiveTypePairs().forEach(elem1Pair -> {
             primitiveTypePairs().forEach(elem2Pair -> {
-                DynamicCompositeType leftType = DynamicCompositeType.getInstance(ImmutableMap.of((byte) 'a', elem1Pair.left, (byte) 'b', elem2Pair.left));
-                DynamicCompositeType rightType = DynamicCompositeType.getInstance(ImmutableMap.of((byte) 'a', elem1Pair.right, (byte) 'b', elem2Pair.right));
+                DynamicCompositeType leftType = DynamicCompositeType.getInstance(Map.of((byte) 'a', elem1Pair.left, (byte) 'b', elem2Pair.left));
+                DynamicCompositeType rightType = DynamicCompositeType.getInstance(Map.of((byte) 'a', elem1Pair.right, (byte) 'b', elem2Pair.right));
                 if (withVariants)
                     forEachCompositeTypeVariantsPair(leftType, rightType, typePairConsumer);
                 else
