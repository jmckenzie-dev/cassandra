/*
 * Licensed to the Apache Software Foundation (ASF) under one
 * or more contributor license agreements.  See the NOTICE file
 * distributed with this work for additional information
 * regarding copyright ownership.  The ASF licenses this file
 * to you under the Apache License, Version 2.0 (the
 * "License"); you may not use this file except in compliance
 * with the License.  You may obtain a copy of the License at
 *
 *     http://www.apache.org/licenses/LICENSE-2.0
 *
 * Unless required by applicable law or agreed to in writing, software
 * distributed under the License is distributed on an "AS IS" BASIS,
 * WITHOUT WARRANTIES OR CONDITIONS OF ANY KIND, either express or implied.
 * See the License for the specific language governing permissions and
 * limitations under the License.
 */

package org.apache.cassandra.db;

import java.io.IOException;
import java.nio.ByteBuffer;
import java.nio.file.Files;
import java.nio.file.Path;
import java.nio.file.Paths;

<<<<<<< HEAD
import org.junit.AfterClass;
=======
import org.apache.cassandra.db.LegacyLayout.CellGrouper;
import org.apache.cassandra.db.LegacyLayout.LegacyBound;
import org.apache.cassandra.db.LegacyLayout.LegacyCell;
import org.apache.cassandra.db.LegacyLayout.LegacyRangeTombstone;
>>>>>>> c8a28346
import org.apache.cassandra.db.filter.ColumnFilter;
import org.apache.cassandra.db.marshal.MapType;
import org.apache.cassandra.db.marshal.UTF8Type;
import org.apache.cassandra.db.rows.BufferCell;
import org.apache.cassandra.db.rows.Cell;
import org.apache.cassandra.db.rows.RowIterator;
import org.apache.cassandra.db.rows.SerializationHelper;
import org.apache.cassandra.db.rows.UnfilteredRowIterator;
import org.apache.cassandra.db.rows.UnfilteredRowIteratorSerializer;
import org.apache.cassandra.db.transform.FilteredRows;
import org.apache.cassandra.exceptions.ConfigurationException;
import org.apache.cassandra.io.util.DataInputBuffer;
import org.apache.cassandra.io.util.DataOutputBuffer;
import org.apache.cassandra.net.MessagingService;
import org.apache.cassandra.serializers.Int32Serializer;
import org.apache.cassandra.serializers.UTF8Serializer;
import org.apache.cassandra.service.MigrationManager;
import org.apache.cassandra.utils.FBUtilities;
import org.junit.BeforeClass;
import org.junit.Test;

import org.apache.cassandra.SchemaLoader;
import org.apache.cassandra.Util;
import org.apache.cassandra.config.CFMetaData;
import org.apache.cassandra.config.ColumnDefinition;
import org.apache.cassandra.config.DatabaseDescriptor;
import org.apache.cassandra.cql3.ColumnIdentifier;
import org.apache.cassandra.cql3.QueryProcessor;
import org.apache.cassandra.cql3.UntypedResultSet;
import org.apache.cassandra.db.marshal.Int32Type;
import org.apache.cassandra.db.marshal.SetType;
import org.apache.cassandra.db.partitions.PartitionUpdate;
import org.apache.cassandra.db.rows.BTreeRow;
import org.apache.cassandra.db.rows.Row;
import org.apache.cassandra.dht.Murmur3Partitioner;
import org.apache.cassandra.schema.KeyspaceParams;
import org.apache.cassandra.utils.Hex;

import static org.apache.cassandra.net.MessagingService.VERSION_21;
import static org.apache.cassandra.utils.ByteBufferUtil.bytes;
import static org.junit.Assert.*;

public class LegacyLayoutTest
{
    static Util.PartitionerSwitcher sw;
    static String KEYSPACE = "Keyspace1";

    @BeforeClass
    public static void defineSchema() throws ConfigurationException
    {
        DatabaseDescriptor.daemonInitialization();
        sw = Util.switchPartitioner(Murmur3Partitioner.instance);
        SchemaLoader.loadSchema();
        SchemaLoader.createKeyspace(KEYSPACE, KeyspaceParams.simple(1));
    }

    @AfterClass
    public static void resetPartitioner()
    {
        sw.close();
    }

    @Test
    public void testFromUnfilteredRowIterator() throws Throwable
    {
        CFMetaData table = CFMetaData.Builder.create("ks", "table")
                                             .withPartitioner(Murmur3Partitioner.instance)
                                             .addPartitionKey("k", Int32Type.instance)
                                             .addRegularColumn("a", SetType.getInstance(Int32Type.instance, true))
                                             .addRegularColumn("b", SetType.getInstance(Int32Type.instance, true))
                                             .build();

        ColumnDefinition a = table.getColumnDefinition(new ColumnIdentifier("a", false));
        ColumnDefinition b = table.getColumnDefinition(new ColumnIdentifier("b", false));

        Row.Builder builder = BTreeRow.unsortedBuilder(0);
        builder.newRow(Clustering.EMPTY);
        builder.addComplexDeletion(a, new DeletionTime(1L, 1));
        builder.addComplexDeletion(b, new DeletionTime(1L, 1));
        Row row = builder.build();

        ByteBuffer key = bytes(1);
        PartitionUpdate upd = PartitionUpdate.singleRowUpdate(table, key, row);

        LegacyLayout.LegacyUnfilteredPartition p = LegacyLayout.fromUnfilteredRowIterator(null, upd.unfilteredIterator());
        assertEquals(DeletionTime.LIVE, p.partitionDeletion);
        assertEquals(0, p.cells.size());

        LegacyLayout.LegacyRangeTombstoneList l = p.rangeTombstones;
        assertEquals("a", l.starts[0].collectionName.name.toString());
        assertEquals("a", l.ends[0].collectionName.name.toString());

        assertEquals("b", l.starts[1].collectionName.name.toString());
        assertEquals("b", l.ends[1].collectionName.name.toString());
    }

    /**
     * Tests with valid sstables containing duplicate RT entries at index boundaries
     * in 2.1 format, where DATA below is a > 1000 byte long string of letters,
     * and the column index is set to 1kb

     [
     {"key": "1",
     "cells": [["1:_","1:!",1513015245,"t",1513015263],
     ["1:1:","",1513015467727335],
     ["1:1:val1","DATA",1513015467727335],
     ["1:_","1:!",1513015245,"t",1513015263],
     ["1:1:val2","DATA",1513015467727335],
     ["1:_","1:!",1513015245,"t",1513015263],
     ["1:1:val3","DATA",1513015467727335],
     ["1:_","1:!",1513015245,"t",1513015263],
     ["1:2:","",1513015458470156],
     ["1:2:val1","DATA",1513015458470156],
     ["1:_","1:!",1513015245,"t",1513015263],
     ["1:2:val2","DATA",1513015458470156],
     ["1:_","1:!",1513015245,"t",1513015263],
     ["1:2:val3","DATA",1513015458470156],
     ["1:_","1:!",1513015245,"t",1513015263],
     ["1:3:","",1513015450253602],
     ["1:3:val1","DATA",1513015450253602],
     ["1:_","1:!",1513015245,"t",1513015263],
     ["1:3:val2","DATA",1513015450253602],
     ["1:_","1:!",1513015245,"t",1513015263],
     ["1:3:val3","DATA",1513015450253602]]}
     ]
     *
     * See CASSANDRA-14008 for details.
     */
    @Test
    public void testRTBetweenColumns() throws Throwable
    {
        QueryProcessor.executeInternal(String.format("CREATE TABLE \"%s\".legacy_ka_repeated_rt (k1 int, c1 int, c2 int, val1 text, val2 text, val3 text, primary key (k1, c1, c2))", KEYSPACE));

        Keyspace keyspace = Keyspace.open(KEYSPACE);
        ColumnFamilyStore cfs = keyspace.getColumnFamilyStore("legacy_ka_repeated_rt");

        Path legacySSTableRoot = Paths.get("test/data/legacy-sstables/ka/legacy_tables/legacy_ka_repeated_rt/");

        for (String filename : new String[]{ "Keyspace1-legacy_ka_repeated_rt-ka-1-CompressionInfo.db",
                                             "Keyspace1-legacy_ka_repeated_rt-ka-1-Data.db",
                                             "Keyspace1-legacy_ka_repeated_rt-ka-1-Digest.sha1",
                                             "Keyspace1-legacy_ka_repeated_rt-ka-1-Filter.db",
                                             "Keyspace1-legacy_ka_repeated_rt-ka-1-Index.db",
                                             "Keyspace1-legacy_ka_repeated_rt-ka-1-Statistics.db",
                                             "Keyspace1-legacy_ka_repeated_rt-ka-1-Summary.db",
                                             "Keyspace1-legacy_ka_repeated_rt-ka-1-TOC.txt" })
        {
            Files.copy(Paths.get(legacySSTableRoot.toString(), filename), cfs.getDirectories().getDirectoryForNewSSTables().toPath().resolve(filename));
        }

        cfs.loadNewSSTables();

        UntypedResultSet rs = QueryProcessor.executeInternal(String.format("SELECT * FROM \"%s\".legacy_ka_repeated_rt WHERE k1=1", KEYSPACE));
        assertEquals(3, rs.size());

        UntypedResultSet rs2 = QueryProcessor.executeInternal(String.format("SELECT * FROM \"%s\".legacy_ka_repeated_rt WHERE k1=1 AND c1=1", KEYSPACE));
        assertEquals(3, rs2.size());

        for (int i = 1; i <= 3; i++)
        {
            UntypedResultSet rs3 = QueryProcessor.executeInternal(String.format("SELECT * FROM \"%s\".legacy_ka_repeated_rt WHERE k1=1 AND c1=1 AND c2=%s", KEYSPACE, i));
            assertEquals(1, rs3.size());
        }

    }


    private static UnfilteredRowIterator roundTripVia21(UnfilteredRowIterator partition) throws IOException
    {
        try (DataOutputBuffer out = new DataOutputBuffer())
        {
            LegacyLayout.serializeAsLegacyPartition(null, partition, out, VERSION_21);
            try (DataInputBuffer in = new DataInputBuffer(out.buffer(), false))
            {
                return LegacyLayout.deserializeLegacyPartition(in, VERSION_21, SerializationHelper.Flag.LOCAL, partition.partitionKey().getKey());
            }
        }
    }

    @Test
    public void testStaticRangeTombstoneRoundTripUnexpectedDeletion() throws Throwable
    {
        // this variant of the bug deletes a row with the same clustering key value as the name of the static collection
        QueryProcessor.executeInternal(String.format("CREATE TABLE \"%s\".legacy_static_rt_rt_1 (pk int, ck1 text, ck2 text, v int, s set<text> static, primary key (pk, ck1, ck2))", KEYSPACE));
        Keyspace keyspace = Keyspace.open(KEYSPACE);
        CFMetaData table = keyspace.getColumnFamilyStore("legacy_static_rt_rt_1").metadata;
        ColumnDefinition v = table.getColumnDefinition(new ColumnIdentifier("v", false));
        ColumnDefinition bug = table.getColumnDefinition(new ColumnIdentifier("s", false));

        Row.Builder builder;
        builder = BTreeRow.unsortedBuilder(0);
        builder.newRow(Clustering.STATIC_CLUSTERING);
        builder.addComplexDeletion(bug, new DeletionTime(1L, 1));
        Row staticRow = builder.build();

        builder = BTreeRow.unsortedBuilder(0);
        builder.newRow(new BufferClustering(UTF8Serializer.instance.serialize("s"), UTF8Serializer.instance.serialize("anything")));
        builder.addCell(new BufferCell(v, 1L, Cell.NO_TTL, Cell.NO_DELETION_TIME, Int32Serializer.instance.serialize(1), null));
        Row row = builder.build();

        DecoratedKey pk = table.decorateKey(bytes(1));
        PartitionUpdate upd = PartitionUpdate.singleRowUpdate(table, pk, row, staticRow);

        try (RowIterator before = FilteredRows.filter(upd.unfilteredIterator(), FBUtilities.nowInSeconds());
             RowIterator after = FilteredRows.filter(roundTripVia21(upd.unfilteredIterator()), FBUtilities.nowInSeconds()))
        {
            while (before.hasNext() || after.hasNext())
                assertEquals(before.hasNext() ? before.next() : null, after.hasNext() ? after.next() : null);
        }
    }

    @Test
    public void testStaticRangeTombstoneRoundTripCorruptRead() throws Throwable
    {
        // this variant of the bug corrupts the byte stream of the partition, so that a sequential read starting before
        // this partition will fail with a CorruptSSTableException, and possible yield junk results
        QueryProcessor.executeInternal(String.format("CREATE TABLE \"%s\".legacy_static_rt_rt_2 (pk int, ck int, nameWithLengthGreaterThan4 set<int> static, primary key (pk, ck))", KEYSPACE));
        Keyspace keyspace = Keyspace.open(KEYSPACE);
        CFMetaData table = keyspace.getColumnFamilyStore("legacy_static_rt_rt_2").metadata;

        ColumnDefinition bug = table.getColumnDefinition(new ColumnIdentifier("nameWithLengthGreaterThan4", false));

        Row.Builder builder = BTreeRow.unsortedBuilder(0);
        builder.newRow(Clustering.STATIC_CLUSTERING);
        builder.addComplexDeletion(bug, new DeletionTime(1L, 1));
        Row row = builder.build();

        DecoratedKey pk = table.decorateKey(bytes(1));
        PartitionUpdate upd = PartitionUpdate.singleRowUpdate(table, pk, row);

        UnfilteredRowIterator afterRoundTripVia32 = roundTripVia21(upd.unfilteredIterator());
        try (DataOutputBuffer out = new DataOutputBuffer())
        {
            // we only encounter a corruption/serialization error after writing this to a 3.0 format and reading it back
            UnfilteredRowIteratorSerializer.serializer.serialize(afterRoundTripVia32, ColumnFilter.all(table), out, MessagingService.current_version);
            try (DataInputBuffer in = new DataInputBuffer(out.buffer(), false);
                 UnfilteredRowIterator afterSerialization = UnfilteredRowIteratorSerializer.serializer.deserialize(in, MessagingService.current_version, table, ColumnFilter.all(table), SerializationHelper.Flag.LOCAL))
            {
                while (afterSerialization.hasNext())
                    afterSerialization.next();
            }
        }
    }

    @Test
    public void testCollectionDeletionRoundTripForDroppedColumn() throws Throwable
    {
        // this variant of the bug deletes a row with the same clustering key value as the name of the static collection
        QueryProcessor.executeInternal(String.format("CREATE TABLE \"%s\".legacy_rt_rt_dc (pk int, ck1 text, v int, s set<text>, primary key (pk, ck1))", KEYSPACE));
        Keyspace keyspace = Keyspace.open(KEYSPACE);
        CFMetaData table = keyspace.getColumnFamilyStore("legacy_rt_rt_dc").metadata;
        ColumnDefinition v = table.getColumnDefinition(new ColumnIdentifier("v", false));
        ColumnDefinition bug = table.getColumnDefinition(new ColumnIdentifier("s", false));

        Row.Builder builder;
        builder = BTreeRow.unsortedBuilder(0);
        builder.newRow(new BufferClustering(UTF8Serializer.instance.serialize("a")));
        builder.addCell(BufferCell.live(v, 0L, Int32Serializer.instance.serialize(1), null));
        builder.addComplexDeletion(bug, new DeletionTime(1L, 1));
        Row row = builder.build();

        DecoratedKey pk = table.decorateKey(bytes(1));
        PartitionUpdate upd = PartitionUpdate.singleRowUpdate(table, pk, row);

        // we need to perform the round trip in two parts here, with a column drop inbetween
        try (RowIterator before = FilteredRows.filter(upd.unfilteredIterator(), FBUtilities.nowInSeconds());
             DataOutputBuffer serialized21 = new DataOutputBuffer())
        {
            LegacyLayout.serializeAsLegacyPartition(null, upd.unfilteredIterator(), serialized21, VERSION_21);
            QueryProcessor.executeInternal(String.format("ALTER TABLE \"%s\".legacy_rt_rt_dc DROP s", KEYSPACE));
            try (DataInputBuffer in = new DataInputBuffer(serialized21.buffer(), false))
            {
                try (UnfilteredRowIterator deser21 = LegacyLayout.deserializeLegacyPartition(in, VERSION_21, SerializationHelper.Flag.LOCAL, upd.partitionKey().getKey());
                    RowIterator after = FilteredRows.filter(deser21, FBUtilities.nowInSeconds());)
                {
                    while (before.hasNext() || after.hasNext())
                        assertEquals(before.hasNext() ? before.next() : null, after.hasNext() ? after.next() : null);
                }
            }

        }
    }

    @Test
    public void testDecodeLegacyPagedRangeCommandSerializer() throws IOException
    {
        /*
         Run on 2.1
         public static void main(String[] args) throws IOException, ConfigurationException
         {
             Gossiper.instance.start((int) (System.currentTimeMillis() / 1000));
             Keyspace.setInitialized();
             CFMetaData cfMetaData = CFMetaData.sparseCFMetaData("ks", "cf", UTF8Type.instance)
             .addColumnDefinition(new ColumnDefinition("ks", "cf", new ColumnIdentifier("v", true), SetType.getInstance(Int32Type.instance, false), null, null, null, null, ColumnDefinition.Kind.REGULAR));
             KSMetaData ksMetaData = KSMetaData.testMetadata("ks", SimpleStrategy.class, KSMetaData.optsWithRF(3), cfMetaData);
             MigrationManager.announceNewKeyspace(ksMetaData);
             RowPosition position = RowPosition.ForKey.get(ByteBufferUtil.EMPTY_BYTE_BUFFER, new Murmur3Partitioner());
             SliceQueryFilter filter = new IdentityQueryFilter();
             Composite cellName = CellNames.compositeSparseWithCollection(new ByteBuffer[0], Int32Type.instance.decompose(1), new ColumnIdentifier("v", true), false);
             try (DataOutputBuffer buffer = new DataOutputBuffer(1024))
             {
                 PagedRangeCommand command = new PagedRangeCommand("ks", "cf", 1, AbstractBounds.bounds(position, true, position, true), filter, cellName, filter.finish(), Collections.emptyList(), 1, true);
                 PagedRangeCommand.serializer.serialize(command, buffer, MessagingService.current_version);
                 System.out.println(Hex.bytesToHex(buffer.toByteArray()));
             }
         }
         */

        DatabaseDescriptor.daemonInitialization();
        Keyspace.setInitialized();
        CFMetaData table = CFMetaData.Builder.create("ks", "cf")
                                             .addPartitionKey("k", Int32Type.instance)
                                             .addRegularColumn("v", SetType.getInstance(Int32Type.instance, true))
                                             .build();
        SchemaLoader.createKeyspace("ks", KeyspaceParams.simple(1));
        MigrationManager.announceNewColumnFamily(table);

        byte[] bytes = Hex.hexToBytes("00026b73000263660000000000000001fffffffe01000000088000000000000000010000000880000000000000000000000100000000007fffffffffffffff000b00017600000400000001000000000000000000000101");
        ReadCommand.legacyPagedRangeCommandSerializer.deserialize(new DataInputBuffer(bytes), VERSION_21);
    }

    @Test
    public void testDecodeCollectionPageBoundary()
    {
        CFMetaData table = CFMetaData.Builder.create("ks", "cf")
                                             .addPartitionKey("k", Int32Type.instance)
                                             .addRegularColumn("v", SetType.getInstance(Int32Type.instance, true))
                                             .build();

        ColumnDefinition v = table.getColumnDefinition(new ColumnIdentifier("v", false));
        ByteBuffer bound = LegacyLayout.encodeCellName(table, Clustering.EMPTY, v.name.bytes, Int32Type.instance.decompose(1));

        LegacyLayout.decodeSliceBound(table, bound, true);
    }

    @Test
    public void testAsymmetricRTBoundSerializedSize()
    {
        CFMetaData table = CFMetaData.Builder.create("ks", "cf")
                                             .addPartitionKey("k", Int32Type.instance)
                                             .addClusteringColumn("c1", Int32Type.instance)
                                             .addClusteringColumn("c2", Int32Type.instance)
                                             .addRegularColumn("v", Int32Type.instance)
                                             .build();

        ByteBuffer one = Int32Type.instance.decompose(1);
        ByteBuffer two = Int32Type.instance.decompose(2);
        PartitionUpdate p = new PartitionUpdate(table, table.decorateKey(one), table.partitionColumns(), 0);
        p.add(new RangeTombstone(Slice.make(new ClusteringBound(ClusteringPrefix.Kind.EXCL_START_BOUND, new ByteBuffer[] { one, one }),
                                            new ClusteringBound(ClusteringPrefix.Kind.INCL_END_BOUND, new ByteBuffer[] { two })),
                                 new DeletionTime(1, 1)
        ));

        LegacyLayout.fromUnfilteredRowIterator(null, p.unfilteredIterator());
        LegacyLayout.serializedSizeAsLegacyPartition(null, p.unfilteredIterator(), VERSION_21);
    }

    @Test
    public void testCellGrouper()
    {
        // CREATE TABLE %s (pk int, ck int, v map<text, text>, PRIMARY KEY (pk, ck))
        CFMetaData cfm = CFMetaData.Builder.create("ks", "table")
                                           .addPartitionKey("pk", Int32Type.instance)
                                           .addClusteringColumn("ck", Int32Type.instance)
                                           .addRegularColumn("v", MapType.getInstance(UTF8Type.instance, UTF8Type.instance, true))
                                           .build();
        SerializationHelper helper = new SerializationHelper(cfm, MessagingService.VERSION_22, SerializationHelper.Flag.LOCAL, ColumnFilter.all(cfm));
        LegacyLayout.CellGrouper cg = new LegacyLayout.CellGrouper(cfm, helper);

<<<<<<< HEAD
        ClusteringBound startBound = ClusteringBound.create(ClusteringPrefix.Kind.INCL_START_BOUND, new ByteBuffer[] {ByteBufferUtil.bytes(2)});
        ClusteringBound endBound = ClusteringBound.create(ClusteringPrefix.Kind.EXCL_END_BOUND, new ByteBuffer[] {ByteBufferUtil.bytes(2)});
        LegacyLayout.LegacyBound start = new LegacyLayout.LegacyBound(startBound, false, cfm.getColumnDefinition(ByteBufferUtil.bytes("v")));
        LegacyLayout.LegacyBound end = new LegacyLayout.LegacyBound(endBound, false, cfm.getColumnDefinition(ByteBufferUtil.bytes("v")));
=======
        Slice.Bound startBound = Slice.Bound.create(ClusteringPrefix.Kind.INCL_START_BOUND, new ByteBuffer[] {bytes(2)});
        Slice.Bound endBound = Slice.Bound.create(ClusteringPrefix.Kind.EXCL_END_BOUND, new ByteBuffer[] {bytes(2)});
        LegacyLayout.LegacyBound start = new LegacyLayout.LegacyBound(startBound, false, cfm.getColumnDefinition(bytes("v")));
        LegacyLayout.LegacyBound end = new LegacyLayout.LegacyBound(endBound, false, cfm.getColumnDefinition(bytes("v")));
>>>>>>> c8a28346
        LegacyLayout.LegacyRangeTombstone lrt = new LegacyLayout.LegacyRangeTombstone(start, end, new DeletionTime(2, 1588598040));
        assertTrue(cg.addAtom(lrt));

        // add a real cell
        LegacyLayout.LegacyCell cell = new LegacyLayout.LegacyCell(LegacyLayout.LegacyCell.Kind.REGULAR,
<<<<<<< HEAD
                                                                   new LegacyLayout.LegacyCellName(Clustering.make(ByteBufferUtil.bytes(2)),
                                                                                                   cfm.getColumnDefinition(ByteBufferUtil.bytes("v")),
                                                                                                   ByteBufferUtil.bytes("g")),
                                                                   ByteBufferUtil.bytes("v"), 3, Integer.MAX_VALUE, 0);
        assertTrue(cg.addAtom(cell));

        // add legacy range tombstone where collection name is null for the end bound (this gets translated to a row tombstone)
        startBound = ClusteringBound.create(ClusteringPrefix.Kind.EXCL_START_BOUND, new ByteBuffer[] {ByteBufferUtil.bytes(2)});
        endBound = ClusteringBound.create(ClusteringPrefix.Kind.EXCL_END_BOUND, new ByteBuffer[] {ByteBufferUtil.bytes(2)});
        start = new LegacyLayout.LegacyBound(startBound, false, cfm.getColumnDefinition(ByteBufferUtil.bytes("v")));
=======
                                                                   new LegacyLayout.LegacyCellName(new Clustering(bytes(2)),
                                                                                                   cfm.getColumnDefinition(bytes("v")),
                                                                                                   bytes("g")),
                                                                   bytes("v"), 3, Integer.MAX_VALUE, 0);
        assertTrue(cg.addAtom(cell));

        // add legacy range tombstone where collection name is null for the end bound (this gets translated to a row tombstone)
        startBound = Slice.Bound.create(ClusteringPrefix.Kind.EXCL_START_BOUND, new ByteBuffer[] {bytes(2)});
        endBound = Slice.Bound.create(ClusteringPrefix.Kind.EXCL_END_BOUND, new ByteBuffer[] {bytes(2)});
        start = new LegacyLayout.LegacyBound(startBound, false, cfm.getColumnDefinition(bytes("v")));
>>>>>>> c8a28346
        end = new LegacyLayout.LegacyBound(endBound, false, null);
        assertTrue(cg.addAtom(new LegacyLayout.LegacyRangeTombstone(start, end, new DeletionTime(1, 1588598040))));
    }

    private static LegacyCell cell(Clustering clustering, ColumnDefinition column, ByteBuffer value, long timestamp)
    {
        return new LegacyCell(LegacyCell.Kind.REGULAR,
                              new LegacyLayout.LegacyCellName(clustering, column, null),
                              value,
                              timestamp,
                              Cell.NO_DELETION_TIME,
                              Cell.NO_TTL);
    }

    /**
     * This tests that when {@link CellGrouper} gets a collection tombstone for
     * a non-fetched collection, then that tombstone does not incorrectly stop the grouping of the current row, as
     * was done before CASSANDRA-15805.
     *
     * <p>Please note that this rely on a query only _fetching_ some of the table columns, which in practice only
     * happens for thrift queries, and thrift queries shouldn't mess up with CQL tables and collection tombstones,
     * so this test is not of the utmost importance. Nonetheless, the pre-CASSANDRA-15805 behavior was incorrect and
     * this ensure it is fixed.
     */
    @Test
    public void testCellGrouperOnNonFecthedCollectionTombstone()
    {
        // CREATE TABLE %s (pk int, ck int, a text, b set<text>, c text, PRIMARY KEY (pk, ck))
        CFMetaData cfm = CFMetaData.Builder.create("ks", "table")
                                           .addPartitionKey("pk", Int32Type.instance)
                                           .addClusteringColumn("ck", Int32Type.instance)
                                           .addRegularColumn("a", UTF8Type.instance)
                                           .addRegularColumn("b", SetType.getInstance(UTF8Type.instance, true))
                                           .addRegularColumn("c", UTF8Type.instance)
                                           .build();

        // Creates a filter that _only_ fetches a and c, but not b.
        ColumnFilter filter = ColumnFilter.selectionBuilder()
                                          .add(cfm.getColumnDefinition(bytes("a")))
                                          .add(cfm.getColumnDefinition(bytes("c")))
                                          .build();
        SerializationHelper helper = new SerializationHelper(cfm,
                                                             MessagingService.VERSION_22,
                                                             SerializationHelper.Flag.LOCAL,
                                                             filter);
        CellGrouper grouper = new CellGrouper(cfm, helper);
        Clustering clustering = new Clustering(bytes(1));

        // We add a cell for a, then a collection tombstone for b, and then a cell for c (for the same clustering).
        // All those additions should return 'true' as all belong to the same row.
        LegacyCell ca = cell(clustering, cfm.getColumnDefinition(bytes("a")), bytes("v1"), 1);
        assertTrue(grouper.addAtom(ca));

        Slice.Bound startBound = Slice.Bound.inclusiveStartOf(bytes(1));
        Slice.Bound endBound = Slice.Bound.inclusiveEndOf(bytes(1));
        ColumnDefinition bDef = cfm.getColumnDefinition(bytes("b"));
        assert bDef != null;
        LegacyBound start = new LegacyBound(startBound, false, bDef);
        LegacyBound end = new LegacyBound(endBound, false, bDef);
        LegacyRangeTombstone rtb = new LegacyRangeTombstone(start, end, new DeletionTime(1, 1588598040));
        assertTrue(rtb.isCollectionTombstone()); // Ensure we're testing what we think
        assertTrue(grouper.addAtom(rtb));

        LegacyCell cc = cell(clustering, cfm.getColumnDefinition(bytes("c")), bytes("v2"), 1);
        assertTrue(grouper.addAtom(cc));
    }
}<|MERGE_RESOLUTION|>--- conflicted
+++ resolved
@@ -24,14 +24,11 @@
 import java.nio.file.Path;
 import java.nio.file.Paths;
 
-<<<<<<< HEAD
 import org.junit.AfterClass;
-=======
 import org.apache.cassandra.db.LegacyLayout.CellGrouper;
 import org.apache.cassandra.db.LegacyLayout.LegacyBound;
 import org.apache.cassandra.db.LegacyLayout.LegacyCell;
 import org.apache.cassandra.db.LegacyLayout.LegacyRangeTombstone;
->>>>>>> c8a28346
 import org.apache.cassandra.db.filter.ColumnFilter;
 import org.apache.cassandra.db.marshal.MapType;
 import org.apache.cassandra.db.marshal.UTF8Type;
@@ -401,45 +398,25 @@
         SerializationHelper helper = new SerializationHelper(cfm, MessagingService.VERSION_22, SerializationHelper.Flag.LOCAL, ColumnFilter.all(cfm));
         LegacyLayout.CellGrouper cg = new LegacyLayout.CellGrouper(cfm, helper);
 
-<<<<<<< HEAD
-        ClusteringBound startBound = ClusteringBound.create(ClusteringPrefix.Kind.INCL_START_BOUND, new ByteBuffer[] {ByteBufferUtil.bytes(2)});
-        ClusteringBound endBound = ClusteringBound.create(ClusteringPrefix.Kind.EXCL_END_BOUND, new ByteBuffer[] {ByteBufferUtil.bytes(2)});
-        LegacyLayout.LegacyBound start = new LegacyLayout.LegacyBound(startBound, false, cfm.getColumnDefinition(ByteBufferUtil.bytes("v")));
-        LegacyLayout.LegacyBound end = new LegacyLayout.LegacyBound(endBound, false, cfm.getColumnDefinition(ByteBufferUtil.bytes("v")));
-=======
-        Slice.Bound startBound = Slice.Bound.create(ClusteringPrefix.Kind.INCL_START_BOUND, new ByteBuffer[] {bytes(2)});
-        Slice.Bound endBound = Slice.Bound.create(ClusteringPrefix.Kind.EXCL_END_BOUND, new ByteBuffer[] {bytes(2)});
+        ClusteringBound startBound = ClusteringBound.create(ClusteringPrefix.Kind.INCL_START_BOUND, new ByteBuffer[] {bytes(2)});
+        ClusteringBound endBound = ClusteringBound.create(ClusteringPrefix.Kind.EXCL_END_BOUND, new ByteBuffer[] {bytes(2)});
         LegacyLayout.LegacyBound start = new LegacyLayout.LegacyBound(startBound, false, cfm.getColumnDefinition(bytes("v")));
         LegacyLayout.LegacyBound end = new LegacyLayout.LegacyBound(endBound, false, cfm.getColumnDefinition(bytes("v")));
->>>>>>> c8a28346
         LegacyLayout.LegacyRangeTombstone lrt = new LegacyLayout.LegacyRangeTombstone(start, end, new DeletionTime(2, 1588598040));
         assertTrue(cg.addAtom(lrt));
 
         // add a real cell
         LegacyLayout.LegacyCell cell = new LegacyLayout.LegacyCell(LegacyLayout.LegacyCell.Kind.REGULAR,
-<<<<<<< HEAD
-                                                                   new LegacyLayout.LegacyCellName(Clustering.make(ByteBufferUtil.bytes(2)),
-                                                                                                   cfm.getColumnDefinition(ByteBufferUtil.bytes("v")),
-                                                                                                   ByteBufferUtil.bytes("g")),
-                                                                   ByteBufferUtil.bytes("v"), 3, Integer.MAX_VALUE, 0);
-        assertTrue(cg.addAtom(cell));
-
-        // add legacy range tombstone where collection name is null for the end bound (this gets translated to a row tombstone)
-        startBound = ClusteringBound.create(ClusteringPrefix.Kind.EXCL_START_BOUND, new ByteBuffer[] {ByteBufferUtil.bytes(2)});
-        endBound = ClusteringBound.create(ClusteringPrefix.Kind.EXCL_END_BOUND, new ByteBuffer[] {ByteBufferUtil.bytes(2)});
-        start = new LegacyLayout.LegacyBound(startBound, false, cfm.getColumnDefinition(ByteBufferUtil.bytes("v")));
-=======
-                                                                   new LegacyLayout.LegacyCellName(new Clustering(bytes(2)),
+                                                                   new LegacyLayout.LegacyCellName(Clustering.make(bytes(2)),
                                                                                                    cfm.getColumnDefinition(bytes("v")),
                                                                                                    bytes("g")),
                                                                    bytes("v"), 3, Integer.MAX_VALUE, 0);
         assertTrue(cg.addAtom(cell));
 
         // add legacy range tombstone where collection name is null for the end bound (this gets translated to a row tombstone)
-        startBound = Slice.Bound.create(ClusteringPrefix.Kind.EXCL_START_BOUND, new ByteBuffer[] {bytes(2)});
-        endBound = Slice.Bound.create(ClusteringPrefix.Kind.EXCL_END_BOUND, new ByteBuffer[] {bytes(2)});
+        startBound = ClusteringBound.create(ClusteringPrefix.Kind.EXCL_START_BOUND, new ByteBuffer[] {bytes(2)});
+        endBound = ClusteringBound.create(ClusteringPrefix.Kind.EXCL_END_BOUND, new ByteBuffer[] {bytes(2)});
         start = new LegacyLayout.LegacyBound(startBound, false, cfm.getColumnDefinition(bytes("v")));
->>>>>>> c8a28346
         end = new LegacyLayout.LegacyBound(endBound, false, null);
         assertTrue(cg.addAtom(new LegacyLayout.LegacyRangeTombstone(start, end, new DeletionTime(1, 1588598040))));
     }
@@ -486,15 +463,15 @@
                                                              SerializationHelper.Flag.LOCAL,
                                                              filter);
         CellGrouper grouper = new CellGrouper(cfm, helper);
-        Clustering clustering = new Clustering(bytes(1));
+        Clustering clustering = new BufferClustering(bytes(1));
 
         // We add a cell for a, then a collection tombstone for b, and then a cell for c (for the same clustering).
         // All those additions should return 'true' as all belong to the same row.
         LegacyCell ca = cell(clustering, cfm.getColumnDefinition(bytes("a")), bytes("v1"), 1);
         assertTrue(grouper.addAtom(ca));
 
-        Slice.Bound startBound = Slice.Bound.inclusiveStartOf(bytes(1));
-        Slice.Bound endBound = Slice.Bound.inclusiveEndOf(bytes(1));
+        ClusteringBound startBound = ClusteringBound.inclusiveStartOf(bytes(1));
+        ClusteringBound endBound = ClusteringBound.inclusiveEndOf(bytes(1));
         ColumnDefinition bDef = cfm.getColumnDefinition(bytes("b"));
         assert bDef != null;
         LegacyBound start = new LegacyBound(startBound, false, bDef);
