--- conflicted
+++ resolved
@@ -299,17 +299,10 @@
         {
             generateSStable(store,Integer.toString(table));
         }
-<<<<<<< HEAD
         Collection<SSTableReader> sstables = getUnrepairedSSTables(store);
         assertEquals(store.getLiveSSTables().size(), sstables.size());
 
-        Range<Token> range = new Range<Token>(new BytesToken("-10".getBytes()), new BytesToken("-1".getBytes()));
-=======
-        Collection<SSTableReader> sstables = store.getUnrepairedSSTables();
-        assertEquals(store.getSSTables().size(), sstables.size());
-        
         Range<Token> range = new Range<Token>(new BytesToken("-1".getBytes()), new BytesToken("-10".getBytes()));
->>>>>>> 362da9bb
         List<Range<Token>> ranges = Arrays.asList(range);
 
 
