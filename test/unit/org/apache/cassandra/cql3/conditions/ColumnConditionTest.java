/*
 * Licensed to the Apache Software Foundation (ASF) under one
 * or more contributor license agreements.  See the NOTICE file
 * distributed with this work for additional information
 * regarding copyright ownership.  The ASF licenses this file
 * to you under the Apache License, Version 2.0 (the
 * "License"); you may not use this file except in compliance
 * with the License.  You may obtain a copy of the License at
 *
 *     http://www.apache.org/licenses/LICENSE-2.0
 *
 * Unless required by applicable law or agreed to in writing, software
 * distributed under the License is distributed on an "AS IS" BASIS,
 * WITHOUT WARRANTIES OR CONDITIONS OF ANY KIND, either express or implied.
 * See the License for the specific language governing permissions and
 * limitations under the License.
 */
package org.apache.cassandra.cql3.conditions;

import java.nio.ByteBuffer;
import java.util.*;

import org.junit.Assert;
import org.junit.Test;

import org.apache.cassandra.cql3.*;
import org.apache.cassandra.db.Clustering;
import org.apache.cassandra.db.marshal.Int32Type;
import org.apache.cassandra.db.marshal.ListType;
import org.apache.cassandra.db.marshal.MapType;
import org.apache.cassandra.db.marshal.SetType;
import org.apache.cassandra.db.rows.*;
import org.apache.cassandra.exceptions.InvalidRequestException;
import org.apache.cassandra.schema.ColumnMetadata;
import org.apache.cassandra.utils.ByteBufferUtil;
import org.apache.cassandra.utils.TimeUUID;

import static org.junit.Assert.assertFalse;
import static org.junit.Assert.assertTrue;
import static org.junit.Assert.fail;

import static org.apache.cassandra.cql3.Operator.*;
import static org.apache.cassandra.utils.ByteBufferUtil.EMPTY_BYTE_BUFFER;


public class ColumnConditionTest
{
    public static final ByteBuffer ZERO = Int32Type.instance.fromString("0");
    public static final ByteBuffer ONE = Int32Type.instance.fromString("1");
    public static final ByteBuffer TWO = Int32Type.instance.fromString("2");

    private static Row newRow(ColumnMetadata definition, ByteBuffer value)
    {
        BufferCell cell = new BufferCell(definition, 0L, Cell.NO_TTL, Cell.NO_DELETION_TIME, value, null);
        return BTreeRow.singleCellRow(Clustering.EMPTY, cell);
    }

    private static Row newRow(ColumnMetadata definition, List<ByteBuffer> values)
    {
        Row.Builder builder = BTreeRow.sortedBuilder();
        builder.newRow(Clustering.EMPTY);
        long now = System.currentTimeMillis();
        if (values != null)
        {
            for (int i = 0, m = values.size(); i < m; i++)
            {
                TimeUUID uuid = TimeUUID.Generator.atUnixMillis(now, i);
                ByteBuffer key = uuid.toBytes();
                ByteBuffer value = values.get(i);
                BufferCell cell = new BufferCell(definition,
                                                 0L,
                                                 Cell.NO_TTL,
                                                 Cell.NO_DELETION_TIME,
                                                 value,
                                                 CellPath.create(key));
                builder.addCell(cell);
            }
        }
        return builder.build();
    }

    private static Row newRow(ColumnMetadata definition, SortedSet<ByteBuffer> values)
    {
        Row.Builder builder = BTreeRow.sortedBuilder();
        builder.newRow(Clustering.EMPTY);
        if (values != null)
        {
            for (ByteBuffer value : values)
            {
                BufferCell cell = new BufferCell(definition,
                                                 0L,
                                                 Cell.NO_TTL,
                                                 Cell.NO_DELETION_TIME,
                                                 ByteBufferUtil.EMPTY_BYTE_BUFFER,
                                                 CellPath.create(value));
                builder.addCell(cell);
            }
        }
        return builder.build();
    }

    private static Row newRow(ColumnMetadata definition, Map<ByteBuffer, ByteBuffer> values)
    {
        Row.Builder builder = BTreeRow.sortedBuilder();
        builder.newRow(Clustering.EMPTY);
        if (values != null)
        {
            for (Map.Entry<ByteBuffer, ByteBuffer> entry : values.entrySet())
            {
                BufferCell cell = new BufferCell(definition,
                                                 0L,
                                                 Cell.NO_TTL,
                                                 Cell.NO_DELETION_TIME,
                                                 entry.getValue(),
                                                 CellPath.create(entry.getKey()));
                builder.addCell(cell);
            }
        }
        return builder.build();
    }

    private static boolean appliesSimpleCondition(ByteBuffer rowValue, Operator op, ByteBuffer conditionValue)
    {
        ColumnMetadata definition = ColumnMetadata.regularColumn("ks", "cf", "c", Int32Type.instance);
        ColumnCondition condition = ColumnCondition.condition(definition, op, Terms.of(new Constants.Value(conditionValue)));
        ColumnCondition.Bound bound = condition.bind(QueryOptions.DEFAULT);
        return bound.appliesTo(newRow(definition, rowValue));
    }

    private static boolean appliesListCondition(List<ByteBuffer> rowValue, Operator op, List<ByteBuffer> conditionValue)
    {
        ColumnMetadata definition = ColumnMetadata.regularColumn("ks", "cf", "c", ListType.getInstance(Int32Type.instance, true));
        Term term = conditionValue == null ? Constants.NULL_VALUE : new Lists.Value(conditionValue);
        ColumnCondition condition = ColumnCondition.condition(definition, op, Terms.of(term));
        ColumnCondition.Bound bound = condition.bind(QueryOptions.DEFAULT);
        return bound.appliesTo(newRow(definition, rowValue));
    }

<<<<<<< HEAD
    private static boolean conditionContainsApplies(List<ByteBuffer> rowValue, Operator op, ByteBuffer conditionValue)
    {
        ColumnMetadata definition = ColumnMetadata.regularColumn("ks", "cf", "c", ListType.getInstance(Int32Type.instance, true));
        ColumnCondition condition = ColumnCondition.condition(definition, op, Terms.of(new Constants.Value(conditionValue)));
        ColumnCondition.Bound bound = condition.bind(QueryOptions.DEFAULT);
        return bound.appliesTo(newRow(definition, rowValue));
    }

    private static boolean conditionContainsApplies(Map<ByteBuffer, ByteBuffer> rowValue, Operator op, ByteBuffer conditionValue)
    {
        ColumnMetadata definition = ColumnMetadata.regularColumn("ks", "cf", "c", MapType.getInstance(Int32Type.instance, Int32Type.instance, true));
        ColumnCondition condition = ColumnCondition.condition(definition, op, Terms.of(new Constants.Value(conditionValue)));
        ColumnCondition.Bound bound = condition.bind(QueryOptions.DEFAULT);
        return bound.appliesTo(newRow(definition, rowValue));
    }

    private static boolean conditionApplies(SortedSet<ByteBuffer> rowValue, Operator op, SortedSet<ByteBuffer> conditionValue)
=======
    private static boolean appliesSetCondition(SortedSet<ByteBuffer> rowValue, Operator op, SortedSet<ByteBuffer> conditionValue)
>>>>>>> 90208c0a
    {
        ColumnMetadata definition = ColumnMetadata.regularColumn("ks", "cf", "c", SetType.getInstance(Int32Type.instance, true));
        Term term = conditionValue == null ? Constants.NULL_VALUE : new Sets.Value(conditionValue);
        ColumnCondition condition = ColumnCondition.condition(definition, op, Terms.of(term));
        ColumnCondition.Bound bound = condition.bind(QueryOptions.DEFAULT);
        return bound.appliesTo(newRow(definition, rowValue));
    }

<<<<<<< HEAD
    private static boolean conditionContainsApplies(SortedSet<ByteBuffer> rowValue, Operator op, ByteBuffer conditionValue)
    {
        ColumnMetadata definition = ColumnMetadata.regularColumn("ks", "cf", "c", SetType.getInstance(Int32Type.instance, true));
        ColumnCondition condition = ColumnCondition.condition(definition, op, Terms.of(new Constants.Value(conditionValue)));
        ColumnCondition.Bound bound = condition.bind(QueryOptions.DEFAULT);
        return bound.appliesTo(newRow(definition, rowValue));
    }

    private static boolean conditionApplies(SortedMap<ByteBuffer, ByteBuffer> rowValue, Operator op, SortedMap<ByteBuffer, ByteBuffer> conditionValue)
=======
    private static boolean appliesMapCondition(Map<ByteBuffer, ByteBuffer> rowValue, Operator op, SortedMap<ByteBuffer, ByteBuffer> conditionValue)
>>>>>>> 90208c0a
    {
        ColumnMetadata definition = ColumnMetadata.regularColumn("ks", "cf", "c", MapType.getInstance(Int32Type.instance, Int32Type.instance, true));
        Term term = conditionValue == null ? Constants.NULL_VALUE : new Maps.Value(conditionValue);
        ColumnCondition condition = ColumnCondition.condition(definition, op, Terms.of(term));
        ColumnCondition.Bound bound = condition.bind(QueryOptions.DEFAULT);
        return bound.appliesTo(newRow(definition, rowValue));
    }

    @FunctionalInterface
    public interface CheckedFunction {
        void apply();
    }

    private static void assertThrowsIRE(CheckedFunction runnable, String errorMessage)
    {
        try
        {
            runnable.apply();
            fail("Expected InvalidRequestException was not thrown");
        } catch (InvalidRequestException e)
        {
            Assert.assertTrue("Expected error message to contain '" + errorMessage + "', but got '" + e.getMessage() + "'",
                              e.getMessage().contains(errorMessage));
        }
    }

    @Test
    public void testSimpleBoundIsSatisfiedByValue() throws InvalidRequestException
    {
        // EQ
        assertTrue(appliesSimpleCondition(ONE, EQ, ONE));
        assertFalse(appliesSimpleCondition(TWO, EQ, ONE));
        assertFalse(appliesSimpleCondition(ONE, EQ, TWO));
        assertFalse(appliesSimpleCondition(ONE, EQ, EMPTY_BYTE_BUFFER));
        assertFalse(appliesSimpleCondition(EMPTY_BYTE_BUFFER, EQ, ONE));
        assertTrue(appliesSimpleCondition(EMPTY_BYTE_BUFFER, EQ, EMPTY_BYTE_BUFFER));
        assertFalse(appliesSimpleCondition(ONE, EQ, null));
        assertFalse(appliesSimpleCondition(null, EQ, ONE));
        assertTrue(appliesSimpleCondition((ByteBuffer) null, EQ, (ByteBuffer) null));

        // NEQ
        assertFalse(appliesSimpleCondition(ONE, NEQ, ONE));
        assertTrue(appliesSimpleCondition(TWO, NEQ, ONE));
        assertTrue(appliesSimpleCondition(ONE, NEQ, TWO));
        assertTrue(appliesSimpleCondition(ONE, NEQ, EMPTY_BYTE_BUFFER));
        assertTrue(appliesSimpleCondition(EMPTY_BYTE_BUFFER, NEQ, ONE));
        assertFalse(appliesSimpleCondition(EMPTY_BYTE_BUFFER, NEQ, EMPTY_BYTE_BUFFER));
        assertTrue(appliesSimpleCondition(ONE, NEQ, null));
        assertTrue(appliesSimpleCondition(null, NEQ, ONE));
        assertFalse(appliesSimpleCondition((ByteBuffer) null, NEQ, (ByteBuffer) null));

        // LT
        assertFalse(appliesSimpleCondition(ONE, LT, ONE));
        assertFalse(appliesSimpleCondition(TWO, LT, ONE));
        assertTrue(appliesSimpleCondition(ONE, LT, TWO));
        assertFalse(appliesSimpleCondition(ONE, LT, EMPTY_BYTE_BUFFER));
        assertTrue(appliesSimpleCondition(EMPTY_BYTE_BUFFER, LT, ONE));
        assertFalse(appliesSimpleCondition(EMPTY_BYTE_BUFFER, LT, EMPTY_BYTE_BUFFER));
        assertThrowsIRE(() -> appliesSimpleCondition(ONE, LT, null), "Invalid comparison with null for operator \"<\"");
        assertFalse(appliesSimpleCondition(null, LT, ONE));

        // LTE
        assertTrue(appliesSimpleCondition(ONE, LTE, ONE));
        assertFalse(appliesSimpleCondition(TWO, LTE, ONE));
        assertTrue(appliesSimpleCondition(ONE, LTE, TWO));
        assertFalse(appliesSimpleCondition(ONE, LTE, EMPTY_BYTE_BUFFER));
        assertTrue(appliesSimpleCondition(EMPTY_BYTE_BUFFER, LTE, ONE));
        assertTrue(appliesSimpleCondition(EMPTY_BYTE_BUFFER, LTE, EMPTY_BYTE_BUFFER));
        assertThrowsIRE(() -> appliesSimpleCondition(ONE, LTE, null), "Invalid comparison with null for operator \"<=\"");
        assertFalse(appliesSimpleCondition(null, LTE, ONE));

        // GT
        assertFalse(appliesSimpleCondition(ONE, GT, ONE));
        assertTrue(appliesSimpleCondition(TWO, GT, ONE));
        assertFalse(appliesSimpleCondition(ONE, GT, TWO));
        assertTrue(appliesSimpleCondition(ONE, GT, EMPTY_BYTE_BUFFER));
        assertFalse(appliesSimpleCondition(EMPTY_BYTE_BUFFER, GT, ONE));
        assertFalse(appliesSimpleCondition(EMPTY_BYTE_BUFFER, GT, EMPTY_BYTE_BUFFER));
        assertThrowsIRE(() -> appliesSimpleCondition(ONE, GT, null), "Invalid comparison with null for operator \">\"");
        assertFalse(appliesSimpleCondition(null, GT, ONE));

        // GTE
        assertTrue(appliesSimpleCondition(ONE, GTE, ONE));
        assertTrue(appliesSimpleCondition(TWO, GTE, ONE));
        assertFalse(appliesSimpleCondition(ONE, GTE, TWO));
        assertTrue(appliesSimpleCondition(ONE, GTE, EMPTY_BYTE_BUFFER));
        assertFalse(appliesSimpleCondition(EMPTY_BYTE_BUFFER, GTE, ONE));
        assertTrue(appliesSimpleCondition(EMPTY_BYTE_BUFFER, GTE, EMPTY_BYTE_BUFFER));
        assertThrowsIRE(() -> appliesSimpleCondition(ONE, GTE, null), "Invalid comparison with null for operator \">=\"");
        assertFalse(appliesSimpleCondition(null, GTE, ONE));
    }

    private static List<ByteBuffer> list(ByteBuffer... values)
    {
        return Arrays.asList(values);
    }

    @Test
    // sets use the same check as lists
    public void testListCollectionBoundAppliesTo() throws InvalidRequestException
    {
        // EQ
        assertTrue(appliesListCondition(list(ONE), EQ, list(ONE)));
        assertTrue(appliesListCondition(null, EQ, null));
        assertTrue(appliesListCondition(null, EQ, list()));
        assertFalse(appliesListCondition(list(ONE), EQ, list(ZERO)));
        assertFalse(appliesListCondition(list(ZERO), EQ, list(ONE)));
        assertFalse(appliesListCondition(list(ONE, ONE), EQ, list(ONE)));
        assertFalse(appliesListCondition(list(ONE), EQ, list(ONE, ONE)));
        assertFalse(appliesListCondition(list(ONE), EQ, null));
        assertFalse(appliesListCondition(list(ONE), EQ, list()));
        assertFalse(appliesListCondition(null, EQ, list(ONE)));

        assertFalse(appliesListCondition(list(ONE), EQ, list(ByteBufferUtil.EMPTY_BYTE_BUFFER)));
        assertFalse(appliesListCondition(list(ByteBufferUtil.EMPTY_BYTE_BUFFER), EQ, list(ONE)));
        assertTrue(appliesListCondition(list(ByteBufferUtil.EMPTY_BYTE_BUFFER), EQ, list(ByteBufferUtil.EMPTY_BYTE_BUFFER)));

        // NEQ
        assertFalse(appliesListCondition(list(ONE), NEQ, list(ONE)));
        assertFalse(appliesListCondition(null, NEQ, null));
        assertFalse(appliesListCondition(null, NEQ, list()));
        assertTrue(appliesListCondition(list(ONE), NEQ, list(ZERO)));
        assertTrue(appliesListCondition(list(ZERO), NEQ, list(ONE)));
        assertTrue(appliesListCondition(list(ONE, ONE), NEQ, list(ONE)));
        assertTrue(appliesListCondition(list(ONE), NEQ, list(ONE, ONE)));
        assertTrue(appliesListCondition(list(ONE), NEQ, null));
        assertTrue(appliesListCondition(list(ONE), NEQ, list()));
        assertTrue(appliesListCondition(null, NEQ, list(ONE)));

        assertTrue(appliesListCondition(list(ONE), NEQ, list(ByteBufferUtil.EMPTY_BYTE_BUFFER)));
        assertTrue(appliesListCondition(list(ByteBufferUtil.EMPTY_BYTE_BUFFER), NEQ, list(ONE)));
        assertFalse(appliesListCondition(list(ByteBufferUtil.EMPTY_BYTE_BUFFER), NEQ, list(ByteBufferUtil.EMPTY_BYTE_BUFFER)));

        // LT
        assertFalse(appliesListCondition(list(ONE), LT, list(ONE)));
        assertThrowsIRE(() -> appliesListCondition(null, LT, null), "Invalid comparison with null for operator \"<\"");
        assertThrowsIRE(() -> appliesListCondition(null, LT, list()), "Invalid comparison with an empty list for operator \"<\"");
        assertFalse(appliesListCondition(list(ONE), LT, list(ZERO)));
        assertTrue(appliesListCondition(list(ZERO), LT, list(ONE)));
        assertFalse(appliesListCondition(list(ONE, ONE), LT, list(ONE)));
        assertTrue(appliesListCondition(list(ONE), LT, list(ONE, ONE)));
        assertThrowsIRE(() -> appliesListCondition(list(ONE), LT, null), "Invalid comparison with null for operator \"<\"");
        assertThrowsIRE(() -> appliesListCondition(list(ONE), LT, list()), "Invalid comparison with an empty list for operator \"<\"");
        assertFalse(appliesListCondition(null, LT, list(ONE)));

        assertFalse(appliesListCondition(list(ONE), LT, list(ByteBufferUtil.EMPTY_BYTE_BUFFER)));
        assertTrue(appliesListCondition(list(ByteBufferUtil.EMPTY_BYTE_BUFFER), LT, list(ONE)));
        assertFalse(appliesListCondition(list(ByteBufferUtil.EMPTY_BYTE_BUFFER), LT, list(ByteBufferUtil.EMPTY_BYTE_BUFFER)));

        // LTE
        assertTrue(appliesListCondition(list(ONE), LTE, list(ONE)));
        assertThrowsIRE(() -> appliesListCondition(null, LTE, null), "Invalid comparison with null for operator \"<=\"");
        assertThrowsIRE(() -> appliesListCondition(null, LTE, list()), "Invalid comparison with an empty list for operator \"<=\"");
        assertFalse(appliesListCondition(list(ONE), LTE, list(ZERO)));
        assertTrue(appliesListCondition(list(ZERO), LTE, list(ONE)));
        assertFalse(appliesListCondition(list(ONE, ONE), LTE, list(ONE)));
        assertTrue(appliesListCondition(list(ONE), LTE, list(ONE, ONE)));
        assertThrowsIRE(() -> appliesListCondition(list(ONE), LTE, null), "Invalid comparison with null for operator \"<=\"");
        assertThrowsIRE(() -> appliesListCondition(list(ONE), LTE, list()), "Invalid comparison with an empty list for operator \"<=\"");
        assertFalse(appliesListCondition(null, LTE, list(ONE)));

        assertFalse(appliesListCondition(list(ONE), LTE, list(ByteBufferUtil.EMPTY_BYTE_BUFFER)));
        assertTrue(appliesListCondition(list(ByteBufferUtil.EMPTY_BYTE_BUFFER), LTE, list(ONE)));
        assertTrue(appliesListCondition(list(ByteBufferUtil.EMPTY_BYTE_BUFFER), LTE, list(ByteBufferUtil.EMPTY_BYTE_BUFFER)));

        // GT
        assertFalse(appliesListCondition(list(ONE), GT, list(ONE)));
        assertThrowsIRE(() -> appliesListCondition(null, GT, null), "Invalid comparison with null for operator \">\"");
        assertThrowsIRE(() -> appliesListCondition(null, GT, list()), "Invalid comparison with an empty list for operator \">\"");
        assertTrue(appliesListCondition(list(ONE), GT, list(ZERO)));
        assertFalse(appliesListCondition(list(ZERO), GT, list(ONE)));
        assertTrue(appliesListCondition(list(ONE, ONE), GT, list(ONE)));
        assertFalse(appliesListCondition(list(ONE), GT, list(ONE, ONE)));
        assertThrowsIRE(() -> appliesListCondition(list(ONE), GT, null), "Invalid comparison with null for operator \">\"");
        assertThrowsIRE(() -> appliesListCondition(list(ONE), GT, list()), "Invalid comparison with an empty list for operator \">\"");
        assertFalse(appliesListCondition(null, GT, list(ONE)));

        assertTrue(appliesListCondition(list(ONE), GT, list(ByteBufferUtil.EMPTY_BYTE_BUFFER)));
        assertFalse(appliesListCondition(list(ByteBufferUtil.EMPTY_BYTE_BUFFER), GT, list(ONE)));
        assertFalse(appliesListCondition(list(ByteBufferUtil.EMPTY_BYTE_BUFFER), GT, list(ByteBufferUtil.EMPTY_BYTE_BUFFER)));

        // GTE
<<<<<<< HEAD
        assertTrue(conditionApplies(list(ONE), GTE, list(ONE)));
        assertTrue(conditionApplies(list(), GTE, list()));
        assertTrue(conditionApplies(list(ONE), GTE, list(ZERO)));
        assertFalse(conditionApplies(list(ZERO), GTE, list(ONE)));
        assertTrue(conditionApplies(list(ONE, ONE), GTE, list(ONE)));
        assertFalse(conditionApplies(list(ONE), GTE, list(ONE, ONE)));
        assertTrue(conditionApplies(list(ONE), GTE, list()));
        assertFalse(conditionApplies(list(), GTE, list(ONE)));

        assertTrue(conditionApplies(list(ONE), GTE, list(ByteBufferUtil.EMPTY_BYTE_BUFFER)));
        assertFalse(conditionApplies(list(ByteBufferUtil.EMPTY_BYTE_BUFFER), GTE, list(ONE)));
        assertTrue(conditionApplies(list(ByteBufferUtil.EMPTY_BYTE_BUFFER), GTE, list(ByteBufferUtil.EMPTY_BYTE_BUFFER)));

        //CONTAINS
        assertTrue(conditionContainsApplies(list(ZERO, ONE, TWO), CONTAINS, ONE));
        assertFalse(conditionContainsApplies(list(ZERO, ONE), CONTAINS, TWO));

        assertFalse(conditionContainsApplies(list(ZERO, ONE, TWO), CONTAINS, ByteBufferUtil.EMPTY_BYTE_BUFFER));
        assertFalse(conditionContainsApplies(list(ByteBufferUtil.EMPTY_BYTE_BUFFER), CONTAINS, ONE));
        assertTrue(conditionContainsApplies(list(ByteBufferUtil.EMPTY_BYTE_BUFFER), CONTAINS, ByteBufferUtil.EMPTY_BYTE_BUFFER));
=======
        assertTrue(appliesListCondition(list(ONE), GTE, list(ONE)));
        assertThrowsIRE(() -> appliesListCondition(null, GTE, null), "Invalid comparison with null for operator \">=\"");
        assertThrowsIRE(() -> appliesListCondition(null, GTE, list()), "Invalid comparison with an empty list for operator \">=\"");
        assertTrue(appliesListCondition(list(ONE), GTE, list(ZERO)));
        assertFalse(appliesListCondition(list(ZERO), GTE, list(ONE)));
        assertTrue(appliesListCondition(list(ONE, ONE), GTE, list(ONE)));
        assertFalse(appliesListCondition(list(ONE), GTE, list(ONE, ONE)));
        assertThrowsIRE(() -> appliesListCondition(list(ONE), GTE, null), "Invalid comparison with null for operator \">=\"");
        assertThrowsIRE(() -> appliesListCondition(list(ONE), GTE, list()), "Invalid comparison with an empty list for operator \">=\"");
        assertFalse(appliesListCondition(null, GTE, list(ONE)));

        assertTrue(appliesListCondition(list(ONE), GTE, list(ByteBufferUtil.EMPTY_BYTE_BUFFER)));
        assertFalse(appliesListCondition(list(ByteBufferUtil.EMPTY_BYTE_BUFFER), GTE, list(ONE)));
        assertTrue(appliesListCondition(list(ByteBufferUtil.EMPTY_BYTE_BUFFER), GTE, list(ByteBufferUtil.EMPTY_BYTE_BUFFER)));
>>>>>>> 90208c0a
    }

    private static SortedSet<ByteBuffer> set(ByteBuffer... values)
    {
        SortedSet<ByteBuffer> results = new TreeSet<>(Int32Type.instance);
        results.addAll(Arrays.asList(values));
        return results;
    }

    @Test
    public void testSetCollectionBoundAppliesTo() throws InvalidRequestException
    {
        // EQ
        assertTrue(appliesSetCondition(set(ONE), EQ, set(ONE)));
        assertTrue(appliesSetCondition(null, EQ, null));
        assertTrue(appliesSetCondition(null, EQ, set()));
        assertFalse(appliesSetCondition(set(ONE), EQ, set(ZERO)));
        assertFalse(appliesSetCondition(set(ZERO), EQ, set(ONE)));
        assertFalse(appliesSetCondition(set(ONE, TWO), EQ, set(ONE)));
        assertFalse(appliesSetCondition(set(ONE), EQ, set(ONE, TWO)));
        assertFalse(appliesSetCondition(set(ONE), EQ, null));
        assertFalse(appliesSetCondition(set(ONE), EQ, set()));
        assertFalse(appliesSetCondition(null, EQ, set(ONE)));

        assertFalse(appliesSetCondition(set(ONE), EQ, set(ByteBufferUtil.EMPTY_BYTE_BUFFER)));
        assertFalse(appliesSetCondition(set(ByteBufferUtil.EMPTY_BYTE_BUFFER), EQ, set(ONE)));
        assertTrue(appliesSetCondition(set(ByteBufferUtil.EMPTY_BYTE_BUFFER), EQ, set(ByteBufferUtil.EMPTY_BYTE_BUFFER)));

        // NEQ
        assertFalse(appliesSetCondition(set(ONE), NEQ, set(ONE)));
        assertFalse(appliesSetCondition(null, NEQ, null));
        assertFalse(appliesSetCondition(null, NEQ, set()));
        assertTrue(appliesSetCondition(set(ONE), NEQ, set(ZERO)));
        assertTrue(appliesSetCondition(set(ZERO), NEQ, set(ONE)));
        assertTrue(appliesSetCondition(set(ONE, TWO), NEQ, set(ONE)));
        assertTrue(appliesSetCondition(set(ONE), NEQ, set(ONE, TWO)));
        assertTrue(appliesSetCondition(set(ONE), NEQ, null));
        assertTrue(appliesSetCondition(set(ONE), NEQ, set()));
        assertTrue(appliesSetCondition(null, NEQ, set(ONE)));

        assertTrue(appliesSetCondition(set(ONE), NEQ, set(ByteBufferUtil.EMPTY_BYTE_BUFFER)));
        assertTrue(appliesSetCondition(set(ByteBufferUtil.EMPTY_BYTE_BUFFER), NEQ, set(ONE)));
        assertFalse(appliesSetCondition(set(ByteBufferUtil.EMPTY_BYTE_BUFFER), NEQ, set(ByteBufferUtil.EMPTY_BYTE_BUFFER)));

        // LT
        assertFalse(appliesSetCondition(set(ONE), LT, set(ONE)));
        assertThrowsIRE(() -> appliesSetCondition(null, LT, null), "Invalid comparison with null for operator \"<\"");
        assertThrowsIRE(() -> appliesSetCondition(null, LT, set()), "Invalid comparison with an empty set for operator \"<\"");
        assertFalse(appliesSetCondition(set(ONE), LT, set(ZERO)));
        assertTrue(appliesSetCondition(set(ZERO), LT, set(ONE)));
        assertFalse(appliesSetCondition(set(ONE, TWO), LT, set(ONE)));
        assertTrue(appliesSetCondition(set(ONE), LT, set(ONE, TWO)));
        assertThrowsIRE(() -> appliesSetCondition(set(ONE), LT, null), "Invalid comparison with null for operator \"<\"");
        assertThrowsIRE(() -> appliesSetCondition(set(ONE), LT, set()), "Invalid comparison with an empty set for operator \"<\"");
        assertFalse(appliesSetCondition(null, LT, set(ONE)));

        assertFalse(appliesSetCondition(set(ONE), LT, set(ByteBufferUtil.EMPTY_BYTE_BUFFER)));
        assertTrue(appliesSetCondition(set(ByteBufferUtil.EMPTY_BYTE_BUFFER), LT, set(ONE)));
        assertFalse(appliesSetCondition(set(ByteBufferUtil.EMPTY_BYTE_BUFFER), LT, set(ByteBufferUtil.EMPTY_BYTE_BUFFER)));

        // LTE
        assertTrue(appliesSetCondition(set(ONE), LTE, set(ONE)));
        assertThrowsIRE(() -> appliesSetCondition(null, LTE, null), "Invalid comparison with null for operator \"<=\"");
        assertThrowsIRE(() -> appliesSetCondition(null, LTE, set()), "Invalid comparison with an empty set for operator \"<=\"");
        assertFalse(appliesSetCondition(set(ONE), LTE, set(ZERO)));
        assertTrue(appliesSetCondition(set(ZERO), LTE, set(ONE)));
        assertFalse(appliesSetCondition(set(ONE, TWO), LTE, set(ONE)));
        assertTrue(appliesSetCondition(set(ONE), LTE, set(ONE, TWO)));
        assertThrowsIRE(() -> appliesSetCondition(set(ONE), LTE, null), "Invalid comparison with null for operator \"<=\"");
        assertThrowsIRE(() -> appliesSetCondition(set(ONE), LTE, set()), "Invalid comparison with an empty set for operator \"<=\"");
        assertFalse(appliesSetCondition(null, LTE, set(ONE)));

        assertFalse(appliesSetCondition(set(ONE), LTE, set(ByteBufferUtil.EMPTY_BYTE_BUFFER)));
        assertTrue(appliesSetCondition(set(ByteBufferUtil.EMPTY_BYTE_BUFFER), LTE, set(ONE)));
        assertTrue(appliesSetCondition(set(ByteBufferUtil.EMPTY_BYTE_BUFFER), LTE, set(ByteBufferUtil.EMPTY_BYTE_BUFFER)));

        // GT
        assertFalse(appliesSetCondition(set(ONE), GT, set(ONE)));
        assertThrowsIRE(() -> appliesSetCondition(null, GT, null), "Invalid comparison with null for operator \">\"");
        assertThrowsIRE(() -> appliesSetCondition(null, GT, set()), "Invalid comparison with an empty set for operator \">\"");
        assertTrue(appliesSetCondition(set(ONE), GT, set(ZERO)));
        assertFalse(appliesSetCondition(set(ZERO), GT, set(ONE)));
        assertTrue(appliesSetCondition(set(ONE, TWO), GT, set(ONE)));
        assertFalse(appliesSetCondition(set(ONE), GT, set(ONE, TWO)));
        assertThrowsIRE(() -> appliesSetCondition(set(ONE), GT, null), "Invalid comparison with null for operator \">\"");
        assertThrowsIRE(() -> appliesSetCondition(set(ONE), GT, set()), "Invalid comparison with an empty set for operator \">\"");
        assertFalse(appliesSetCondition(null, GT, set(ONE)));

        assertTrue(appliesSetCondition(set(ONE), GT, set(ByteBufferUtil.EMPTY_BYTE_BUFFER)));
        assertFalse(appliesSetCondition(set(ByteBufferUtil.EMPTY_BYTE_BUFFER), GT, set(ONE)));
        assertFalse(appliesSetCondition(set(ByteBufferUtil.EMPTY_BYTE_BUFFER), GT, set(ByteBufferUtil.EMPTY_BYTE_BUFFER)));

        // GTE
<<<<<<< HEAD
        assertTrue(conditionApplies(set(ONE), GTE, set(ONE)));
        assertTrue(conditionApplies(set(), GTE, set()));
        assertTrue(conditionApplies(set(ONE), GTE, set(ZERO)));
        assertFalse(conditionApplies(set(ZERO), GTE, set(ONE)));
        assertTrue(conditionApplies(set(ONE, TWO), GTE, set(ONE)));
        assertFalse(conditionApplies(set(ONE), GTE, set(ONE, TWO)));
        assertTrue(conditionApplies(set(ONE), GTE, set()));
        assertFalse(conditionApplies(set(), GTE, set(ONE)));

        assertTrue(conditionApplies(set(ONE), GTE, set(ByteBufferUtil.EMPTY_BYTE_BUFFER)));
        assertFalse(conditionApplies(set(ByteBufferUtil.EMPTY_BYTE_BUFFER), GTE, set(ONE)));
        assertTrue(conditionApplies(set(ByteBufferUtil.EMPTY_BYTE_BUFFER), GTE, set(ByteBufferUtil.EMPTY_BYTE_BUFFER)));

        // CONTAINS
        assertTrue(conditionContainsApplies(set(ZERO, ONE, TWO), CONTAINS, ONE));
        assertFalse(conditionContainsApplies(set(ZERO, ONE), CONTAINS, TWO));

        assertFalse(conditionContainsApplies(set(ZERO, ONE, TWO), CONTAINS, ByteBufferUtil.EMPTY_BYTE_BUFFER));
        assertFalse(conditionContainsApplies(set(ByteBufferUtil.EMPTY_BYTE_BUFFER), CONTAINS, ONE));
        assertTrue(conditionContainsApplies(set(ByteBufferUtil.EMPTY_BYTE_BUFFER), CONTAINS, ByteBufferUtil.EMPTY_BYTE_BUFFER));
=======
        assertTrue(appliesSetCondition(set(ONE), GTE, set(ONE)));
        assertThrowsIRE(() -> appliesSetCondition(null, GTE, null), "Invalid comparison with null for operator \">=\"");
        assertThrowsIRE(() -> appliesSetCondition(null, GTE, set()), "Invalid comparison with an empty set for operator \">=\"");
        assertTrue(appliesSetCondition(set(ONE), GTE, set(ZERO)));
        assertFalse(appliesSetCondition(set(ZERO), GTE, set(ONE)));
        assertTrue(appliesSetCondition(set(ONE, TWO), GTE, set(ONE)));
        assertFalse(appliesSetCondition(set(ONE), GTE, set(ONE, TWO)));
        assertThrowsIRE(() -> appliesSetCondition(set(ONE), GTE, null), "Invalid comparison with null for operator \">=\"");
        assertThrowsIRE(() -> appliesSetCondition(set(ONE), GTE, set()), "Invalid comparison with an empty set for operator \">=\"");
        assertFalse(appliesSetCondition(null, GTE, set(ONE)));

        assertTrue(appliesSetCondition(set(ONE), GTE, set(ByteBufferUtil.EMPTY_BYTE_BUFFER)));
        assertFalse(appliesSetCondition(set(ByteBufferUtil.EMPTY_BYTE_BUFFER), GTE, set(ONE)));
        assertTrue(appliesSetCondition(set(ByteBufferUtil.EMPTY_BYTE_BUFFER), GTE, set(ByteBufferUtil.EMPTY_BYTE_BUFFER)));
>>>>>>> 90208c0a
    }

    // values should be a list of key, value, key, value, ...
    private static SortedMap<ByteBuffer, ByteBuffer> map(ByteBuffer... values)
    {
        SortedMap<ByteBuffer, ByteBuffer> map = new TreeMap<>();
        for (int i = 0; i < values.length; i += 2)
            map.put(values[i], values[i + 1]);

        return map;
    }

    @Test
    public void testMapCollectionBoundIsSatisfiedByValue() throws InvalidRequestException
    {
        // EQ
        assertTrue(appliesMapCondition(map(ONE, ONE), EQ, map(ONE, ONE)));
        assertTrue(appliesMapCondition(null, EQ, null));
        assertTrue(appliesMapCondition(null, EQ, map()));
        assertFalse(appliesMapCondition(map(ONE, ONE), EQ, map(ZERO, ONE)));
        assertFalse(appliesMapCondition(map(ZERO, ONE), EQ, map(ONE, ONE)));
        assertFalse(appliesMapCondition(map(ONE, ONE), EQ, map(ONE, ZERO)));
        assertFalse(appliesMapCondition(map(ONE, ZERO), EQ, map(ONE, ONE)));
        assertFalse(appliesMapCondition(map(ONE, ONE, TWO, ONE), EQ, map(ONE, ONE)));
        assertFalse(appliesMapCondition(map(ONE, ONE), EQ, map(ONE, ONE, TWO, ONE)));
        assertFalse(appliesMapCondition(map(ONE, ONE), EQ, null));
        assertFalse(appliesMapCondition(map(ONE, ONE), EQ, map()));
        assertFalse(appliesMapCondition(null, EQ, map(ONE, ONE)));

        assertFalse(appliesMapCondition(map(ONE, ONE), EQ, map(ByteBufferUtil.EMPTY_BYTE_BUFFER, ONE)));
        assertFalse(appliesMapCondition(map(ByteBufferUtil.EMPTY_BYTE_BUFFER, ONE), EQ, map(ONE, ONE)));
        assertFalse(appliesMapCondition(map(ONE, ONE), EQ, map(ONE, ByteBufferUtil.EMPTY_BYTE_BUFFER)));
        assertFalse(appliesMapCondition(map(ONE, ByteBufferUtil.EMPTY_BYTE_BUFFER), EQ, map(ONE, ONE)));
        assertTrue(appliesMapCondition(map(ByteBufferUtil.EMPTY_BYTE_BUFFER, ONE), EQ, map(ByteBufferUtil.EMPTY_BYTE_BUFFER, ONE)));
        assertTrue(appliesMapCondition(map(ONE, ByteBufferUtil.EMPTY_BYTE_BUFFER), EQ, map(ONE, ByteBufferUtil.EMPTY_BYTE_BUFFER)));

        // NEQ
        assertFalse(appliesMapCondition(map(ONE, ONE), NEQ, map(ONE, ONE)));
        assertFalse(appliesMapCondition(null, NEQ, null));
        assertFalse(appliesMapCondition(null, NEQ, map()));
        assertTrue(appliesMapCondition(map(ONE, ONE), NEQ, map(ZERO, ONE)));
        assertTrue(appliesMapCondition(map(ZERO, ONE), NEQ, map(ONE, ONE)));
        assertTrue(appliesMapCondition(map(ONE, ONE), NEQ, map(ONE, ZERO)));
        assertTrue(appliesMapCondition(map(ONE, ZERO), NEQ, map(ONE, ONE)));
        assertTrue(appliesMapCondition(map(ONE, ONE, TWO, ONE), NEQ, map(ONE, ONE)));
        assertTrue(appliesMapCondition(map(ONE, ONE), NEQ, map(ONE, ONE, TWO, ONE)));
        assertTrue(appliesMapCondition(map(ONE, ONE), NEQ, null));
        assertTrue(appliesMapCondition(map(ONE, ONE), NEQ, map()));
        assertTrue(appliesMapCondition(null, NEQ, map(ONE, ONE)));

        assertTrue(appliesMapCondition(map(ONE, ONE), NEQ, map(ByteBufferUtil.EMPTY_BYTE_BUFFER, ONE)));
        assertTrue(appliesMapCondition(map(ByteBufferUtil.EMPTY_BYTE_BUFFER, ONE), NEQ, map(ONE, ONE)));
        assertTrue(appliesMapCondition(map(ONE, ONE), NEQ, map(ONE, ByteBufferUtil.EMPTY_BYTE_BUFFER)));
        assertTrue(appliesMapCondition(map(ONE, ByteBufferUtil.EMPTY_BYTE_BUFFER), NEQ, map(ONE, ONE)));
        assertFalse(appliesMapCondition(map(ByteBufferUtil.EMPTY_BYTE_BUFFER, ONE), NEQ, map(ByteBufferUtil.EMPTY_BYTE_BUFFER, ONE)));
        assertFalse(appliesMapCondition(map(ONE, ByteBufferUtil.EMPTY_BYTE_BUFFER), NEQ, map(ONE, ByteBufferUtil.EMPTY_BYTE_BUFFER)));

        // LT
        assertFalse(appliesMapCondition(map(ONE, ONE), LT, map(ONE, ONE)));
        assertThrowsIRE(() -> appliesMapCondition(null, LT, null), "Invalid comparison with null for operator \"<\"");
        assertThrowsIRE(() -> appliesMapCondition(null, LT, map()), "Invalid comparison with an empty map for operator \"<\"");
        assertFalse(appliesMapCondition(map(ONE, ONE), LT, map(ZERO, ONE)));
        assertTrue(appliesMapCondition(map(ZERO, ONE), LT, map(ONE, ONE)));
        assertFalse(appliesMapCondition(map(ONE, ONE), LT, map(ONE, ZERO)));
        assertTrue(appliesMapCondition(map(ONE, ZERO), LT, map(ONE, ONE)));
        assertFalse(appliesMapCondition(map(ONE, ONE, TWO, ONE), LT, map(ONE, ONE)));
        assertTrue(appliesMapCondition(map(ONE, ONE), LT, map(ONE, ONE, TWO, ONE)));
        assertThrowsIRE(() -> appliesMapCondition(map(ONE, ONE), LT, null), "Invalid comparison with null for operator \"<\"");
        assertThrowsIRE(() -> appliesMapCondition(map(ONE, ONE), LT, map()), "Invalid comparison with an empty map for operator \"<\"");
        assertFalse(appliesMapCondition(null, LT, map(ONE, ONE)));

        assertFalse(appliesMapCondition(map(ONE, ONE), LT, map(ByteBufferUtil.EMPTY_BYTE_BUFFER, ONE)));
        assertTrue(appliesMapCondition(map(ByteBufferUtil.EMPTY_BYTE_BUFFER, ONE), LT, map(ONE, ONE)));
        assertFalse(appliesMapCondition(map(ONE, ONE), LT, map(ONE, ByteBufferUtil.EMPTY_BYTE_BUFFER)));
        assertTrue(appliesMapCondition(map(ONE, ByteBufferUtil.EMPTY_BYTE_BUFFER), LT, map(ONE, ONE)));
        assertFalse(appliesMapCondition(map(ByteBufferUtil.EMPTY_BYTE_BUFFER, ONE), LT, map(ByteBufferUtil.EMPTY_BYTE_BUFFER, ONE)));
        assertFalse(appliesMapCondition(map(ONE, ByteBufferUtil.EMPTY_BYTE_BUFFER), LT, map(ONE, ByteBufferUtil.EMPTY_BYTE_BUFFER)));

        // LTE
        assertTrue(appliesMapCondition(map(ONE, ONE), LTE, map(ONE, ONE)));
        assertThrowsIRE(() -> appliesMapCondition(null, LTE, null), "Invalid comparison with null for operator \"<=\"");
        assertThrowsIRE(() -> appliesMapCondition(null, LTE, map()), "Invalid comparison with an empty map for operator \"<=\"");
        assertFalse(appliesMapCondition(map(ONE, ONE), LTE, map(ZERO, ONE)));
        assertTrue(appliesMapCondition(map(ZERO, ONE), LTE, map(ONE, ONE)));
        assertFalse(appliesMapCondition(map(ONE, ONE), LTE, map(ONE, ZERO)));
        assertTrue(appliesMapCondition(map(ONE, ZERO), LTE, map(ONE, ONE)));
        assertFalse(appliesMapCondition(map(ONE, ONE, TWO, ONE), LTE, map(ONE, ONE)));
        assertTrue(appliesMapCondition(map(ONE, ONE), LTE, map(ONE, ONE, TWO, ONE)));
        assertThrowsIRE(() -> appliesMapCondition(map(ONE, ONE), LTE, null), "Invalid comparison with null for operator \"<=\"");
        assertThrowsIRE(() -> appliesMapCondition(map(ONE, ONE), LTE, map()), "Invalid comparison with an empty map for operator \"<=\"");
        assertFalse(appliesMapCondition(null, LTE, map(ONE, ONE)));

        assertFalse(appliesMapCondition(map(ONE, ONE), LTE, map(ByteBufferUtil.EMPTY_BYTE_BUFFER, ONE)));
        assertTrue(appliesMapCondition(map(ByteBufferUtil.EMPTY_BYTE_BUFFER, ONE), LTE, map(ONE, ONE)));
        assertFalse(appliesMapCondition(map(ONE, ONE), LTE, map(ONE, ByteBufferUtil.EMPTY_BYTE_BUFFER)));
        assertTrue(appliesMapCondition(map(ONE, ByteBufferUtil.EMPTY_BYTE_BUFFER), LTE, map(ONE, ONE)));
        assertTrue(appliesMapCondition(map(ByteBufferUtil.EMPTY_BYTE_BUFFER, ONE), LTE, map(ByteBufferUtil.EMPTY_BYTE_BUFFER, ONE)));
        assertTrue(appliesMapCondition(map(ONE, ByteBufferUtil.EMPTY_BYTE_BUFFER), LTE, map(ONE, ByteBufferUtil.EMPTY_BYTE_BUFFER)));

        // GT
        assertFalse(appliesMapCondition(map(ONE, ONE), GT, map(ONE, ONE)));
        assertThrowsIRE(() -> appliesMapCondition(null, GT, null), "Invalid comparison with null for operator \">\"");
        assertThrowsIRE(() -> appliesMapCondition(null, GT, map()), "Invalid comparison with an empty map for operator \">\"");
        assertTrue(appliesMapCondition(map(ONE, ONE), GT, map(ZERO, ONE)));
        assertFalse(appliesMapCondition(map(ZERO, ONE), GT, map(ONE, ONE)));
        assertTrue(appliesMapCondition(map(ONE, ONE), GT, map(ONE, ZERO)));
        assertFalse(appliesMapCondition(map(ONE, ZERO), GT, map(ONE, ONE)));
        assertTrue(appliesMapCondition(map(ONE, ONE, TWO, ONE), GT, map(ONE, ONE)));
        assertFalse(appliesMapCondition(map(ONE, ONE), GT, map(ONE, ONE, TWO, ONE)));
        assertThrowsIRE(() -> appliesMapCondition(map(ONE, ONE), GT, null), "Invalid comparison with null for operator \">\"");
        assertThrowsIRE(() -> appliesMapCondition(map(ONE, ONE), GT, map()), "Invalid comparison with an empty map for operator \">\"");
        assertFalse(appliesMapCondition(null, GT, map(ONE, ONE)));

        assertTrue(appliesMapCondition(map(ONE, ONE), GT, map(ByteBufferUtil.EMPTY_BYTE_BUFFER, ONE)));
        assertFalse(appliesMapCondition(map(ByteBufferUtil.EMPTY_BYTE_BUFFER, ONE), GT, map(ONE, ONE)));
        assertTrue(appliesMapCondition(map(ONE, ONE), GT, map(ONE, ByteBufferUtil.EMPTY_BYTE_BUFFER)));
        assertFalse(appliesMapCondition(map(ONE, ByteBufferUtil.EMPTY_BYTE_BUFFER), GT, map(ONE, ONE)));
        assertFalse(appliesMapCondition(map(ByteBufferUtil.EMPTY_BYTE_BUFFER, ONE), GT, map(ByteBufferUtil.EMPTY_BYTE_BUFFER, ONE)));
        assertFalse(appliesMapCondition(map(ONE, ByteBufferUtil.EMPTY_BYTE_BUFFER), GT, map(ONE, ByteBufferUtil.EMPTY_BYTE_BUFFER)));

        // GTE
<<<<<<< HEAD
        assertTrue(conditionApplies(map(ONE, ONE), GTE, map(ONE, ONE)));
        assertTrue(conditionApplies(map(), GTE, map()));
        assertTrue(conditionApplies(map(ONE, ONE), GTE, map(ZERO, ONE)));
        assertFalse(conditionApplies(map(ZERO, ONE), GTE, map(ONE, ONE)));
        assertTrue(conditionApplies(map(ONE, ONE), GTE, map(ONE, ZERO)));
        assertFalse(conditionApplies(map(ONE, ZERO), GTE, map(ONE, ONE)));
        assertTrue(conditionApplies(map(ONE, ONE, TWO, ONE), GTE, map(ONE, ONE)));
        assertFalse(conditionApplies(map(ONE, ONE), GTE, map(ONE, ONE, TWO, ONE)));
        assertTrue(conditionApplies(map(ONE, ONE), GTE, map()));
        assertFalse(conditionApplies(map(), GTE, map(ONE, ONE)));

        assertTrue(conditionApplies(map(ONE, ONE), GTE, map(ByteBufferUtil.EMPTY_BYTE_BUFFER, ONE)));
        assertFalse(conditionApplies(map(ByteBufferUtil.EMPTY_BYTE_BUFFER, ONE), GTE, map(ONE, ONE)));
        assertTrue(conditionApplies(map(ONE, ONE), GTE, map(ONE, ByteBufferUtil.EMPTY_BYTE_BUFFER)));
        assertFalse(conditionApplies(map(ONE, ByteBufferUtil.EMPTY_BYTE_BUFFER), GTE, map(ONE, ONE)));
        assertTrue(conditionApplies(map(ByteBufferUtil.EMPTY_BYTE_BUFFER, ONE), GTE, map(ByteBufferUtil.EMPTY_BYTE_BUFFER, ONE)));
        assertTrue(conditionApplies(map(ONE, ByteBufferUtil.EMPTY_BYTE_BUFFER), GTE, map(ONE, ByteBufferUtil.EMPTY_BYTE_BUFFER)));

        //CONTAINS
        assertTrue(conditionContainsApplies(map(ZERO, ONE), CONTAINS, ONE));
        assertFalse(conditionContainsApplies(map(ZERO, ONE), CONTAINS, ZERO));

        assertFalse(conditionContainsApplies(map(ONE, ONE), CONTAINS, ByteBufferUtil.EMPTY_BYTE_BUFFER));
        assertTrue(conditionContainsApplies(map(ByteBufferUtil.EMPTY_BYTE_BUFFER, ONE), CONTAINS, ONE));
        assertFalse(conditionContainsApplies(map(ByteBufferUtil.EMPTY_BYTE_BUFFER, ONE), CONTAINS, ByteBufferUtil.EMPTY_BYTE_BUFFER));
        assertFalse(conditionContainsApplies(map(ONE, ByteBufferUtil.EMPTY_BYTE_BUFFER), CONTAINS, ONE));
        assertTrue(conditionContainsApplies(map(ONE, ByteBufferUtil.EMPTY_BYTE_BUFFER), CONTAINS, ByteBufferUtil.EMPTY_BYTE_BUFFER));

        //CONTAINS KEY
        assertTrue(conditionContainsApplies(map(ZERO, ONE), CONTAINS_KEY, ZERO));
        assertFalse(conditionContainsApplies(map(ZERO, ONE), CONTAINS_KEY, ONE));

        assertFalse(conditionContainsApplies(map(ONE, ONE), CONTAINS_KEY, ByteBufferUtil.EMPTY_BYTE_BUFFER));
        assertFalse(conditionContainsApplies(map(ByteBufferUtil.EMPTY_BYTE_BUFFER, ONE), CONTAINS_KEY, ONE));
        assertTrue(conditionContainsApplies(map(ByteBufferUtil.EMPTY_BYTE_BUFFER, ONE), CONTAINS_KEY, ByteBufferUtil.EMPTY_BYTE_BUFFER));
        assertTrue(conditionContainsApplies(map(ONE, ByteBufferUtil.EMPTY_BYTE_BUFFER), CONTAINS_KEY, ONE));
        assertFalse(conditionContainsApplies(map(ONE, ByteBufferUtil.EMPTY_BYTE_BUFFER), CONTAINS_KEY, ByteBufferUtil.EMPTY_BYTE_BUFFER));

=======
        assertTrue(appliesMapCondition(map(ONE, ONE), GTE, map(ONE, ONE)));
        assertThrowsIRE(() -> appliesMapCondition(null, GTE, null), "Invalid comparison with null for operator \">=\"");
        assertThrowsIRE(() -> appliesMapCondition(null, GTE, map()), "Invalid comparison with an empty map for operator \">=\"");
        assertTrue(appliesMapCondition(map(ONE, ONE), GTE, map(ZERO, ONE)));
        assertFalse(appliesMapCondition(map(ZERO, ONE), GTE, map(ONE, ONE)));
        assertTrue(appliesMapCondition(map(ONE, ONE), GTE, map(ONE, ZERO)));
        assertFalse(appliesMapCondition(map(ONE, ZERO), GTE, map(ONE, ONE)));
        assertTrue(appliesMapCondition(map(ONE, ONE, TWO, ONE), GTE, map(ONE, ONE)));
        assertFalse(appliesMapCondition(map(ONE, ONE), GTE, map(ONE, ONE, TWO, ONE)));
        assertThrowsIRE(() -> appliesMapCondition(map(ONE, ONE), GTE, null), "Invalid comparison with null for operator \">=\"");
        assertThrowsIRE(() -> appliesMapCondition(map(ONE, ONE), GTE, map()), "Invalid comparison with an empty map for operator \">=\"");
        assertFalse(appliesMapCondition(null, GTE, map(ONE, ONE)));

        assertTrue(appliesMapCondition(map(ONE, ONE), GTE, map(ByteBufferUtil.EMPTY_BYTE_BUFFER, ONE)));
        assertFalse(appliesMapCondition(map(ByteBufferUtil.EMPTY_BYTE_BUFFER, ONE), GTE, map(ONE, ONE)));
        assertTrue(appliesMapCondition(map(ONE, ONE), GTE, map(ONE, ByteBufferUtil.EMPTY_BYTE_BUFFER)));
        assertFalse(appliesMapCondition(map(ONE, ByteBufferUtil.EMPTY_BYTE_BUFFER), GTE, map(ONE, ONE)));
        assertTrue(appliesMapCondition(map(ByteBufferUtil.EMPTY_BYTE_BUFFER, ONE), GTE, map(ByteBufferUtil.EMPTY_BYTE_BUFFER, ONE)));
        assertTrue(appliesMapCondition(map(ONE, ByteBufferUtil.EMPTY_BYTE_BUFFER), GTE, map(ONE, ByteBufferUtil.EMPTY_BYTE_BUFFER)));
>>>>>>> 90208c0a
    }
}<|MERGE_RESOLUTION|>--- conflicted
+++ resolved
@@ -136,7 +136,6 @@
         return bound.appliesTo(newRow(definition, rowValue));
     }
 
-<<<<<<< HEAD
     private static boolean conditionContainsApplies(List<ByteBuffer> rowValue, Operator op, ByteBuffer conditionValue)
     {
         ColumnMetadata definition = ColumnMetadata.regularColumn("ks", "cf", "c", ListType.getInstance(Int32Type.instance, true));
@@ -153,10 +152,7 @@
         return bound.appliesTo(newRow(definition, rowValue));
     }
 
-    private static boolean conditionApplies(SortedSet<ByteBuffer> rowValue, Operator op, SortedSet<ByteBuffer> conditionValue)
-=======
     private static boolean appliesSetCondition(SortedSet<ByteBuffer> rowValue, Operator op, SortedSet<ByteBuffer> conditionValue)
->>>>>>> 90208c0a
     {
         ColumnMetadata definition = ColumnMetadata.regularColumn("ks", "cf", "c", SetType.getInstance(Int32Type.instance, true));
         Term term = conditionValue == null ? Constants.NULL_VALUE : new Sets.Value(conditionValue);
@@ -165,7 +161,6 @@
         return bound.appliesTo(newRow(definition, rowValue));
     }
 
-<<<<<<< HEAD
     private static boolean conditionContainsApplies(SortedSet<ByteBuffer> rowValue, Operator op, ByteBuffer conditionValue)
     {
         ColumnMetadata definition = ColumnMetadata.regularColumn("ks", "cf", "c", SetType.getInstance(Int32Type.instance, true));
@@ -174,10 +169,7 @@
         return bound.appliesTo(newRow(definition, rowValue));
     }
 
-    private static boolean conditionApplies(SortedMap<ByteBuffer, ByteBuffer> rowValue, Operator op, SortedMap<ByteBuffer, ByteBuffer> conditionValue)
-=======
     private static boolean appliesMapCondition(Map<ByteBuffer, ByteBuffer> rowValue, Operator op, SortedMap<ByteBuffer, ByteBuffer> conditionValue)
->>>>>>> 90208c0a
     {
         ColumnMetadata definition = ColumnMetadata.regularColumn("ks", "cf", "c", MapType.getInstance(Int32Type.instance, Int32Type.instance, true));
         Term term = conditionValue == null ? Constants.NULL_VALUE : new Maps.Value(conditionValue);
@@ -216,7 +208,7 @@
         assertTrue(appliesSimpleCondition(EMPTY_BYTE_BUFFER, EQ, EMPTY_BYTE_BUFFER));
         assertFalse(appliesSimpleCondition(ONE, EQ, null));
         assertFalse(appliesSimpleCondition(null, EQ, ONE));
-        assertTrue(appliesSimpleCondition((ByteBuffer) null, EQ, (ByteBuffer) null));
+        assertTrue(appliesSimpleCondition(null, EQ, null));
 
         // NEQ
         assertFalse(appliesSimpleCondition(ONE, NEQ, ONE));
@@ -227,7 +219,7 @@
         assertFalse(appliesSimpleCondition(EMPTY_BYTE_BUFFER, NEQ, EMPTY_BYTE_BUFFER));
         assertTrue(appliesSimpleCondition(ONE, NEQ, null));
         assertTrue(appliesSimpleCondition(null, NEQ, ONE));
-        assertFalse(appliesSimpleCondition((ByteBuffer) null, NEQ, (ByteBuffer) null));
+        assertFalse(appliesSimpleCondition(null, NEQ, null));
 
         // LT
         assertFalse(appliesSimpleCondition(ONE, LT, ONE));
@@ -360,28 +352,6 @@
         assertFalse(appliesListCondition(list(ByteBufferUtil.EMPTY_BYTE_BUFFER), GT, list(ByteBufferUtil.EMPTY_BYTE_BUFFER)));
 
         // GTE
-<<<<<<< HEAD
-        assertTrue(conditionApplies(list(ONE), GTE, list(ONE)));
-        assertTrue(conditionApplies(list(), GTE, list()));
-        assertTrue(conditionApplies(list(ONE), GTE, list(ZERO)));
-        assertFalse(conditionApplies(list(ZERO), GTE, list(ONE)));
-        assertTrue(conditionApplies(list(ONE, ONE), GTE, list(ONE)));
-        assertFalse(conditionApplies(list(ONE), GTE, list(ONE, ONE)));
-        assertTrue(conditionApplies(list(ONE), GTE, list()));
-        assertFalse(conditionApplies(list(), GTE, list(ONE)));
-
-        assertTrue(conditionApplies(list(ONE), GTE, list(ByteBufferUtil.EMPTY_BYTE_BUFFER)));
-        assertFalse(conditionApplies(list(ByteBufferUtil.EMPTY_BYTE_BUFFER), GTE, list(ONE)));
-        assertTrue(conditionApplies(list(ByteBufferUtil.EMPTY_BYTE_BUFFER), GTE, list(ByteBufferUtil.EMPTY_BYTE_BUFFER)));
-
-        //CONTAINS
-        assertTrue(conditionContainsApplies(list(ZERO, ONE, TWO), CONTAINS, ONE));
-        assertFalse(conditionContainsApplies(list(ZERO, ONE), CONTAINS, TWO));
-
-        assertFalse(conditionContainsApplies(list(ZERO, ONE, TWO), CONTAINS, ByteBufferUtil.EMPTY_BYTE_BUFFER));
-        assertFalse(conditionContainsApplies(list(ByteBufferUtil.EMPTY_BYTE_BUFFER), CONTAINS, ONE));
-        assertTrue(conditionContainsApplies(list(ByteBufferUtil.EMPTY_BYTE_BUFFER), CONTAINS, ByteBufferUtil.EMPTY_BYTE_BUFFER));
-=======
         assertTrue(appliesListCondition(list(ONE), GTE, list(ONE)));
         assertThrowsIRE(() -> appliesListCondition(null, GTE, null), "Invalid comparison with null for operator \">=\"");
         assertThrowsIRE(() -> appliesListCondition(null, GTE, list()), "Invalid comparison with an empty list for operator \">=\"");
@@ -396,7 +366,14 @@
         assertTrue(appliesListCondition(list(ONE), GTE, list(ByteBufferUtil.EMPTY_BYTE_BUFFER)));
         assertFalse(appliesListCondition(list(ByteBufferUtil.EMPTY_BYTE_BUFFER), GTE, list(ONE)));
         assertTrue(appliesListCondition(list(ByteBufferUtil.EMPTY_BYTE_BUFFER), GTE, list(ByteBufferUtil.EMPTY_BYTE_BUFFER)));
->>>>>>> 90208c0a
+
+        //CONTAINS
+        assertTrue(conditionContainsApplies(list(ZERO, ONE, TWO), CONTAINS, ONE));
+        assertFalse(conditionContainsApplies(list(ZERO, ONE), CONTAINS, TWO));
+
+        assertFalse(conditionContainsApplies(list(ZERO, ONE, TWO), CONTAINS, ByteBufferUtil.EMPTY_BYTE_BUFFER));
+        assertFalse(conditionContainsApplies(list(ByteBufferUtil.EMPTY_BYTE_BUFFER), CONTAINS, ONE));
+        assertTrue(conditionContainsApplies(list(ByteBufferUtil.EMPTY_BYTE_BUFFER), CONTAINS, ByteBufferUtil.EMPTY_BYTE_BUFFER));
     }
 
     private static SortedSet<ByteBuffer> set(ByteBuffer... values)
@@ -490,28 +467,6 @@
         assertFalse(appliesSetCondition(set(ByteBufferUtil.EMPTY_BYTE_BUFFER), GT, set(ByteBufferUtil.EMPTY_BYTE_BUFFER)));
 
         // GTE
-<<<<<<< HEAD
-        assertTrue(conditionApplies(set(ONE), GTE, set(ONE)));
-        assertTrue(conditionApplies(set(), GTE, set()));
-        assertTrue(conditionApplies(set(ONE), GTE, set(ZERO)));
-        assertFalse(conditionApplies(set(ZERO), GTE, set(ONE)));
-        assertTrue(conditionApplies(set(ONE, TWO), GTE, set(ONE)));
-        assertFalse(conditionApplies(set(ONE), GTE, set(ONE, TWO)));
-        assertTrue(conditionApplies(set(ONE), GTE, set()));
-        assertFalse(conditionApplies(set(), GTE, set(ONE)));
-
-        assertTrue(conditionApplies(set(ONE), GTE, set(ByteBufferUtil.EMPTY_BYTE_BUFFER)));
-        assertFalse(conditionApplies(set(ByteBufferUtil.EMPTY_BYTE_BUFFER), GTE, set(ONE)));
-        assertTrue(conditionApplies(set(ByteBufferUtil.EMPTY_BYTE_BUFFER), GTE, set(ByteBufferUtil.EMPTY_BYTE_BUFFER)));
-
-        // CONTAINS
-        assertTrue(conditionContainsApplies(set(ZERO, ONE, TWO), CONTAINS, ONE));
-        assertFalse(conditionContainsApplies(set(ZERO, ONE), CONTAINS, TWO));
-
-        assertFalse(conditionContainsApplies(set(ZERO, ONE, TWO), CONTAINS, ByteBufferUtil.EMPTY_BYTE_BUFFER));
-        assertFalse(conditionContainsApplies(set(ByteBufferUtil.EMPTY_BYTE_BUFFER), CONTAINS, ONE));
-        assertTrue(conditionContainsApplies(set(ByteBufferUtil.EMPTY_BYTE_BUFFER), CONTAINS, ByteBufferUtil.EMPTY_BYTE_BUFFER));
-=======
         assertTrue(appliesSetCondition(set(ONE), GTE, set(ONE)));
         assertThrowsIRE(() -> appliesSetCondition(null, GTE, null), "Invalid comparison with null for operator \">=\"");
         assertThrowsIRE(() -> appliesSetCondition(null, GTE, set()), "Invalid comparison with an empty set for operator \">=\"");
@@ -526,7 +481,14 @@
         assertTrue(appliesSetCondition(set(ONE), GTE, set(ByteBufferUtil.EMPTY_BYTE_BUFFER)));
         assertFalse(appliesSetCondition(set(ByteBufferUtil.EMPTY_BYTE_BUFFER), GTE, set(ONE)));
         assertTrue(appliesSetCondition(set(ByteBufferUtil.EMPTY_BYTE_BUFFER), GTE, set(ByteBufferUtil.EMPTY_BYTE_BUFFER)));
->>>>>>> 90208c0a
+
+        // CONTAINS
+        assertTrue(conditionContainsApplies(set(ZERO, ONE, TWO), CONTAINS, ONE));
+        assertFalse(conditionContainsApplies(set(ZERO, ONE), CONTAINS, TWO));
+
+        assertFalse(conditionContainsApplies(set(ZERO, ONE, TWO), CONTAINS, ByteBufferUtil.EMPTY_BYTE_BUFFER));
+        assertFalse(conditionContainsApplies(set(ByteBufferUtil.EMPTY_BYTE_BUFFER), CONTAINS, ONE));
+        assertTrue(conditionContainsApplies(set(ByteBufferUtil.EMPTY_BYTE_BUFFER), CONTAINS, ByteBufferUtil.EMPTY_BYTE_BUFFER));
     }
 
     // values should be a list of key, value, key, value, ...
@@ -648,46 +610,6 @@
         assertFalse(appliesMapCondition(map(ONE, ByteBufferUtil.EMPTY_BYTE_BUFFER), GT, map(ONE, ByteBufferUtil.EMPTY_BYTE_BUFFER)));
 
         // GTE
-<<<<<<< HEAD
-        assertTrue(conditionApplies(map(ONE, ONE), GTE, map(ONE, ONE)));
-        assertTrue(conditionApplies(map(), GTE, map()));
-        assertTrue(conditionApplies(map(ONE, ONE), GTE, map(ZERO, ONE)));
-        assertFalse(conditionApplies(map(ZERO, ONE), GTE, map(ONE, ONE)));
-        assertTrue(conditionApplies(map(ONE, ONE), GTE, map(ONE, ZERO)));
-        assertFalse(conditionApplies(map(ONE, ZERO), GTE, map(ONE, ONE)));
-        assertTrue(conditionApplies(map(ONE, ONE, TWO, ONE), GTE, map(ONE, ONE)));
-        assertFalse(conditionApplies(map(ONE, ONE), GTE, map(ONE, ONE, TWO, ONE)));
-        assertTrue(conditionApplies(map(ONE, ONE), GTE, map()));
-        assertFalse(conditionApplies(map(), GTE, map(ONE, ONE)));
-
-        assertTrue(conditionApplies(map(ONE, ONE), GTE, map(ByteBufferUtil.EMPTY_BYTE_BUFFER, ONE)));
-        assertFalse(conditionApplies(map(ByteBufferUtil.EMPTY_BYTE_BUFFER, ONE), GTE, map(ONE, ONE)));
-        assertTrue(conditionApplies(map(ONE, ONE), GTE, map(ONE, ByteBufferUtil.EMPTY_BYTE_BUFFER)));
-        assertFalse(conditionApplies(map(ONE, ByteBufferUtil.EMPTY_BYTE_BUFFER), GTE, map(ONE, ONE)));
-        assertTrue(conditionApplies(map(ByteBufferUtil.EMPTY_BYTE_BUFFER, ONE), GTE, map(ByteBufferUtil.EMPTY_BYTE_BUFFER, ONE)));
-        assertTrue(conditionApplies(map(ONE, ByteBufferUtil.EMPTY_BYTE_BUFFER), GTE, map(ONE, ByteBufferUtil.EMPTY_BYTE_BUFFER)));
-
-        //CONTAINS
-        assertTrue(conditionContainsApplies(map(ZERO, ONE), CONTAINS, ONE));
-        assertFalse(conditionContainsApplies(map(ZERO, ONE), CONTAINS, ZERO));
-
-        assertFalse(conditionContainsApplies(map(ONE, ONE), CONTAINS, ByteBufferUtil.EMPTY_BYTE_BUFFER));
-        assertTrue(conditionContainsApplies(map(ByteBufferUtil.EMPTY_BYTE_BUFFER, ONE), CONTAINS, ONE));
-        assertFalse(conditionContainsApplies(map(ByteBufferUtil.EMPTY_BYTE_BUFFER, ONE), CONTAINS, ByteBufferUtil.EMPTY_BYTE_BUFFER));
-        assertFalse(conditionContainsApplies(map(ONE, ByteBufferUtil.EMPTY_BYTE_BUFFER), CONTAINS, ONE));
-        assertTrue(conditionContainsApplies(map(ONE, ByteBufferUtil.EMPTY_BYTE_BUFFER), CONTAINS, ByteBufferUtil.EMPTY_BYTE_BUFFER));
-
-        //CONTAINS KEY
-        assertTrue(conditionContainsApplies(map(ZERO, ONE), CONTAINS_KEY, ZERO));
-        assertFalse(conditionContainsApplies(map(ZERO, ONE), CONTAINS_KEY, ONE));
-
-        assertFalse(conditionContainsApplies(map(ONE, ONE), CONTAINS_KEY, ByteBufferUtil.EMPTY_BYTE_BUFFER));
-        assertFalse(conditionContainsApplies(map(ByteBufferUtil.EMPTY_BYTE_BUFFER, ONE), CONTAINS_KEY, ONE));
-        assertTrue(conditionContainsApplies(map(ByteBufferUtil.EMPTY_BYTE_BUFFER, ONE), CONTAINS_KEY, ByteBufferUtil.EMPTY_BYTE_BUFFER));
-        assertTrue(conditionContainsApplies(map(ONE, ByteBufferUtil.EMPTY_BYTE_BUFFER), CONTAINS_KEY, ONE));
-        assertFalse(conditionContainsApplies(map(ONE, ByteBufferUtil.EMPTY_BYTE_BUFFER), CONTAINS_KEY, ByteBufferUtil.EMPTY_BYTE_BUFFER));
-
-=======
         assertTrue(appliesMapCondition(map(ONE, ONE), GTE, map(ONE, ONE)));
         assertThrowsIRE(() -> appliesMapCondition(null, GTE, null), "Invalid comparison with null for operator \">=\"");
         assertThrowsIRE(() -> appliesMapCondition(null, GTE, map()), "Invalid comparison with an empty map for operator \">=\"");
@@ -707,6 +629,25 @@
         assertFalse(appliesMapCondition(map(ONE, ByteBufferUtil.EMPTY_BYTE_BUFFER), GTE, map(ONE, ONE)));
         assertTrue(appliesMapCondition(map(ByteBufferUtil.EMPTY_BYTE_BUFFER, ONE), GTE, map(ByteBufferUtil.EMPTY_BYTE_BUFFER, ONE)));
         assertTrue(appliesMapCondition(map(ONE, ByteBufferUtil.EMPTY_BYTE_BUFFER), GTE, map(ONE, ByteBufferUtil.EMPTY_BYTE_BUFFER)));
->>>>>>> 90208c0a
+
+        //CONTAINS
+        assertTrue(conditionContainsApplies(map(ZERO, ONE), CONTAINS, ONE));
+        assertFalse(conditionContainsApplies(map(ZERO, ONE), CONTAINS, ZERO));
+
+        assertFalse(conditionContainsApplies(map(ONE, ONE), CONTAINS, ByteBufferUtil.EMPTY_BYTE_BUFFER));
+        assertTrue(conditionContainsApplies(map(ByteBufferUtil.EMPTY_BYTE_BUFFER, ONE), CONTAINS, ONE));
+        assertFalse(conditionContainsApplies(map(ByteBufferUtil.EMPTY_BYTE_BUFFER, ONE), CONTAINS, ByteBufferUtil.EMPTY_BYTE_BUFFER));
+        assertFalse(conditionContainsApplies(map(ONE, ByteBufferUtil.EMPTY_BYTE_BUFFER), CONTAINS, ONE));
+        assertTrue(conditionContainsApplies(map(ONE, ByteBufferUtil.EMPTY_BYTE_BUFFER), CONTAINS, ByteBufferUtil.EMPTY_BYTE_BUFFER));
+
+        //CONTAINS KEY
+        assertTrue(conditionContainsApplies(map(ZERO, ONE), CONTAINS_KEY, ZERO));
+        assertFalse(conditionContainsApplies(map(ZERO, ONE), CONTAINS_KEY, ONE));
+
+        assertFalse(conditionContainsApplies(map(ONE, ONE), CONTAINS_KEY, ByteBufferUtil.EMPTY_BYTE_BUFFER));
+        assertFalse(conditionContainsApplies(map(ByteBufferUtil.EMPTY_BYTE_BUFFER, ONE), CONTAINS_KEY, ONE));
+        assertTrue(conditionContainsApplies(map(ByteBufferUtil.EMPTY_BYTE_BUFFER, ONE), CONTAINS_KEY, ByteBufferUtil.EMPTY_BYTE_BUFFER));
+        assertTrue(conditionContainsApplies(map(ONE, ByteBufferUtil.EMPTY_BYTE_BUFFER), CONTAINS_KEY, ONE));
+        assertFalse(conditionContainsApplies(map(ONE, ByteBufferUtil.EMPTY_BYTE_BUFFER), CONTAINS_KEY, ByteBufferUtil.EMPTY_BYTE_BUFFER));
     }
 }