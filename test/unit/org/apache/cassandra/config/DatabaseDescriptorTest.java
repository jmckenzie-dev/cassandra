/*
* Licensed to the Apache Software Foundation (ASF) under one
* or more contributor license agreements.  See the NOTICE file
* distributed with this work for additional information
* regarding copyright ownership.  The ASF licenses this file
* to you under the Apache License, Version 2.0 (the
* "License"); you may not use this file except in compliance
* with the License.  You may obtain a copy of the License at
*
*    http://www.apache.org/licenses/LICENSE-2.0
*
* Unless required by applicable law or agreed to in writing,
* software distributed under the License is distributed on an
* "AS IS" BASIS, WITHOUT WARRANTIES OR CONDITIONS OF ANY
* KIND, either express or implied.  See the License for the
* specific language governing permissions and limitations
* under the License.
*/
package org.apache.cassandra.config;

import java.net.Inet4Address;
import java.net.Inet6Address;
import java.net.InetAddress;
import java.net.NetworkInterface;
import java.util.Arrays;
import java.util.Collection;
import java.util.Enumeration;


import com.google.common.base.Throwables;
import org.junit.Assert;
import org.junit.BeforeClass;
import org.junit.Test;
import org.junit.runner.RunWith;

import org.apache.cassandra.OrderedJUnit4ClassRunner;
import org.apache.cassandra.db.Keyspace;
import org.apache.cassandra.exceptions.ConfigurationException;

import static org.assertj.core.api.Assertions.assertThat;
import static org.junit.Assert.assertEquals;
import static org.junit.Assert.assertTrue;
import static org.junit.Assert.fail;

@RunWith(OrderedJUnit4ClassRunner.class)
public class DatabaseDescriptorTest
{
    @BeforeClass
    public static void setupDatabaseDescriptor()
    {
        DatabaseDescriptor.daemonInitialization();
    }

    // this came as a result of CASSANDRA-995
    @Test
    public void testConfigurationLoader() throws Exception
    {
        // By default, we should load from the yaml
        Config config = DatabaseDescriptor.loadConfig();
        assertEquals("Test Cluster", config.cluster_name);
        Keyspace.setInitialized();

        // Now try custom loader
        ConfigurationLoader testLoader = new TestLoader();
        System.setProperty("cassandra.config.loader", testLoader.getClass().getName());

        config = DatabaseDescriptor.loadConfig();
        assertEquals("ConfigurationLoader Test", config.cluster_name);
    }

    public static class TestLoader implements ConfigurationLoader
    {
        public Config loadConfig() throws ConfigurationException
        {
            Config testConfig = new Config();
            testConfig.cluster_name = "ConfigurationLoader Test";
            return testConfig;
        }
    }

    static NetworkInterface suitableInterface = null;
    static boolean hasIPv4andIPv6 = false;

    /*
     * Server only accepts interfaces by name if they have a single address
     * OS X seems to always have an ipv4 and ipv6 address on all interfaces which means some tests fail
     * if not checked for and skipped
     */
    @BeforeClass
    public static void selectSuitableInterface() throws Exception {
        Enumeration<NetworkInterface> interfaces = NetworkInterface.getNetworkInterfaces();
        while(interfaces.hasMoreElements()) {
            NetworkInterface intf = interfaces.nextElement();

            System.out.println("Evaluating " + intf.getName());

            if (intf.isLoopback()) {
                suitableInterface = intf;

                boolean hasIPv4 = false;
                boolean hasIPv6 = false;
                Enumeration<InetAddress> addresses = suitableInterface.getInetAddresses();
                while (addresses.hasMoreElements()) {
                    if (addresses.nextElement() instanceof Inet6Address)
                        hasIPv6 = true;
                    else
                        hasIPv4 = true;
                }
                hasIPv4andIPv6 = hasIPv4 && hasIPv6;
                return;
            }
        }
    }

    @Test
    public void testRpcInterface() throws Exception
    {
        Config testConfig = DatabaseDescriptor.loadConfig();
        testConfig.rpc_interface = suitableInterface.getName();
        testConfig.rpc_address = null;
        DatabaseDescriptor.applyAddressConfig(testConfig);

        /*
         * Confirm ability to select between IPv4 and IPv6
         */
        if (hasIPv4andIPv6)
        {
            testConfig = DatabaseDescriptor.loadConfig();
            testConfig.rpc_interface = suitableInterface.getName();
            testConfig.rpc_address = null;
            testConfig.rpc_interface_prefer_ipv6 = true;
            DatabaseDescriptor.applyAddressConfig(testConfig);

            assertEquals(DatabaseDescriptor.getRpcAddress().getClass(), Inet6Address.class);

            testConfig = DatabaseDescriptor.loadConfig();
            testConfig.rpc_interface = suitableInterface.getName();
            testConfig.rpc_address = null;
            testConfig.rpc_interface_prefer_ipv6 = false;
            DatabaseDescriptor.applyAddressConfig(testConfig);

            assertEquals(DatabaseDescriptor.getRpcAddress().getClass(), Inet4Address.class);
        }
        else
        {
            /*
             * Confirm first address of interface is selected
             */
            assertEquals(DatabaseDescriptor.getRpcAddress(), suitableInterface.getInetAddresses().nextElement());
        }
    }

    @Test
    public void testListenInterface() throws Exception
    {
        Config testConfig = DatabaseDescriptor.loadConfig();
        testConfig.listen_interface = suitableInterface.getName();
        testConfig.listen_address = null;
        DatabaseDescriptor.applyAddressConfig(testConfig);

        /*
         * Confirm ability to select between IPv4 and IPv6
         */
        if (hasIPv4andIPv6)
        {
            testConfig = DatabaseDescriptor.loadConfig();
            testConfig.listen_interface = suitableInterface.getName();
            testConfig.listen_address = null;
            testConfig.listen_interface_prefer_ipv6 = true;
            DatabaseDescriptor.applyAddressConfig(testConfig);

            assertEquals(DatabaseDescriptor.getListenAddress().getClass(), Inet6Address.class);

            testConfig = DatabaseDescriptor.loadConfig();
            testConfig.listen_interface = suitableInterface.getName();
            testConfig.listen_address = null;
            testConfig.listen_interface_prefer_ipv6 = false;
            DatabaseDescriptor.applyAddressConfig(testConfig);

            assertEquals(DatabaseDescriptor.getListenAddress().getClass(), Inet4Address.class);
        }
        else
        {
            /*
             * Confirm first address of interface is selected
             */
            assertEquals(DatabaseDescriptor.getRpcAddress(), suitableInterface.getInetAddresses().nextElement());
        }
    }

    @Test
    public void testListenAddress() throws Exception
    {
        Config testConfig = DatabaseDescriptor.loadConfig();
        testConfig.listen_address = suitableInterface.getInterfaceAddresses().get(0).getAddress().getHostAddress();
        testConfig.listen_interface = null;
        DatabaseDescriptor.applyAddressConfig(testConfig);
    }

    @Test
    public void testRpcAddress() throws Exception
    {
        Config testConfig = DatabaseDescriptor.loadConfig();
        testConfig.rpc_address = suitableInterface.getInterfaceAddresses().get(0).getAddress().getHostAddress();
        testConfig.rpc_interface = null;
        DatabaseDescriptor.applyAddressConfig(testConfig);

    }

    @Test
    public void testInvalidPartition() throws Exception
    {
        Config testConfig = DatabaseDescriptor.loadConfig();
        testConfig.partitioner = "ThisDoesNotExist";

        try
        {
            DatabaseDescriptor.applyPartitioner(testConfig);
            Assert.fail("Partition does not exist, so should fail");
        }
        catch (ConfigurationException e)
        {
            Assert.assertEquals("Invalid partitioner class ThisDoesNotExist", e.getMessage());
            Throwable cause = Throwables.getRootCause(e);
            Assert.assertNotNull("Unable to find root cause why partitioner was rejected", cause);
            // this is a bit implementation specific, so free to change; mostly here to make sure reason isn't lost
            Assert.assertEquals(ClassNotFoundException.class, cause.getClass());
            Assert.assertEquals("org.apache.cassandra.dht.ThisDoesNotExist", cause.getMessage());
        }
    }

    @Test
    public void testInvalidPartitionPropertyOverride() throws Exception
    {
        String key = Config.PROPERTY_PREFIX + "partitioner";
        String previous = System.getProperty(key);
        try
        {
            System.setProperty(key, "ThisDoesNotExist");
            Config testConfig = DatabaseDescriptor.loadConfig();
            testConfig.partitioner = "Murmur3Partitioner";

            try
            {
                DatabaseDescriptor.applyPartitioner(testConfig);
                Assert.fail("Partition does not exist, so should fail");
            }
            catch (ConfigurationException e)
            {
                Assert.assertEquals("Invalid partitioner class ThisDoesNotExist", e.getMessage());
                Throwable cause = Throwables.getRootCause(e);
                Assert.assertNotNull("Unable to find root cause why partitioner was rejected", cause);
                // this is a bit implementation specific, so free to change; mostly here to make sure reason isn't lost
                Assert.assertEquals(ClassNotFoundException.class, cause.getClass());
                Assert.assertEquals("org.apache.cassandra.dht.ThisDoesNotExist", cause.getMessage());
            }
        }
        finally
        {
            if (previous == null)
            {
                System.getProperties().remove(key);
            }
            else
            {
                System.setProperty(key, previous);
            }
        }
    }
    
    @Test
    public void testTokensFromString()
    {
        assertTrue(DatabaseDescriptor.tokensFromString(null).isEmpty());
        Collection<String> tokens = DatabaseDescriptor.tokensFromString(" a,b ,c , d, f,g,h");
        assertEquals(7, tokens.size());
        assertTrue(tokens.containsAll(Arrays.asList(new String[]{"a", "b", "c", "d", "f", "g", "h"})));
    }

    @Test
    public void testExceptionsForInvalidConfigValues() {
        try
        {
            DatabaseDescriptor.setColumnIndexCacheSize(-1);
            fail("Should have received a ConfigurationException column_index_cache_size_in_kb = -1");
        }
        catch (ConfigurationException ignored) { }
        Assert.assertEquals(2048, DatabaseDescriptor.getColumnIndexCacheSize());

        try
        {
            DatabaseDescriptor.setColumnIndexCacheSize(2 * 1024 * 1024);
            fail("Should have received a ConfigurationException column_index_cache_size_in_kb = 2GiB");
        }
        catch (ConfigurationException ignored) { }
        Assert.assertEquals(2048, DatabaseDescriptor.getColumnIndexCacheSize());

        try
        {
            DatabaseDescriptor.setColumnIndexSize(-1);
            fail("Should have received a ConfigurationException column_index_size_in_kb = -1");
        }
        catch (ConfigurationException ignored) { }
        Assert.assertEquals(4096, DatabaseDescriptor.getColumnIndexSize());

        try
        {
            DatabaseDescriptor.setColumnIndexSize(2 * 1024 * 1024);
            fail("Should have received a ConfigurationException column_index_size_in_kb = 2GiB");
        }
        catch (ConfigurationException ignored) { }
        Assert.assertEquals(4096, DatabaseDescriptor.getColumnIndexSize());

        try
        {
            DatabaseDescriptor.setBatchSizeWarnThresholdInKB(-1);
            fail("Should have received a ConfigurationException batch_size_warn_threshold_in_kb = -1");
        }
        catch (ConfigurationException ignored) { }
        Assert.assertEquals(5120, DatabaseDescriptor.getBatchSizeWarnThreshold());

        try
        {
            DatabaseDescriptor.setBatchSizeWarnThresholdInKB(2 * 1024 * 1024);
            fail("Should have received a ConfigurationException batch_size_warn_threshold_in_kb = 2GiB");
        }
        catch (ConfigurationException ignored) { }
        Assert.assertEquals(4096, DatabaseDescriptor.getColumnIndexSize());
    }

    @Test
    public void testLowestAcceptableTimeouts() throws ConfigurationException
    {
        Config testConfig = new Config();
        testConfig.read_request_timeout_in_ms = DatabaseDescriptor.LOWEST_ACCEPTED_TIMEOUT + 1;
        testConfig.range_request_timeout_in_ms = DatabaseDescriptor.LOWEST_ACCEPTED_TIMEOUT + 1;
        testConfig.write_request_timeout_in_ms = DatabaseDescriptor.LOWEST_ACCEPTED_TIMEOUT + 1;
        testConfig.truncate_request_timeout_in_ms = DatabaseDescriptor.LOWEST_ACCEPTED_TIMEOUT + 1;
        testConfig.cas_contention_timeout_in_ms = DatabaseDescriptor.LOWEST_ACCEPTED_TIMEOUT + 1;
        testConfig.counter_write_request_timeout_in_ms = DatabaseDescriptor.LOWEST_ACCEPTED_TIMEOUT + 1;
        testConfig.request_timeout_in_ms = DatabaseDescriptor.LOWEST_ACCEPTED_TIMEOUT + 1;
        
        assertTrue(testConfig.read_request_timeout_in_ms > DatabaseDescriptor.LOWEST_ACCEPTED_TIMEOUT);
        assertTrue(testConfig.range_request_timeout_in_ms > DatabaseDescriptor.LOWEST_ACCEPTED_TIMEOUT);
        assertTrue(testConfig.write_request_timeout_in_ms > DatabaseDescriptor.LOWEST_ACCEPTED_TIMEOUT);
        assertTrue(testConfig.truncate_request_timeout_in_ms > DatabaseDescriptor.LOWEST_ACCEPTED_TIMEOUT);
        assertTrue(testConfig.cas_contention_timeout_in_ms > DatabaseDescriptor.LOWEST_ACCEPTED_TIMEOUT);
        assertTrue(testConfig.counter_write_request_timeout_in_ms > DatabaseDescriptor.LOWEST_ACCEPTED_TIMEOUT);
        assertTrue(testConfig.request_timeout_in_ms > DatabaseDescriptor.LOWEST_ACCEPTED_TIMEOUT);

        //set less than Lowest acceptable value
        testConfig.read_request_timeout_in_ms = DatabaseDescriptor.LOWEST_ACCEPTED_TIMEOUT - 1;
        testConfig.range_request_timeout_in_ms = DatabaseDescriptor.LOWEST_ACCEPTED_TIMEOUT - 1;
        testConfig.write_request_timeout_in_ms = DatabaseDescriptor.LOWEST_ACCEPTED_TIMEOUT - 1;
        testConfig.truncate_request_timeout_in_ms = DatabaseDescriptor.LOWEST_ACCEPTED_TIMEOUT - 1;
        testConfig.cas_contention_timeout_in_ms = DatabaseDescriptor.LOWEST_ACCEPTED_TIMEOUT - 1;
        testConfig.counter_write_request_timeout_in_ms = DatabaseDescriptor.LOWEST_ACCEPTED_TIMEOUT - 1;
        testConfig.request_timeout_in_ms = DatabaseDescriptor.LOWEST_ACCEPTED_TIMEOUT - 1;

        DatabaseDescriptor.checkForLowestAcceptedTimeouts(testConfig);

        assertTrue(testConfig.read_request_timeout_in_ms == DatabaseDescriptor.LOWEST_ACCEPTED_TIMEOUT);
        assertTrue(testConfig.range_request_timeout_in_ms == DatabaseDescriptor.LOWEST_ACCEPTED_TIMEOUT);
        assertTrue(testConfig.write_request_timeout_in_ms == DatabaseDescriptor.LOWEST_ACCEPTED_TIMEOUT);
        assertTrue(testConfig.truncate_request_timeout_in_ms == DatabaseDescriptor.LOWEST_ACCEPTED_TIMEOUT);
        assertTrue(testConfig.cas_contention_timeout_in_ms == DatabaseDescriptor.LOWEST_ACCEPTED_TIMEOUT);
        assertTrue(testConfig.counter_write_request_timeout_in_ms == DatabaseDescriptor.LOWEST_ACCEPTED_TIMEOUT);
        assertTrue(testConfig.request_timeout_in_ms == DatabaseDescriptor.LOWEST_ACCEPTED_TIMEOUT);
    }

    @Test
    public void testRepairSessionMemorySizeToggles()
    {
        int previousSize = DatabaseDescriptor.getRepairSessionSpaceInMegabytes();
        try
        {
            Assert.assertEquals((Runtime.getRuntime().maxMemory() / (1024 * 1024) / 16),
                                DatabaseDescriptor.getRepairSessionSpaceInMegabytes());

            int targetSize = (int) (Runtime.getRuntime().maxMemory() / (1024 * 1024) / 4) + 1;

            DatabaseDescriptor.setRepairSessionSpaceInMegabytes(targetSize);
            Assert.assertEquals(targetSize, DatabaseDescriptor.getRepairSessionSpaceInMegabytes());

            DatabaseDescriptor.setRepairSessionSpaceInMegabytes(10);
            Assert.assertEquals(10, DatabaseDescriptor.getRepairSessionSpaceInMegabytes());

            try
            {
                DatabaseDescriptor.setRepairSessionSpaceInMegabytes(0);
                fail("Should have received a ConfigurationException for depth of 9");
            }
            catch (ConfigurationException ignored) { }

            Assert.assertEquals(10, DatabaseDescriptor.getRepairSessionSpaceInMegabytes());
        }
        finally
        {
            DatabaseDescriptor.setRepairSessionSpaceInMegabytes(previousSize);
        }
    }

    @Test
    public void testRepairSessionSizeToggles()
    {
        int previousDepth = DatabaseDescriptor.getRepairSessionMaxTreeDepth();
        try
        {
            Assert.assertEquals(20, DatabaseDescriptor.getRepairSessionMaxTreeDepth());
            DatabaseDescriptor.setRepairSessionMaxTreeDepth(10);
            Assert.assertEquals(10, DatabaseDescriptor.getRepairSessionMaxTreeDepth());

            try
            {
                DatabaseDescriptor.setRepairSessionMaxTreeDepth(9);
                fail("Should have received a ConfigurationException for depth of 9");
            }
            catch (ConfigurationException ignored) { }
            Assert.assertEquals(10, DatabaseDescriptor.getRepairSessionMaxTreeDepth());

            try
            {
                DatabaseDescriptor.setRepairSessionMaxTreeDepth(-20);
                fail("Should have received a ConfigurationException for depth of -20");
            }
            catch (ConfigurationException ignored) { }
            Assert.assertEquals(10, DatabaseDescriptor.getRepairSessionMaxTreeDepth());

            DatabaseDescriptor.setRepairSessionMaxTreeDepth(22);
            Assert.assertEquals(22, DatabaseDescriptor.getRepairSessionMaxTreeDepth());
        }
        finally
        {
            DatabaseDescriptor.setRepairSessionMaxTreeDepth(previousDepth);
        }
    }

    @Test
<<<<<<< HEAD
    public void testCalculateDefaultSpaceInMB()
    {
        // check prefered size is used for a small storage volume
        int preferredInMB = 667;
        int numerator = 2;
        int denominator = 3;
        int spaceInBytes = 999 * 1024 * 1024;

        assertEquals(666, // total size is less than preferred, so return lower limit
                     DatabaseDescriptor.calculateDefaultSpaceInMB("type", "/path", "setting_name", preferredInMB, spaceInBytes, numerator, denominator));

        // check preferred size is used for a small storage volume
        preferredInMB = 100;
        numerator = 1;
        denominator = 3;
        spaceInBytes = 999 * 1024 * 1024;

        assertEquals(100, // total size is more than preferred so keep the configured limit
                     DatabaseDescriptor.calculateDefaultSpaceInMB("type", "/path", "setting_name", preferredInMB, spaceInBytes, numerator, denominator));
    }

    @Test
    public void testConcurrentValidations()
    {
        Config conf = new Config();
        conf.concurrent_compactors = 8;
        // if concurrent_validations is < 1 (including being unset) it should default to concurrent_compactors
        assertThat(conf.concurrent_validations).isLessThan(1);
        DatabaseDescriptor.applyConcurrentValidations(conf);
        assertThat(conf.concurrent_validations).isEqualTo(conf.concurrent_compactors);

        // otherwise, it must be <= concurrent_compactors
        conf.concurrent_validations = conf.concurrent_compactors + 1;
        try
        {
            DatabaseDescriptor.applyConcurrentValidations(conf);
            fail("Expected exception");
        }
        catch (ConfigurationException e)
        {
            assertThat(e.getMessage()).isEqualTo("To set concurrent_validations > concurrent_compactors, " +
                                                 "set the system property cassandra.allow_unlimited_concurrent_validations=true");
        }

        // unless we disable that check (done with a system property at startup or via JMX)
        DatabaseDescriptor.allowUnlimitedConcurrentValidations = true;
        conf.concurrent_validations = conf.concurrent_compactors + 1;
        DatabaseDescriptor.applyConcurrentValidations(conf);
        assertThat(conf.concurrent_validations).isEqualTo(conf.concurrent_compactors + 1);
    }

    @Test
    public void testRepairCommandPoolSize()
    {
        Config conf = new Config();
        conf.concurrent_validations = 3;
        // if repair_command_pool_size is < 1 (including being unset) it should default to concurrent_validations
        assertThat(conf.repair_command_pool_size).isLessThan(1);
        DatabaseDescriptor.applyRepairCommandPoolSize(conf);
        assertThat(conf.repair_command_pool_size).isEqualTo(conf.concurrent_validations);

        // but it can be overridden
        conf.repair_command_pool_size = conf.concurrent_validations + 1;
        DatabaseDescriptor.applyRepairCommandPoolSize(conf);
        assertThat(conf.repair_command_pool_size).isEqualTo(conf.concurrent_validations + 1);
    }

    @Test
    public void testApplyInitialTokensInitialTokensSetNumTokensSetAndDoesMatch()
=======
    public void testApplyTokensConfigInitialTokensSetNumTokensSetAndDoesMatch()
>>>>>>> e8c1af26
    {
        Config config = DatabaseDescriptor.loadConfig();
        config.initial_token = "0,256,1024";
        config.num_tokens = 3;

        try
        {
            DatabaseDescriptor.applyTokensConfig(config);
            Assert.assertEquals(Integer.valueOf(3), config.num_tokens);
            Assert.assertEquals(3, DatabaseDescriptor.tokensFromString(config.initial_token).size());
        }
        catch (ConfigurationException e)
        {
            Assert.fail("number of tokens in initial_token=0,256,1024 does not match num_tokens = 3");
        }
    }

    @Test
    public void testApplyTokensConfigInitialTokensSetNumTokensSetAndDoesntMatch()
    {
        Config config = DatabaseDescriptor.loadConfig();
        config.initial_token = "0,256,1024";
        config.num_tokens = 10;

        try
        {
            DatabaseDescriptor.applyTokensConfig(config);

            Assert.fail("initial_token = 0,256,1024 and num_tokens = 10 but applyTokensConfig() did not fail!");
        }
        catch (ConfigurationException ex)
        {
            Assert.assertEquals("The number of initial tokens (by initial_token) specified (3) is different from num_tokens value (10)",
                                ex.getMessage());
        }
    }

    @Test
    public void testApplyTokensConfigInitialTokensSetNumTokensNotSet()
    {
        Config config = DatabaseDescriptor.loadConfig();
        config.initial_token = "0,256,1024";

        try
        {
            DatabaseDescriptor.applyTokensConfig(config);
            Assert.fail("setting initial_token and not setting num_tokens is invalid");
        }
        catch (ConfigurationException ex)
        {
            Assert.assertEquals("initial_token was set but num_tokens is not!", ex.getMessage());
        }
    }

    @Test
    public void testApplyTokensConfigInitialTokensNotSetNumTokensSet()
    {
        Config config = DatabaseDescriptor.loadConfig();
        config.num_tokens = 3;

        DatabaseDescriptor.applyTokensConfig(config);

        Assert.assertEquals(Integer.valueOf(3), config.num_tokens);
        Assert.assertTrue(DatabaseDescriptor.tokensFromString(config.initial_token).isEmpty());
    }

    @Test
    public void testApplyTokensConfigInitialTokensNotSetNumTokensNotSet()
    {
        Config config = DatabaseDescriptor.loadConfig();
        DatabaseDescriptor.applyTokensConfig(config);

        Assert.assertEquals(Integer.valueOf(1), config.num_tokens);
        Assert.assertTrue(DatabaseDescriptor.tokensFromString(config.initial_token).isEmpty());
    }

    @Test
    public void testApplyTokensConfigInitialTokensOneNumTokensNotSet()
    {
        Config config = DatabaseDescriptor.loadConfig();
        config.initial_token = "123";
        config.num_tokens = null;

        DatabaseDescriptor.applyTokensConfig(config);

        Assert.assertEquals(Integer.valueOf(1), config.num_tokens);
        Assert.assertEquals(1, DatabaseDescriptor.tokensFromString(config.initial_token).size());
    }
}<|MERGE_RESOLUTION|>--- conflicted
+++ resolved
@@ -436,7 +436,6 @@
     }
 
     @Test
-<<<<<<< HEAD
     public void testCalculateDefaultSpaceInMB()
     {
         // check prefered size is used for a small storage volume
@@ -505,10 +504,7 @@
     }
 
     @Test
-    public void testApplyInitialTokensInitialTokensSetNumTokensSetAndDoesMatch()
-=======
     public void testApplyTokensConfigInitialTokensSetNumTokensSetAndDoesMatch()
->>>>>>> e8c1af26
     {
         Config config = DatabaseDescriptor.loadConfig();
         config.initial_token = "0,256,1024";
