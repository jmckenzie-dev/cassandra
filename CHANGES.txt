--- conflicted
+++ resolved
@@ -1,12 +1,8 @@
-<<<<<<< HEAD
 3.11.11
-=======
-3.0.25:
+Merged from 3.0:
  * Avoid pushing schema mutations when setting up distributed system keyspaces locally (CASSANDRA-16387)
->>>>>>> 1f686fd6
 Merged from 2.2:
  * Make TokenMetadata's ring version increments atomic (CASSANDRA-16286)
-
 
 3.11.10
  * Fix digest computation for queries with fetched but non queried columns (CASSANDRA-15962)
