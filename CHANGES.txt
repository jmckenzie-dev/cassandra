3.11.7
 * Fix cqlsh output when fetching all rows in batch mode (CASSANDRA-15905)
 * Upgrade Jackson to 2.9.10 (CASSANDRA-15867)
 * Fix CQL formatting of read command restrictions for slow query log (CASSANDRA-15503)
 * Allow sstableloader to use SSL on the native port (CASSANDRA-14904)
Merged from 3.0:
 * Avoid hinted handoff per-host throttle being arounded to 0 in large cluster (CASSANDRA-15859)
 * Avoid emitting empty range tombstones from RangeTombstoneList (CASSANDRA-15924)
 * Avoid thread starvation, and improve compare-and-swap performance, in the slab allocators (CASSANDRA-15922)
 * Add token to tombstone warning and error messages (CASSANDRA-15890)
 * Fixed range read concurrency factor computation and capped as 10 times tpc cores (CASSANDRA-15752)
 * Catch exception on bootstrap resume and init native transport (CASSANDRA-15863)
 * Fix replica-side filtering returning stale data with CL > ONE (CASSANDRA-8272, CASSANDRA-8273)
 * Fix duplicated row on 2.x upgrades when multi-rows range tombstones interact with collection ones (CASSANDRA-15805)
 * Rely on snapshotted session infos on StreamResultFuture.maybeComplete to avoid race conditions (CASSANDRA-15667)
 * EmptyType doesn't override writeValue so could attempt to write bytes when expected not to (CASSANDRA-15790)
 * Fix index queries on partition key columns when some partitions contains only static data (CASSANDRA-13666)
 * Avoid creating duplicate rows during major upgrades (CASSANDRA-15789)
 * liveDiskSpaceUsed and totalDiskSpaceUsed get corrupted if IndexSummaryRedistribution gets interrupted (CASSANDRA-15674)
 * Fix Debian init start/stop (CASSANDRA-15770)
 * Fix infinite loop on index query paging in tables with clustering (CASSANDRA-14242)
 * Fix chunk index overflow due to large sstable with small chunk length (CASSANDRA-15595)
 * Allow selecting static column only when querying static index (CASSANDRA-14242)
 * cqlsh return non-zero status when STDIN CQL fails (CASSANDRA-15623)
 * Don't skip sstables in slice queries based only on local min/max/deletion timestamp (CASSANDRA-15690)
 * Memtable memory allocations may deadlock (CASSANDRA-15367)
 * Run evictFromMembership in GossipStage (CASSANDRA-15592)
Merged from 2.2:
 * Fix nomenclature of allow and deny lists (CASSANDRA-15862)
 * Remove generated files from source artifact (CASSANDRA-15849)
 * Remove duplicated tools binaries from tarballs (CASSANDRA-15768)
 * Duplicate results with DISTINCT queries in mixed mode (CASSANDRA-15501)
 * Disable JMX rebinding (CASSANDRA-15653)
Merged from 2.1:
 * Fix writing of snapshot manifest when the table has table-backed secondary indexes (CASSANDRA-10968)
 * Fix parse error in cqlsh COPY FROM and formatting for map of blobs (CASSANDRA-15679)
 * Fix Commit log replays when static column clustering keys are collections (CASSANDRA-14365)
 * Fix Red Hat init script on newer systemd versions (CASSANDRA-15273)
 * Allow EXTRA_CLASSPATH to work on tar/source installations (CASSANDRA-15567)


<<<<<<< HEAD
3.11.6
 * Fix bad UDT sstable metadata serialization headers written by C* 3.0 on upgrade and in sstablescrub (CASSANDRA-15035)
 * Fix nodetool compactionstats showing extra pending task for TWCS - patch implemented (CASSANDRA-15409)
 * Fix SELECT JSON formatting for the "duration" type (CASSANDRA-15075)
 * Fix LegacyLayout to have same behavior as 2.x when handling unknown column names (CASSANDRA-15081)
 * Update nodetool help stop output (CASSANDRA-15401)
Merged from 3.0:
=======
3.0.20
>>>>>>> 4f11cb9f
 * Run in-jvm upgrade dtests in circleci (CASSANDRA-15506)
 * Include updates to static column in mutation size calculations (CASSANDRA-15293)
 * Fix point-in-time recoevery ignoring timestamp of updates to static columns (CASSANDRA-15292)
 * GC logs are also put under $CASSANDRA_LOG_DIR (CASSANDRA-14306)
 * Fix sstabledump's position key value when partitions have multiple rows (CASSANDRA-14721)
 * Avoid over-scanning data directories in LogFile.verify() (CASSANDRA-15364)
 * Bump generations and document changes to system_distributed and system_traces in 3.0, 3.11
   (CASSANDRA-15441)
 * Fix system_traces creation timestamp; optimise system keyspace upgrades (CASSANDRA-15398)
 * Fix various data directory prefix matching issues (CASSANDRA-13974)
 * Minimize clustering values in metadata collector (CASSANDRA-15400)
 * Avoid over-trimming of results in mixed mode clusters (CASSANDRA-15405)
 * validate value sizes in LegacyLayout (CASSANDRA-15373)
 * Ensure that tracing doesn't break connections in 3.x/4.0 mixed mode by default (CASSANDRA-15385)
 * Make sure index summary redistribution does not start when compactions are paused (CASSANDRA-15265)
 * Ensure legacy rows have primary key livenessinfo when they contain illegal cells (CASSANDRA-15365)
 * Fix race condition when setting bootstrap flags (CASSANDRA-14878)
 * Fix NativeLibrary.tryOpenDirectory callers for Windows (CASSANDRA-15426)
Merged from 2.2:
 * Fix SELECT JSON output for empty blobs (CASSANDRA-15435)
 * In-JVM DTest: Set correct internode message version for upgrade test (CASSANDRA-15371)
 * In-JVM DTest: Support NodeTool in dtest (CASSANDRA-15429)
 * Fix NativeLibrary.tryOpenDirectory callers for Windows (CASSANDRA-15426)


<<<<<<< HEAD
3.11.5
 * Fix SASI non-literal string comparisons (range operators) (CASSANDRA-15169)
 * Make sure user defined compaction transactions are always closed (CASSANDRA-15123)
 * Fix cassandra-env.sh to use $CASSANDRA_CONF to find cassandra-jaas.config (CASSANDRA-14305)
 * Fixed nodetool cfstats printing index name twice (CASSANDRA-14903)
 * Add flag to disable SASI indexes, and warnings on creation (CASSANDRA-14866)
Merged from 3.0:
=======
3.0.19
>>>>>>> 4f11cb9f
 * Add ability to cap max negotiable protocol version (CASSANDRA-15193)
 * Gossip tokens on startup if available (CASSANDRA-15335)
 * Fix resource leak in CompressedSequentialWriter (CASSANDRA-15340)
 * Fix bad merge that reverted CASSANDRA-14993 (CASSANDRA-15289)
 * Fix LegacyLayout RangeTombstoneList IndexOutOfBoundsException when upgrading and RangeTombstone bounds are asymmetric (CASSANDRA-15172)
 * Fix NPE when using allocate_tokens_for_keyspace on new DC/rack (CASSANDRA-14952)
 * Filter sstables earlier when running cleanup (CASSANDRA-15100)
 * Use mean row count instead of mean column count for index selectivity calculation (CASSANDRA-15259)
 * Avoid updating unchanged gossip states (CASSANDRA-15097)
 * Prevent recreation of previously dropped columns with a different kind (CASSANDRA-14948)
 * Prevent client requests from blocking on executor task queue (CASSANDRA-15013)
 * Toughen up column drop/recreate type validations (CASSANDRA-15204)
 * LegacyLayout should handle paging states that cross a collection column (CASSANDRA-15201)
 * Prevent RuntimeException when username or password is empty/null (CASSANDRA-15198)
 * Multiget thrift query returns null records after digest mismatch (CASSANDRA-14812)
 * Skipping illegal legacy cells can break reverse iteration of indexed partitions (CASSANDRA-15178)
 * Handle paging states serialized with a different version than the session's (CASSANDRA-15176)
 * Throw IOE instead of asserting on unsupporter peer versions (CASSANDRA-15066)
 * Update token metadata when handling MOVING/REMOVING_TOKEN events (CASSANDRA-15120)
 * Add ability to customize cassandra log directory using $CASSANDRA_LOG_DIR (CASSANDRA-15090)
 * Skip cells with illegal column names when reading legacy sstables (CASSANDRA-15086)
 * Fix assorted gossip races and add related runtime checks (CASSANDRA-15059)
 * Fix mixed mode partition range scans with limit (CASSANDRA-15072)
 * cassandra-stress works with frozen collections: list and set (CASSANDRA-14907)
 * Fix handling FS errors on writing and reading flat files - LogTransaction and hints (CASSANDRA-15053)
 * Avoid double closing the iterator to avoid overcounting the number of requests (CASSANDRA-15058)
 * Improve `nodetool status -r` speed (CASSANDRA-14847)
 * Improve merkle tree size and time on heap (CASSANDRA-14096)
 * Add missing commands to nodetool_completion (CASSANDRA-14916)
 * Anti-compaction temporarily corrupts sstable state for readers (CASSANDRA-15004)
Merged from 2.2:
 * Catch non-IOException in FileUtils.close to make sure that all resources are closed (CASSANDRA-15225)
 * Handle exceptions during authentication/authorization (CASSANDRA-15041)
 * Support cross version messaging in in-jvm upgrade dtests (CASSANDRA-15078)
 * Fix index summary redistribution cancellation (CASSANDRA-15045)
 * Refactor Circle CI configuration (CASSANDRA-14806)
 * Fixing invalid CQL in security documentation (CASSANDRA-15020)
 * Multi-version in-JVM dtests (CASSANDRA-14937)
 * Allow instance class loaders to be garbage collected for inJVM dtest (CASSANDRA-15170)
 * Add support for network topology and query tracing for inJVM dtest (CASSANDRA-15319)


3.11.4
 * Make stop-server.bat wait for Cassandra to terminate (CASSANDRA-14829)
 * Correct sstable sorting for garbagecollect and levelled compaction (CASSANDRA-14870)
Merged from 3.0:
 * Severe concurrency issues in STCS,DTCS,TWCS,TMD.Topology,TypeParser
 * Add a script to make running the cqlsh tests in cassandra repo easier (CASSANDRA-14951)
 * If SizeEstimatesRecorder misses a 'onDropTable' notification, the size_estimates table will never be cleared for that table. (CASSANDRA-14905)
 * Counters fail to increment in 2.1/2.2 to 3.X mixed version clusters (CASSANDRA-14958)
 * Streaming needs to synchronise access to LifecycleTransaction (CASSANDRA-14554)
 * Fix cassandra-stress write hang with default options (CASSANDRA-14616)
 * Differentiate between slices and RTs when decoding legacy bounds (CASSANDRA-14919)
 * Netty epoll IOExceptions caused by unclean client disconnects being logged at INFO (CASSANDRA-14909)
 * Unfiltered.isEmpty conflicts with Row extends AbstractCollection.isEmpty (CASSANDRA-14588)
 * RangeTombstoneList doesn't properly clean up mergeable or superseded rts in some cases (CASSANDRA-14894)
 * Fix handling of collection tombstones for dropped columns from legacy sstables (CASSANDRA-14912)
 * Throw exception if Columns serialized subset encode more columns than possible (CASSANDRA-14591)
 * Drop/add column name with different Kind can result in corruption (CASSANDRA-14843)
 * Fix missing rows when reading 2.1 SSTables with static columns in 3.0 (CASSANDRA-14873)
 * Move TWCS message 'No compaction necessary for bucket size' to Trace level (CASSANDRA-14884)
 * Sstable min/max metadata can cause data loss (CASSANDRA-14861)
 * Dropped columns can cause reverse sstable iteration to return prematurely (CASSANDRA-14838)
 * Legacy sstables with  multi block range tombstones create invalid bound sequences (CASSANDRA-14823)
 * Expand range tombstone validation checks to multiple interim request stages (CASSANDRA-14824)
 * Reverse order reads can return incomplete results (CASSANDRA-14803)
 * Avoid calling iter.next() in a loop when notifying indexers about range tombstones (CASSANDRA-14794)
 * Fix purging semi-expired RT boundaries in reversed iterators (CASSANDRA-14672)
 * DESC order reads can fail to return the last Unfiltered in the partition (CASSANDRA-14766)
 * Fix corrupted collection deletions for dropped columns in 3.0 <-> 2.{1,2} messages (CASSANDRA-14568)
 * Fix corrupted static collection deletions in 3.0 <-> 2.{1,2} messages (CASSANDRA-14568)
 * Handle failures in parallelAllSSTableOperation (cleanup/upgradesstables/etc) (CASSANDRA-14657)
 * Improve TokenMetaData cache populating performance avoid long locking (CASSANDRA-14660)
 * Backport: Flush netty client messages immediately (not by default) (CASSANDRA-13651)
 * Fix static column order for SELECT * wildcard queries (CASSANDRA-14638)
 * sstableloader should use discovered broadcast address to connect intra-cluster (CASSANDRA-14522)
 * Fix reading columns with non-UTF names from schema (CASSANDRA-14468)
Merged from 2.2:
 * CircleCI docker image should bake in more dependencies (CASSANDRA-14985)
 * Don't enable client transports when bootstrap is pending (CASSANDRA-14525)
 * MigrationManager attempts to pull schema from different major version nodes (CASSANDRA-14928)
 * Fix incorrect cqlsh results when selecting same columns multiple times (CASSANDRA-13262)
 * Returns null instead of NaN or Infinity in JSON strings (CASSANDRA-14377)
Merged from 2.1:
 * Paged Range Slice queries with DISTINCT can drop rows from results (CASSANDRA-14956)
 * Update release checksum algorithms to SHA-256, SHA-512 (CASSANDRA-14970)


3.11.3
 * Validate supported column type with SASI analyzer (CASSANDRA-13669)
 * Remove BTree.Builder Recycler to reduce memory usage (CASSANDRA-13929)
 * Reduce nodetool GC thread count (CASSANDRA-14475)
 * Fix New SASI view creation during Index Redistribution (CASSANDRA-14055)
 * Remove string formatting lines from BufferPool hot path (CASSANDRA-14416)
 * Update metrics to 3.1.5 (CASSANDRA-12924)
 * Detect OpenJDK jvm type and architecture (CASSANDRA-12793)
 * Don't use guava collections in the non-system keyspace jmx attributes (CASSANDRA-12271)
 * Allow existing nodes to use all peers in shadow round (CASSANDRA-13851)
 * Fix cqlsh to read connection.ssl cqlshrc option again (CASSANDRA-14299)
 * Downgrade log level to trace for CommitLogSegmentManager (CASSANDRA-14370)
 * CQL fromJson(null) throws NullPointerException (CASSANDRA-13891)
 * Serialize empty buffer as empty string for json output format (CASSANDRA-14245)
 * Allow logging implementation to be interchanged for embedded testing (CASSANDRA-13396)
 * SASI tokenizer for simple delimiter based entries (CASSANDRA-14247)
 * Fix Loss of digits when doing CAST from varint/bigint to decimal (CASSANDRA-14170)
 * RateBasedBackPressure unnecessarily invokes a lock on the Guava RateLimiter (CASSANDRA-14163)
 * Fix wildcard GROUP BY queries (CASSANDRA-14209)
Merged from 3.0:
 * Fix corrupted static collection deletions in 3.0 -> 2.{1,2} messages (CASSANDRA-14568)
 * Fix potential IndexOutOfBoundsException with counters (CASSANDRA-14167)
 * Always close RT markers returned by ReadCommand#executeLocally() (CASSANDRA-14515)
 * Reverse order queries with range tombstones can cause data loss (CASSANDRA-14513)
 * Fix regression of lagging commitlog flush log message (CASSANDRA-14451)
 * Add Missing dependencies in pom-all (CASSANDRA-14422)
 * Cleanup StartupClusterConnectivityChecker and PING Verb (CASSANDRA-14447)
 * Fix deprecated repair error notifications from 3.x clusters to legacy JMX clients (CASSANDRA-13121)
 * Cassandra not starting when using enhanced startup scripts in windows (CASSANDRA-14418)
 * Fix progress stats and units in compactionstats (CASSANDRA-12244)
 * Better handle missing partition columns in system_schema.columns (CASSANDRA-14379)
 * Delay hints store excise by write timeout to avoid race with decommission (CASSANDRA-13740)
 * Deprecate background repair and probablistic read_repair_chance table options
   (CASSANDRA-13910)
 * Add missed CQL keywords to documentation (CASSANDRA-14359)
 * Fix unbounded validation compactions on repair / revert CASSANDRA-13797 (CASSANDRA-14332)
 * Avoid deadlock when running nodetool refresh before node is fully up (CASSANDRA-14310)
 * Handle all exceptions when opening sstables (CASSANDRA-14202)
 * Handle incompletely written hint descriptors during startup (CASSANDRA-14080)
 * Handle repeat open bound from SRP in read repair (CASSANDRA-14330)
 * Respect max hint window when hinting for LWT (CASSANDRA-14215)
 * Adding missing WriteType enum values to v3, v4, and v5 spec (CASSANDRA-13697)
 * Don't regenerate bloomfilter and summaries on startup (CASSANDRA-11163)
 * Fix NPE when performing comparison against a null frozen in LWT (CASSANDRA-14087)
 * Log when SSTables are deleted (CASSANDRA-14302)
 * Fix batch commitlog sync regression (CASSANDRA-14292)
 * Write to pending endpoint when view replica is also base replica (CASSANDRA-14251)
 * Chain commit log marker potential performance regression in batch commit mode (CASSANDRA-14194)
 * Fully utilise specified compaction threads (CASSANDRA-14210)
 * Pre-create deletion log records to finish compactions quicker (CASSANDRA-12763)
Merged from 2.2:
 * Fix bug that prevented compaction of SSTables after full repairs (CASSANDRA-14423)
 * Incorrect counting of pending messages in OutboundTcpConnection (CASSANDRA-11551)
 * Fix compaction failure caused by reading un-flushed data (CASSANDRA-12743)
 * Use Bounds instead of Range for sstables in anticompaction (CASSANDRA-14411)
 * Fix JSON queries with IN restrictions and ORDER BY clause (CASSANDRA-14286)
 * Backport circleci yaml (CASSANDRA-14240)
Merged from 2.1:
 * Check checksum before decompressing data (CASSANDRA-14284)
 * CVE-2017-5929 Security vulnerability in Logback warning in NEWS.txt (CASSANDRA-14183)


3.11.2
 * Fix ReadCommandTest (CASSANDRA-14234)
 * Remove trailing period from latency reports at keyspace level (CASSANDRA-14233)
 * Backport CASSANDRA-13080: Use new token allocation for non bootstrap case as well (CASSANDRA-14212)
 * Remove dependencies on JVM internal classes from JMXServerUtils (CASSANDRA-14173) 
 * Add DEFAULT, UNSET, MBEAN and MBEANS to `ReservedKeywords` (CASSANDRA-14205)
 * Add Unittest for schema migration fix (CASSANDRA-14140)
 * Print correct snitch info from nodetool describecluster (CASSANDRA-13528)
 * Close socket on error during connect on OutboundTcpConnection (CASSANDRA-9630)
 * Enable CDC unittest (CASSANDRA-14141)
 * Acquire read lock before accessing CompactionStrategyManager fields (CASSANDRA-14139)
 * Split CommitLogStressTest to avoid timeout (CASSANDRA-14143)
 * Avoid invalidating disk boundaries unnecessarily (CASSANDRA-14083)
 * Avoid exposing compaction strategy index externally (CASSANDRA-14082)
 * Prevent continuous schema exchange between 3.0 and 3.11 nodes (CASSANDRA-14109)
 * Fix imbalanced disks when replacing node with same address with JBOD (CASSANDRA-14084)
 * Reload compaction strategies when disk boundaries are invalidated (CASSANDRA-13948)
 * Remove OpenJDK log warning (CASSANDRA-13916)
 * Prevent compaction strategies from looping indefinitely (CASSANDRA-14079)
 * Cache disk boundaries (CASSANDRA-13215)
 * Add asm jar to build.xml for maven builds (CASSANDRA-11193)
 * Round buffer size to powers of 2 for the chunk cache (CASSANDRA-13897)
 * Update jackson JSON jars (CASSANDRA-13949)
 * Avoid locks when checking LCS fanout and if we should defrag (CASSANDRA-13930)
 * Correctly count range tombstones in traces and tombstone thresholds (CASSANDRA-8527)
Merged from 3.0:
 * Add MinGW uname check to start scripts (CASSANDRA-12840)
 * Use the correct digest file and reload sstable metadata in nodetool verify (CASSANDRA-14217)
 * Handle failure when mutating repaired status in Verifier (CASSANDRA-13933)
 * Set encoding for javadoc generation (CASSANDRA-14154)
 * Fix index target computation for dense composite tables with dropped compact storage (CASSANDRA-14104)
 * Improve commit log chain marker updating (CASSANDRA-14108)
 * Extra range tombstone bound creates double rows (CASSANDRA-14008)
 * Fix SStable ordering by max timestamp in SinglePartitionReadCommand (CASSANDRA-14010)
 * Accept role names containing forward-slash (CASSANDRA-14088)
 * Optimize CRC check chance probability calculations (CASSANDRA-14094)
 * Fix cleanup on keyspace with no replicas (CASSANDRA-13526)
 * Fix updating base table rows with TTL not removing view entries (CASSANDRA-14071)
 * Reduce garbage created by DynamicSnitch (CASSANDRA-14091)
 * More frequent commitlog chained markers (CASSANDRA-13987)
 * Fix serialized size of DataLimits (CASSANDRA-14057)
 * Add flag to allow dropping oversized read repair mutations (CASSANDRA-13975)
 * Fix SSTableLoader logger message (CASSANDRA-14003)
 * Fix repair race that caused gossip to block (CASSANDRA-13849)
 * Tracing interferes with digest requests when using RandomPartitioner (CASSANDRA-13964)
 * Add flag to disable materialized views, and warnings on creation (CASSANDRA-13959)
 * Don't let user drop or generally break tables in system_distributed (CASSANDRA-13813)
 * Provide a JMX call to sync schema with local storage (CASSANDRA-13954)
 * Mishandling of cells for removed/dropped columns when reading legacy files (CASSANDRA-13939)
 * Deserialise sstable metadata in nodetool verify (CASSANDRA-13922)
Merged from 2.2:
 * Fix the inspectJvmOptions startup check (CASSANDRA-14112)
 * Fix race that prevents submitting compaction for a table when executor is full (CASSANDRA-13801)
 * Rely on the JVM to handle OutOfMemoryErrors (CASSANDRA-13006)
 * Grab refs during scrub/index redistribution/cleanup (CASSANDRA-13873)
Merged from 2.1:
 * Protect against overflow of local expiration time (CASSANDRA-14092)
 * RPM package spec: fix permissions for installed jars and config files (CASSANDRA-14181)
 * More PEP8 compiance for cqlsh (CASSANDRA-14021)


3.11.1
 * Fix the computation of cdc_total_space_in_mb for exabyte filesystems (CASSANDRA-13808)
 * AbstractTokenTreeBuilder#serializedSize returns wrong value when there is a single leaf and overflow collisions (CASSANDRA-13869)
 * Add a compaction option to TWCS to ignore sstables overlapping checks (CASSANDRA-13418)
 * BTree.Builder memory leak (CASSANDRA-13754)
 * Revert CASSANDRA-10368 of supporting non-pk column filtering due to correctness (CASSANDRA-13798)
 * Add a skip read validation flag to cassandra-stress (CASSANDRA-13772)
 * Fix cassandra-stress hang issues when an error during cluster connection happens (CASSANDRA-12938)
 * Better bootstrap failure message when blocked by (potential) range movement (CASSANDRA-13744)
 * "ignore" option is ignored in sstableloader (CASSANDRA-13721)
 * Deadlock in AbstractCommitLogSegmentManager (CASSANDRA-13652)
 * Duplicate the buffer before passing it to analyser in SASI operation (CASSANDRA-13512)
 * Properly evict pstmts from prepared statements cache (CASSANDRA-13641)
Merged from 3.0:
 * Improve TRUNCATE performance (CASSANDRA-13909)
 * Implement short read protection on partition boundaries (CASSANDRA-13595)
 * Fix ISE thrown by UPI.Serializer.hasNext() for some SELECT queries (CASSANDRA-13911)
 * Filter header only commit logs before recovery (CASSANDRA-13918)
 * AssertionError prepending to a list (CASSANDRA-13149)
 * Fix support for SuperColumn tables (CASSANDRA-12373)
 * Handle limit correctly on tables with strict liveness (CASSANDRA-13883)
 * Fix missing original update in TriggerExecutor (CASSANDRA-13894)
 * Remove non-rpc-ready nodes from counter leader candidates (CASSANDRA-13043)
 * Improve short read protection performance (CASSANDRA-13794)
 * Fix sstable reader to support range-tombstone-marker for multi-slices (CASSANDRA-13787)
 * Fix short read protection for tables with no clustering columns (CASSANDRA-13880)
 * Make isBuilt volatile in PartitionUpdate (CASSANDRA-13619)
 * Prevent integer overflow of timestamps in CellTest and RowsTest (CASSANDRA-13866)
 * Fix counter application order in short read protection (CASSANDRA-12872)
 * Don't block RepairJob execution on validation futures (CASSANDRA-13797)
 * Wait for all management tasks to complete before shutting down CLSM (CASSANDRA-13123)
 * INSERT statement fails when Tuple type is used as clustering column with default DESC order (CASSANDRA-13717)
 * Fix pending view mutations handling and cleanup batchlog when there are local and remote paired mutations (CASSANDRA-13069)
 * Improve config validation and documentation on overflow and NPE (CASSANDRA-13622)
 * Range deletes in a CAS batch are ignored (CASSANDRA-13655)
 * Avoid assertion error when IndexSummary > 2G (CASSANDRA-12014)
 * Change repair midpoint logging for tiny ranges (CASSANDRA-13603)
 * Better handle corrupt final commitlog segment (CASSANDRA-11995)
 * StreamingHistogram is not thread safe (CASSANDRA-13756)
 * Fix MV timestamp issues (CASSANDRA-11500)
 * Better tolerate improperly formatted bcrypt hashes (CASSANDRA-13626)
 * Fix race condition in read command serialization (CASSANDRA-13363)
 * Fix AssertionError in short read protection (CASSANDRA-13747)
 * Don't skip corrupted sstables on startup (CASSANDRA-13620)
 * Fix the merging of cells with different user type versions (CASSANDRA-13776)
 * Copy session properties on cqlsh.py do_login (CASSANDRA-13640)
 * Potential AssertionError during ReadRepair of range tombstone and partition deletions (CASSANDRA-13719)
 * Don't let stress write warmup data if n=0 (CASSANDRA-13773)
 * Gossip thread slows down when using batch commit log (CASSANDRA-12966)
 * Randomize batchlog endpoint selection with only 1 or 2 racks (CASSANDRA-12884)
 * Fix digest calculation for counter cells (CASSANDRA-13750)
 * Fix ColumnDefinition.cellValueType() for non-frozen collection and change SSTabledump to use type.toJSONString() (CASSANDRA-13573)
 * Skip materialized view addition if the base table doesn't exist (CASSANDRA-13737)
 * Drop table should remove corresponding entries in dropped_columns table (CASSANDRA-13730)
 * Log warn message until legacy auth tables have been migrated (CASSANDRA-13371)
 * Fix incorrect [2.1 <- 3.0] serialization of counter cells created in 2.0 (CASSANDRA-13691)
 * Fix invalid writetime for null cells (CASSANDRA-13711)
 * Fix ALTER TABLE statement to atomically propagate changes to the table and its MVs (CASSANDRA-12952)
 * Fixed ambiguous output of nodetool tablestats command (CASSANDRA-13722)
 * Fix Digest mismatch Exception if hints file has UnknownColumnFamily (CASSANDRA-13696)
 * Purge tombstones created by expired cells (CASSANDRA-13643)
 * Make concat work with iterators that have different subsets of columns (CASSANDRA-13482)
 * Set test.runners based on cores and memory size (CASSANDRA-13078)
 * Allow different NUMACTL_ARGS to be passed in (CASSANDRA-13557)
 * Allow native function calls in CQLSSTableWriter (CASSANDRA-12606)
 * Fix secondary index queries on COMPACT tables (CASSANDRA-13627)
 * Nodetool listsnapshots output is missing a newline, if there are no snapshots (CASSANDRA-13568)
 * sstabledump reports incorrect usage for argument order (CASSANDRA-13532)
Merged from 2.2:
 * Safely handle empty buffers when outputting to JSON (CASSANDRA-13868)
 * Copy session properties on cqlsh.py do_login (CASSANDRA-13847)
 * Fix load over calculated issue in IndexSummaryRedistribution (CASSANDRA-13738)
 * Fix compaction and flush exception not captured (CASSANDRA-13833)
 * Uncaught exceptions in Netty pipeline (CASSANDRA-13649)
 * Prevent integer overflow on exabyte filesystems (CASSANDRA-13067)
 * Fix queries with LIMIT and filtering on clustering columns (CASSANDRA-11223)
 * Fix potential NPE when resume bootstrap fails (CASSANDRA-13272)
 * Fix toJSONString for the UDT, tuple and collection types (CASSANDRA-13592)
 * Fix nested Tuples/UDTs validation (CASSANDRA-13646)
Merged from 2.1:
 * Clone HeartBeatState when building gossip messages. Make its generation/version volatile (CASSANDRA-13700)


3.11.0
 * Allow native function calls in CQLSSTableWriter (CASSANDRA-12606)
 * Replace string comparison with regex/number checks in MessagingService test (CASSANDRA-13216)
 * Fix formatting of duration columns in CQLSH (CASSANDRA-13549)
 * Fix the problem with duplicated rows when using paging with SASI (CASSANDRA-13302)
 * Allow CONTAINS statements filtering on the partition key and it’s parts (CASSANDRA-13275)
 * Fall back to even ranges calculation in clusters with vnodes when tokens are distributed unevenly (CASSANDRA-13229)
 * Fix duration type validation to prevent overflow (CASSANDRA-13218)
 * Forbid unsupported creation of SASI indexes over partition key columns (CASSANDRA-13228)
 * Reject multiple values for a key in CQL grammar. (CASSANDRA-13369)
 * UDA fails without input rows (CASSANDRA-13399)
 * Fix compaction-stress by using daemonInitialization (CASSANDRA-13188)
 * V5 protocol flags decoding broken (CASSANDRA-13443)
 * Use write lock not read lock for removing sstables from compaction strategies. (CASSANDRA-13422)
 * Use corePoolSize equal to maxPoolSize in JMXEnabledThreadPoolExecutors (CASSANDRA-13329)
 * Avoid rebuilding SASI indexes containing no values (CASSANDRA-12962)
 * Add charset to Analyser input stream (CASSANDRA-13151)
 * Fix testLimitSSTables flake caused by concurrent flush (CASSANDRA-12820)
 * cdc column addition strikes again (CASSANDRA-13382)
 * Fix static column indexes (CASSANDRA-13277)
 * DataOutputBuffer.asNewBuffer broken (CASSANDRA-13298)
 * unittest CipherFactoryTest failed on MacOS (CASSANDRA-13370)
 * Forbid SELECT restrictions and CREATE INDEX over non-frozen UDT columns (CASSANDRA-13247)
 * Default logging we ship will incorrectly print "?:?" for "%F:%L" pattern (CASSANDRA-13317)
 * Possible AssertionError in UnfilteredRowIteratorWithLowerBound (CASSANDRA-13366)
 * Support unaligned memory access for AArch64 (CASSANDRA-13326)
 * Improve SASI range iterator efficiency on intersection with an empty range (CASSANDRA-12915).
 * Fix equality comparisons of columns using the duration type (CASSANDRA-13174)
 * Obfuscate password in stress-graphs (CASSANDRA-12233)
 * Move to FastThreadLocalThread and FastThreadLocal (CASSANDRA-13034)
 * nodetool stopdaemon errors out (CASSANDRA-13030)
 * Tables in system_distributed should not use gcgs of 0 (CASSANDRA-12954)
 * Fix primary index calculation for SASI (CASSANDRA-12910)
 * More fixes to the TokenAllocator (CASSANDRA-12990)
 * NoReplicationTokenAllocator should work with zero replication factor (CASSANDRA-12983)
 * Address message coalescing regression (CASSANDRA-12676)
 * Delete illegal character from StandardTokenizerImpl.jflex (CASSANDRA-13417)
 * Fix cqlsh automatic protocol downgrade regression (CASSANDRA-13307)
 * Tracing payload not passed from QueryMessage to tracing session (CASSANDRA-12835)
Merged from 3.0:
 * Ensure int overflow doesn't occur when calculating large partition warning size (CASSANDRA-13172)
 * Ensure consistent view of partition columns between coordinator and replica in ColumnFilter (CASSANDRA-13004)
 * Failed unregistering mbean during drop keyspace (CASSANDRA-13346)
 * nodetool scrub/cleanup/upgradesstables exit code is wrong (CASSANDRA-13542)
 * Fix the reported number of sstable data files accessed per read (CASSANDRA-13120)
 * Fix schema digest mismatch during rolling upgrades from versions before 3.0.12 (CASSANDRA-13559)
 * Upgrade JNA version to 4.4.0 (CASSANDRA-13072)
 * Interned ColumnIdentifiers should use minimal ByteBuffers (CASSANDRA-13533)
 * ReverseIndexedReader may drop rows during 2.1 to 3.0 upgrade (CASSANDRA-13525)
 * Fix repair process violating start/end token limits for small ranges (CASSANDRA-13052)
 * Add storage port options to sstableloader (CASSANDRA-13518)
 * Properly handle quoted index names in cqlsh DESCRIBE output (CASSANDRA-12847)
 * Avoid reading static row twice from old format sstables (CASSANDRA-13236)
 * Fix NPE in StorageService.excise() (CASSANDRA-13163)
 * Expire OutboundTcpConnection messages by a single Thread (CASSANDRA-13265)
 * Fail repair if insufficient responses received (CASSANDRA-13397)
 * Fix SSTableLoader fail when the loaded table contains dropped columns (CASSANDRA-13276)
 * Avoid name clashes in CassandraIndexTest (CASSANDRA-13427)
 * Handling partially written hint files (CASSANDRA-12728)
 * Interrupt replaying hints on decommission (CASSANDRA-13308)
 * Handling partially written hint files (CASSANDRA-12728)
 * Fix NPE issue in StorageService (CASSANDRA-13060)
 * Make reading of range tombstones more reliable (CASSANDRA-12811)
 * Fix startup problems due to schema tables not completely flushed (CASSANDRA-12213)
 * Fix view builder bug that can filter out data on restart (CASSANDRA-13405)
 * Fix 2i page size calculation when there are no regular columns (CASSANDRA-13400)
 * Fix the conversion of 2.X expired rows without regular column data (CASSANDRA-13395)
 * Fix hint delivery when using ext+internal IPs with prefer_local enabled (CASSANDRA-13020)
 * Fix possible NPE on upgrade to 3.0/3.X in case of IO errors (CASSANDRA-13389)
 * Legacy deserializer can create empty range tombstones (CASSANDRA-13341)
 * Legacy caching options can prevent 3.0 upgrade (CASSANDRA-13384)
 * Use the Kernel32 library to retrieve the PID on Windows and fix startup checks (CASSANDRA-13333)
 * Fix code to not exchange schema across major versions (CASSANDRA-13274)
 * Dropping column results in "corrupt" SSTable (CASSANDRA-13337)
 * Bugs handling range tombstones in the sstable iterators (CASSANDRA-13340)
 * Fix CONTAINS filtering for null collections (CASSANDRA-13246)
 * Applying: Use a unique metric reservoir per test run when using Cassandra-wide metrics residing in MBeans (CASSANDRA-13216)
 * Propagate row deletions in 2i tables on upgrade (CASSANDRA-13320)
 * Slice.isEmpty() returns false for some empty slices (CASSANDRA-13305)
 * Add formatted row output to assertEmpty in CQL Tester (CASSANDRA-13238)
 * Prevent data loss on upgrade 2.1 - 3.0 by adding component separator to LogRecord absolute path (CASSANDRA-13294)
 * Improve testing on macOS by eliminating sigar logging (CASSANDRA-13233)
 * Cqlsh copy-from should error out when csv contains invalid data for collections (CASSANDRA-13071)
 * Fix "multiple versions of ant detected..." when running ant test (CASSANDRA-13232)
 * Coalescing strategy sleeps too much (CASSANDRA-13090)
 * Faster StreamingHistogram (CASSANDRA-13038)
 * Legacy deserializer can create unexpected boundary range tombstones (CASSANDRA-13237)
 * Remove unnecessary assertion from AntiCompactionTest (CASSANDRA-13070)
 * Fix cqlsh COPY for dates before 1900 (CASSANDRA-13185)
 * Use keyspace replication settings on system.size_estimates table (CASSANDRA-9639)
 * Add vm.max_map_count StartupCheck (CASSANDRA-13008)
 * Hint related logging should include the IP address of the destination in addition to
   host ID (CASSANDRA-13205)
 * Reloading logback.xml does not work (CASSANDRA-13173)
 * Lightweight transactions temporarily fail after upgrade from 2.1 to 3.0 (CASSANDRA-13109)
 * Duplicate rows after upgrading from 2.1.16 to 3.0.10/3.9 (CASSANDRA-13125)
 * Fix UPDATE queries with empty IN restrictions (CASSANDRA-13152)
 * Fix handling of partition with partition-level deletion plus
   live rows in sstabledump (CASSANDRA-13177)
 * Provide user workaround when system_schema.columns does not contain entries
   for a table that's in system_schema.tables (CASSANDRA-13180)
 * Nodetool upgradesstables/scrub/compact ignores system tables (CASSANDRA-13410)
 * Fix schema version calculation for rolling upgrades (CASSANDRA-13441)
Merged from 2.2:
 * Nodes started with join_ring=False should be able to serve requests when authentication is enabled (CASSANDRA-11381)
 * cqlsh COPY FROM: increment error count only for failures, not for attempts (CASSANDRA-13209)
 * Avoid starting gossiper in RemoveTest (CASSANDRA-13407)
 * Fix weightedSize() for row-cache reported by JMX and NodeTool (CASSANDRA-13393)
 * Fix JVM metric names (CASSANDRA-13103)
 * Honor truststore-password parameter in cassandra-stress (CASSANDRA-12773)
 * Discard in-flight shadow round responses (CASSANDRA-12653)
 * Don't anti-compact repaired data to avoid inconsistencies (CASSANDRA-13153)
 * Wrong logger name in AnticompactionTask (CASSANDRA-13343)
 * Commitlog replay may fail if last mutation is within 4 bytes of end of segment (CASSANDRA-13282)
 * Fix queries updating multiple time the same list (CASSANDRA-13130)
 * Fix GRANT/REVOKE when keyspace isn't specified (CASSANDRA-13053)
 * Fix flaky LongLeveledCompactionStrategyTest (CASSANDRA-12202)
 * Fix failing COPY TO STDOUT (CASSANDRA-12497)
 * Fix ColumnCounter::countAll behaviour for reverse queries (CASSANDRA-13222)
 * Exceptions encountered calling getSeeds() breaks OTC thread (CASSANDRA-13018)
 * Fix negative mean latency metric (CASSANDRA-12876)
 * Use only one file pointer when creating commitlog segments (CASSANDRA-12539)
Merged from 2.1:
 * Fix 2ndary index queries on partition keys for tables with static columns (CASSANDRA-13147)
 * Fix ParseError unhashable type list in cqlsh copy from (CASSANDRA-13364)
 * Remove unused repositories (CASSANDRA-13278)
 * Log stacktrace of uncaught exceptions (CASSANDRA-13108)
 * Use portable stderr for java error in startup (CASSANDRA-13211)
 * Fix Thread Leak in OutboundTcpConnection (CASSANDRA-13204)
 * Coalescing strategy can enter infinite loop (CASSANDRA-13159)


3.10
 * Fix secondary index queries regression (CASSANDRA-13013)
 * Add duration type to the protocol V5 (CASSANDRA-12850)
 * Fix duration type validation (CASSANDRA-13143)
 * Fix flaky GcCompactionTest (CASSANDRA-12664)
 * Fix TestHintedHandoff.hintedhandoff_decom_test (CASSANDRA-13058)
 * Fixed query monitoring for range queries (CASSANDRA-13050)
 * Remove outboundBindAny configuration property (CASSANDRA-12673)
 * Use correct bounds for all-data range when filtering (CASSANDRA-12666)
 * Remove timing window in test case (CASSANDRA-12875)
 * Resolve unit testing without JCE security libraries installed (CASSANDRA-12945)
 * Fix inconsistencies in cassandra-stress load balancing policy (CASSANDRA-12919)
 * Fix validation of non-frozen UDT cells (CASSANDRA-12916)
 * Don't shut down socket input/output on StreamSession (CASSANDRA-12903)
 * Fix Murmur3PartitionerTest (CASSANDRA-12858)
 * Move cqlsh syntax rules into separate module and allow easier customization (CASSANDRA-12897)
 * Fix CommitLogSegmentManagerTest (CASSANDRA-12283)
 * Fix cassandra-stress truncate option (CASSANDRA-12695)
 * Fix crossNode value when receiving messages (CASSANDRA-12791)
 * Don't load MX4J beans twice (CASSANDRA-12869)
 * Extend native protocol request flags, add versions to SUPPORTED, and introduce ProtocolVersion enum (CASSANDRA-12838)
 * Set JOINING mode when running pre-join tasks (CASSANDRA-12836)
 * remove net.mintern.primitive library due to license issue (CASSANDRA-12845)
 * Properly format IPv6 addresses when logging JMX service URL (CASSANDRA-12454)
 * Optimize the vnode allocation for single replica per DC (CASSANDRA-12777)
 * Use non-token restrictions for bounds when token restrictions are overridden (CASSANDRA-12419)
 * Fix CQLSH auto completion for PER PARTITION LIMIT (CASSANDRA-12803)
 * Use different build directories for Eclipse and Ant (CASSANDRA-12466)
 * Avoid potential AttributeError in cqlsh due to no table metadata (CASSANDRA-12815)
 * Fix RandomReplicationAwareTokenAllocatorTest.testExistingCluster (CASSANDRA-12812)
 * Upgrade commons-codec to 1.9 (CASSANDRA-12790)
 * Make the fanout size for LeveledCompactionStrategy to be configurable (CASSANDRA-11550)
 * Add duration data type (CASSANDRA-11873)
 * Fix timeout in ReplicationAwareTokenAllocatorTest (CASSANDRA-12784)
 * Improve sum aggregate functions (CASSANDRA-12417)
 * Make cassandra.yaml docs for batch_size_*_threshold_in_kb reflect changes in CASSANDRA-10876 (CASSANDRA-12761)
 * cqlsh fails to format collections when using aliases (CASSANDRA-11534)
 * Check for hash conflicts in prepared statements (CASSANDRA-12733)
 * Exit query parsing upon first error (CASSANDRA-12598)
 * Fix cassandra-stress to use single seed in UUID generation (CASSANDRA-12729)
 * CQLSSTableWriter does not allow Update statement (CASSANDRA-12450)
 * Config class uses boxed types but DD exposes primitive types (CASSANDRA-12199)
 * Add pre- and post-shutdown hooks to Storage Service (CASSANDRA-12461)
 * Add hint delivery metrics (CASSANDRA-12693)
 * Remove IndexInfo cache from FileIndexInfoRetriever (CASSANDRA-12731)
 * ColumnIndex does not reuse buffer (CASSANDRA-12502)
 * cdc column addition still breaks schema migration tasks (CASSANDRA-12697)
 * Upgrade metrics-reporter dependencies (CASSANDRA-12089)
 * Tune compaction thread count via nodetool (CASSANDRA-12248)
 * Add +=/-= shortcut syntax for update queries (CASSANDRA-12232)
 * Include repair session IDs in repair start message (CASSANDRA-12532)
 * Add a blocking task to Index, run before joining the ring (CASSANDRA-12039)
 * Fix NPE when using CQLSSTableWriter (CASSANDRA-12667)
 * Support optional backpressure strategies at the coordinator (CASSANDRA-9318)
 * Make randompartitioner work with new vnode allocation (CASSANDRA-12647)
 * Fix cassandra-stress graphing (CASSANDRA-12237)
 * Allow filtering on partition key columns for queries without secondary indexes (CASSANDRA-11031)
 * Fix Cassandra Stress reporting thread model and precision (CASSANDRA-12585)
 * Add JMH benchmarks.jar (CASSANDRA-12586)
 * Cleanup uses of AlterTableStatementColumn (CASSANDRA-12567)
 * Add keep-alive to streaming (CASSANDRA-11841)
 * Tracing payload is passed through newSession(..) (CASSANDRA-11706)
 * avoid deleting non existing sstable files and improve related log messages (CASSANDRA-12261)
 * json/yaml output format for nodetool compactionhistory (CASSANDRA-12486)
 * Retry all internode messages once after a connection is
   closed and reopened (CASSANDRA-12192)
 * Add support to rebuild from targeted replica (CASSANDRA-9875)
 * Add sequence distribution type to cassandra stress (CASSANDRA-12490)
 * "SELECT * FROM foo LIMIT ;" does not error out (CASSANDRA-12154)
 * Define executeLocally() at the ReadQuery Level (CASSANDRA-12474)
 * Extend read/write failure messages with a map of replica addresses
   to error codes in the v5 native protocol (CASSANDRA-12311)
 * Fix rebuild of SASI indexes with existing index files (CASSANDRA-12374)
 * Let DatabaseDescriptor not implicitly startup services (CASSANDRA-9054, 12550)
 * Fix clustering indexes in presence of static columns in SASI (CASSANDRA-12378)
 * Fix queries on columns with reversed type on SASI indexes (CASSANDRA-12223)
 * Added slow query log (CASSANDRA-12403)
 * Count full coordinated request against timeout (CASSANDRA-12256)
 * Allow TTL with null value on insert and update (CASSANDRA-12216)
 * Make decommission operation resumable (CASSANDRA-12008)
 * Add support to one-way targeted repair (CASSANDRA-9876)
 * Remove clientutil jar (CASSANDRA-11635)
 * Fix compaction throughput throttle (CASSANDRA-12366, CASSANDRA-12717)
 * Delay releasing Memtable memory on flush until PostFlush has finished running (CASSANDRA-12358)
 * Cassandra stress should dump all setting on startup (CASSANDRA-11914)
 * Make it possible to compact a given token range (CASSANDRA-10643)
 * Allow updating DynamicEndpointSnitch properties via JMX (CASSANDRA-12179)
 * Collect metrics on queries by consistency level (CASSANDRA-7384)
 * Add support for GROUP BY to SELECT statement (CASSANDRA-10707)
 * Deprecate memtable_cleanup_threshold and update default for memtable_flush_writers (CASSANDRA-12228)
 * Upgrade to OHC 0.4.4 (CASSANDRA-12133)
 * Add version command to cassandra-stress (CASSANDRA-12258)
 * Create compaction-stress tool (CASSANDRA-11844)
 * Garbage-collecting compaction operation and schema option (CASSANDRA-7019)
 * Add beta protocol flag for v5 native protocol (CASSANDRA-12142)
 * Support filtering on non-PRIMARY KEY columns in the CREATE
   MATERIALIZED VIEW statement's WHERE clause (CASSANDRA-10368)
 * Unify STDOUT and SYSTEMLOG logback format (CASSANDRA-12004)
 * COPY FROM should raise error for non-existing input files (CASSANDRA-12174)
 * Faster write path (CASSANDRA-12269)
 * Option to leave omitted columns in INSERT JSON unset (CASSANDRA-11424)
 * Support json/yaml output in nodetool tpstats (CASSANDRA-12035)
 * Expose metrics for successful/failed authentication attempts (CASSANDRA-10635)
 * Prepend snapshot name with "truncated" or "dropped" when a snapshot
   is taken before truncating or dropping a table (CASSANDRA-12178)
 * Optimize RestrictionSet (CASSANDRA-12153)
 * cqlsh does not automatically downgrade CQL version (CASSANDRA-12150)
 * Omit (de)serialization of state variable in UDAs (CASSANDRA-9613)
 * Create a system table to expose prepared statements (CASSANDRA-8831)
 * Reuse DataOutputBuffer from ColumnIndex (CASSANDRA-11970)
 * Remove DatabaseDescriptor dependency from SegmentedFile (CASSANDRA-11580)
 * Add supplied username to authentication error messages (CASSANDRA-12076)
 * Remove pre-startup check for open JMX port (CASSANDRA-12074)
 * Remove compaction Severity from DynamicEndpointSnitch (CASSANDRA-11738)
 * Restore resumable hints delivery (CASSANDRA-11960)
 * Properly report LWT contention (CASSANDRA-12626)
Merged from 3.0:
 * Dump threads when unit tests time out (CASSANDRA-13117)
 * Better error when modifying function permissions without explicit keyspace (CASSANDRA-12925)
 * Indexer is not correctly invoked when building indexes over sstables (CASSANDRA-13075)
 * Read repair is not blocking repair to finish in foreground repair (CASSANDRA-13115)
 * Stress daemon help is incorrect(CASSANDRA-12563)
 * Remove ALTER TYPE support (CASSANDRA-12443)
 * Fix assertion for certain legacy range tombstone pattern (CASSANDRA-12203)
 * Replace empty strings with null values if they cannot be converted (CASSANDRA-12794)
 * Fix deserialization of 2.x DeletedCells (CASSANDRA-12620)
 * Add parent repair session id to anticompaction log message (CASSANDRA-12186)
 * Improve contention handling on failure to acquire MV lock for streaming and hints (CASSANDRA-12905)
 * Fix DELETE and UPDATE queries with empty IN restrictions (CASSANDRA-12829)
 * Mark MVs as built after successful bootstrap (CASSANDRA-12984)
 * Estimated TS drop-time histogram updated with Cell.NO_DELETION_TIME (CASSANDRA-13040)
 * Nodetool compactionstats fails with NullPointerException (CASSANDRA-13021)
 * Thread local pools never cleaned up (CASSANDRA-13033)
 * Set RPC_READY to false when draining or if a node is marked as shutdown (CASSANDRA-12781)
 * CQL often queries static columns unnecessarily (CASSANDRA-12768)
 * Make sure sstables only get committed when it's safe to discard commit log records (CASSANDRA-12956)
 * Reject default_time_to_live option when creating or altering MVs (CASSANDRA-12868)
 * Nodetool should use a more sane max heap size (CASSANDRA-12739)
 * LocalToken ensures token values are cloned on heap (CASSANDRA-12651)
 * AnticompactionRequestSerializer serializedSize is incorrect (CASSANDRA-12934)
 * Prevent reloading of logback.xml from UDF sandbox (CASSANDRA-12535)
 * Reenable HeapPool (CASSANDRA-12900)
 * Disallow offheap_buffers memtable allocation (CASSANDRA-11039)
 * Fix CommitLogSegmentManagerTest (CASSANDRA-12283)
 * Pass root cause to CorruptBlockException when uncompression failed (CASSANDRA-12889)
 * Batch with multiple conditional updates for the same partition causes AssertionError (CASSANDRA-12867)
 * Make AbstractReplicationStrategy extendable from outside its package (CASSANDRA-12788)
 * Don't tell users to turn off consistent rangemovements during rebuild. (CASSANDRA-12296)
 * Fix CommitLogTest.testDeleteIfNotDirty (CASSANDRA-12854)
 * Avoid deadlock due to MV lock contention (CASSANDRA-12689)
 * Fix for KeyCacheCqlTest flakiness (CASSANDRA-12801)
 * Include SSTable filename in compacting large row message (CASSANDRA-12384)
 * Fix potential socket leak (CASSANDRA-12329, CASSANDRA-12330)
 * Fix ViewTest.testCompaction (CASSANDRA-12789)
 * Improve avg aggregate functions (CASSANDRA-12417)
 * Preserve quoted reserved keyword column names in MV creation (CASSANDRA-11803)
 * nodetool stopdaemon errors out (CASSANDRA-12646)
 * Split materialized view mutations on build to prevent OOM (CASSANDRA-12268)
 * mx4j does not work in 3.0.8 (CASSANDRA-12274)
 * Abort cqlsh copy-from in case of no answer after prolonged period of time (CASSANDRA-12740)
 * Avoid sstable corrupt exception due to dropped static column (CASSANDRA-12582)
 * Make stress use client mode to avoid checking commit log size on startup (CASSANDRA-12478)
 * Fix exceptions with new vnode allocation (CASSANDRA-12715)
 * Unify drain and shutdown processes (CASSANDRA-12509)
 * Fix NPE in ComponentOfSlice.isEQ() (CASSANDRA-12706)
 * Fix failure in LogTransactionTest (CASSANDRA-12632)
 * Fix potentially incomplete non-frozen UDT values when querying with the
   full primary key specified (CASSANDRA-12605)
 * Make sure repaired tombstones are dropped when only_purge_repaired_tombstones is enabled (CASSANDRA-12703)
 * Skip writing MV mutations to commitlog on mutation.applyUnsafe() (CASSANDRA-11670)
 * Establish consistent distinction between non-existing partition and NULL value for LWTs on static columns (CASSANDRA-12060)
 * Extend ColumnIdentifier.internedInstances key to include the type that generated the byte buffer (CASSANDRA-12516)
 * Handle composite prefixes with final EOC=0 as in 2.x and refactor LegacyLayout.decodeBound (CASSANDRA-12423)
 * select_distinct_with_deletions_test failing on non-vnode environments (CASSANDRA-11126)
 * Stack Overflow returned to queries while upgrading (CASSANDRA-12527)
 * Fix legacy regex for temporary files from 2.2 (CASSANDRA-12565)
 * Add option to state current gc_grace_seconds to tools/bin/sstablemetadata (CASSANDRA-12208)
 * Fix file system race condition that may cause LogAwareFileLister to fail to classify files (CASSANDRA-11889)
 * Fix file handle leaks due to simultaneous compaction/repair and
   listing snapshots, calculating snapshot sizes, or making schema
   changes (CASSANDRA-11594)
 * Fix nodetool repair exits with 0 for some errors (CASSANDRA-12508)
 * Do not shut down BatchlogManager twice during drain (CASSANDRA-12504)
 * Disk failure policy should not be invoked on out of space (CASSANDRA-12385)
 * Calculate last compacted key on startup (CASSANDRA-6216)
 * Add schema to snapshot manifest, add USING TIMESTAMP clause to ALTER TABLE statements (CASSANDRA-7190)
 * If CF has no clustering columns, any row cache is full partition cache (CASSANDRA-12499)
 * Correct log message for statistics of offheap memtable flush (CASSANDRA-12776)
 * Explicitly set locale for string validation (CASSANDRA-12541,CASSANDRA-12542,CASSANDRA-12543,CASSANDRA-12545)
Merged from 2.2:
 * Fix speculative retry bugs (CASSANDRA-13009)
 * Fix handling of nulls and unsets in IN conditions (CASSANDRA-12981)
 * Fix race causing infinite loop if Thrift server is stopped before it starts listening (CASSANDRA-12856)
 * CompactionTasks now correctly drops sstables out of compaction when not enough disk space is available (CASSANDRA-12979)
 * Remove support for non-JavaScript UDFs (CASSANDRA-12883)
 * Fix DynamicEndpointSnitch noop in multi-datacenter situations (CASSANDRA-13074)
 * cqlsh copy-from: encode column names to avoid primary key parsing errors (CASSANDRA-12909)
 * Temporarily fix bug that creates commit log when running offline tools (CASSANDRA-8616)
 * Reduce granuality of OpOrder.Group during index build (CASSANDRA-12796)
 * Test bind parameters and unset parameters in InsertUpdateIfConditionTest (CASSANDRA-12980)
 * Use saved tokens when setting local tokens on StorageService.joinRing (CASSANDRA-12935)
 * cqlsh: fix DESC TYPES errors (CASSANDRA-12914)
 * Fix leak on skipped SSTables in sstableupgrade (CASSANDRA-12899)
 * Avoid blocking gossip during pending range calculation (CASSANDRA-12281)
 * Fix purgeability of tombstones with max timestamp (CASSANDRA-12792)
 * Fail repair if participant dies during sync or anticompaction (CASSANDRA-12901)
 * cqlsh COPY: unprotected pk values before converting them if not using prepared statements (CASSANDRA-12863)
 * Fix Util.spinAssertEquals (CASSANDRA-12283)
 * Fix potential NPE for compactionstats (CASSANDRA-12462)
 * Prepare legacy authenticate statement if credentials table initialised after node startup (CASSANDRA-12813)
 * Change cassandra.wait_for_tracing_events_timeout_secs default to 0 (CASSANDRA-12754)
 * Clean up permissions when a UDA is dropped (CASSANDRA-12720)
 * Limit colUpdateTimeDelta histogram updates to reasonable deltas (CASSANDRA-11117)
 * Fix leak errors and execution rejected exceptions when draining (CASSANDRA-12457)
 * Fix merkle tree depth calculation (CASSANDRA-12580)
 * Make Collections deserialization more robust (CASSANDRA-12618)
 * Better handle invalid system roles table (CASSANDRA-12700)
 * Fix exceptions when enabling gossip on nodes that haven't joined the ring (CASSANDRA-12253)
 * Fix authentication problem when invoking cqlsh copy from a SOURCE command (CASSANDRA-12642)
 * Decrement pending range calculator jobs counter in finally block
 * cqlshlib tests: increase default execute timeout (CASSANDRA-12481)
 * Forward writes to replacement node when replace_address != broadcast_address (CASSANDRA-8523)
 * Fail repair on non-existing table (CASSANDRA-12279)
 * Enable repair -pr and -local together (fix regression of CASSANDRA-7450) (CASSANDRA-12522)
 * Split consistent range movement flag correction (CASSANDRA-12786)
Merged from 2.1:
 * Upgrade netty version to fix memory leak with client encryption (CASSANDRA-13114)
 * cqlsh copy-from: sort user type fields in csv (CASSANDRA-12959)
 * Don't skip sstables based on maxLocalDeletionTime (CASSANDRA-12765)


3.8, 3.9
 * Fix value skipping with counter columns (CASSANDRA-11726)
 * Fix nodetool tablestats miss SSTable count (CASSANDRA-12205)
 * Fixed flacky SSTablesIteratedTest (CASSANDRA-12282)
 * Fixed flacky SSTableRewriterTest: check file counts before calling validateCFS (CASSANDRA-12348)
 * cqlsh: Fix handling of $$-escaped strings (CASSANDRA-12189)
 * Fix SSL JMX requiring truststore containing server cert (CASSANDRA-12109)
 * RTE from new CDC column breaks in flight queries (CASSANDRA-12236)
 * Fix hdr logging for single operation workloads (CASSANDRA-12145)
 * Fix SASI PREFIX search in CONTAINS mode with partial terms (CASSANDRA-12073)
 * Increase size of flushExecutor thread pool (CASSANDRA-12071)
 * Partial revert of CASSANDRA-11971, cannot recycle buffer in SP.sendMessagesToNonlocalDC (CASSANDRA-11950)
 * Upgrade netty to 4.0.39 (CASSANDRA-12032, CASSANDRA-12034)
 * Improve details in compaction log message (CASSANDRA-12080)
 * Allow unset values in CQLSSTableWriter (CASSANDRA-11911)
 * Chunk cache to request compressor-compatible buffers if pool space is exhausted (CASSANDRA-11993)
 * Remove DatabaseDescriptor dependencies from SequentialWriter (CASSANDRA-11579)
 * Move skip_stop_words filter before stemming (CASSANDRA-12078)
 * Support seek() in EncryptedFileSegmentInputStream (CASSANDRA-11957)
 * SSTable tools mishandling LocalPartitioner (CASSANDRA-12002)
 * When SEPWorker assigned work, set thread name to match pool (CASSANDRA-11966)
 * Add cross-DC latency metrics (CASSANDRA-11569)
 * Allow terms in selection clause (CASSANDRA-10783)
 * Add bind variables to trace (CASSANDRA-11719)
 * Switch counter shards' clock to timestamps (CASSANDRA-9811)
 * Introduce HdrHistogram and response/service/wait separation to stress tool (CASSANDRA-11853)
 * entry-weighers in QueryProcessor should respect partitionKeyBindIndexes field (CASSANDRA-11718)
 * Support older ant versions (CASSANDRA-11807)
 * Estimate compressed on disk size when deciding if sstable size limit reached (CASSANDRA-11623)
 * cassandra-stress profiles should support case sensitive schemas (CASSANDRA-11546)
 * Remove DatabaseDescriptor dependency from FileUtils (CASSANDRA-11578)
 * Faster streaming (CASSANDRA-9766)
 * Add prepared query parameter to trace for "Execute CQL3 prepared query" session (CASSANDRA-11425)
 * Add repaired percentage metric (CASSANDRA-11503)
 * Add Change-Data-Capture (CASSANDRA-8844)
Merged from 3.0:
 * Fix paging for 2.x to 3.x upgrades (CASSANDRA-11195)
 * Fix clean interval not sent to commit log for empty memtable flush (CASSANDRA-12436)
 * Fix potential resource leak in RMIServerSocketFactoryImpl (CASSANDRA-12331)
 * Make sure compaction stats are updated when compaction is interrupted (CASSANDRA-12100)
 * Change commitlog and sstables to track dirty and clean intervals (CASSANDRA-11828)
 * NullPointerException during compaction on table with static columns (CASSANDRA-12336)
 * Fixed ConcurrentModificationException when reading metrics in GraphiteReporter (CASSANDRA-11823)
 * Fix upgrade of super columns on thrift (CASSANDRA-12335)
 * Fixed flacky BlacklistingCompactionsTest, switched to fixed size types and increased corruption size (CASSANDRA-12359)
 * Rerun ReplicationAwareTokenAllocatorTest on failure to avoid flakiness (CASSANDRA-12277)
 * Exception when computing read-repair for range tombstones (CASSANDRA-12263)
 * Lost counter writes in compact table and static columns (CASSANDRA-12219)
 * AssertionError with MVs on updating a row that isn't indexed due to a null value (CASSANDRA-12247)
 * Disable RR and speculative retry with EACH_QUORUM reads (CASSANDRA-11980)
 * Add option to override compaction space check (CASSANDRA-12180)
 * Faster startup by only scanning each directory for temporary files once (CASSANDRA-12114)
 * Respond with v1/v2 protocol header when responding to driver that attempts
   to connect with too low of a protocol version (CASSANDRA-11464)
 * NullPointerExpception when reading/compacting table (CASSANDRA-11988)
 * Fix problem with undeleteable rows on upgrade to new sstable format (CASSANDRA-12144)
 * Fix potential bad messaging service message for paged range reads
   within mixed-version 3.x clusters (CASSANDRA-12249)
 * Fix paging logic for deleted partitions with static columns (CASSANDRA-12107)
 * Wait until the message is being send to decide which serializer must be used (CASSANDRA-11393)
 * Fix migration of static thrift column names with non-text comparators (CASSANDRA-12147)
 * Fix upgrading sparse tables that are incorrectly marked as dense (CASSANDRA-11315)
 * Fix reverse queries ignoring range tombstones (CASSANDRA-11733)
 * Avoid potential race when rebuilding CFMetaData (CASSANDRA-12098)
 * Avoid missing sstables when getting the canonical sstables (CASSANDRA-11996)
 * Always select the live sstables when getting sstables in bounds (CASSANDRA-11944)
 * Fix column ordering of results with static columns for Thrift requests in
   a mixed 2.x/3.x cluster, also fix potential non-resolved duplication of
   those static columns in query results (CASSANDRA-12123)
 * Avoid digest mismatch with empty but static rows (CASSANDRA-12090)
 * Fix EOF exception when altering column type (CASSANDRA-11820)
 * Fix potential race in schema during new table creation (CASSANDRA-12083)
 * cqlsh: fix error handling in rare COPY FROM failure scenario (CASSANDRA-12070)
 * Disable autocompaction during drain (CASSANDRA-11878)
 * Add a metrics timer to MemtablePool and use it to track time spent blocked on memory in MemtableAllocator (CASSANDRA-11327)
 * Fix upgrading schema with super columns with non-text subcomparators (CASSANDRA-12023)
 * Add TimeWindowCompactionStrategy (CASSANDRA-9666)
 * Fix JsonTransformer output of partition with deletion info (CASSANDRA-12418)
 * Fix NPE in SSTableLoader when specifying partial directory path (CASSANDRA-12609)
Merged from 2.2:
 * Add local address entry in PropertyFileSnitch (CASSANDRA-11332)
 * cqlsh copy: fix missing counter values (CASSANDRA-12476)
 * Move migration tasks to non-periodic queue, assure flush executor shutdown after non-periodic executor (CASSANDRA-12251)
 * cqlsh copy: fixed possible race in initializing feeding thread (CASSANDRA-11701)
 * Only set broadcast_rpc_address on Ec2MultiRegionSnitch if it's not set (CASSANDRA-11357)
 * Update StorageProxy range metrics for timeouts, failures and unavailables (CASSANDRA-9507)
 * Add Sigar to classes included in clientutil.jar (CASSANDRA-11635)
 * Add decay to histograms and timers used for metrics (CASSANDRA-11752)
 * Fix hanging stream session (CASSANDRA-10992)
 * Fix INSERT JSON, fromJson() support of smallint, tinyint types (CASSANDRA-12371)
 * Restore JVM metric export for metric reporters (CASSANDRA-12312)
 * Release sstables of failed stream sessions only when outgoing transfers are finished (CASSANDRA-11345)
 * Wait for tracing events before returning response and query at same consistency level client side (CASSANDRA-11465)
 * cqlsh copyutil should get host metadata by connected address (CASSANDRA-11979)
 * Fixed cqlshlib.test.remove_test_db (CASSANDRA-12214)
 * Synchronize ThriftServer::stop() (CASSANDRA-12105)
 * Use dedicated thread for JMX notifications (CASSANDRA-12146)
 * Improve streaming synchronization and fault tolerance (CASSANDRA-11414)
 * MemoryUtil.getShort() should return an unsigned short also for architectures not supporting unaligned memory accesses (CASSANDRA-11973)
Merged from 2.1:
 * Fix queries with empty ByteBuffer values in clustering column restrictions (CASSANDRA-12127)
 * Disable passing control to post-flush after flush failure to prevent data loss (CASSANDRA-11828)
 * Allow STCS-in-L0 compactions to reduce scope with LCS (CASSANDRA-12040)
 * cannot use cql since upgrading python to 2.7.11+ (CASSANDRA-11850)
 * Fix filtering on clustering columns when 2i is used (CASSANDRA-11907)


3.0.8
 * Fix potential race in schema during new table creation (CASSANDRA-12083)
 * cqlsh: fix error handling in rare COPY FROM failure scenario (CASSANDRA-12070)
 * Disable autocompaction during drain (CASSANDRA-11878)
 * Add a metrics timer to MemtablePool and use it to track time spent blocked on memory in MemtableAllocator (CASSANDRA-11327)
 * Fix upgrading schema with super columns with non-text subcomparators (CASSANDRA-12023)
 * Add TimeWindowCompactionStrategy (CASSANDRA-9666)
Merged from 2.2:
 * Allow nodetool info to run with readonly JMX access (CASSANDRA-11755)
 * Validate bloom_filter_fp_chance against lowest supported
   value when the table is created (CASSANDRA-11920)
 * Don't send erroneous NEW_NODE notifications on restart (CASSANDRA-11038)
 * StorageService shutdown hook should use a volatile variable (CASSANDRA-11984)
Merged from 2.1:
 * Add system property to set the max number of native transport requests in queue (CASSANDRA-11363)
 * Fix queries with empty ByteBuffer values in clustering column restrictions (CASSANDRA-12127)
 * Disable passing control to post-flush after flush failure to prevent data loss (CASSANDRA-11828)
 * Allow STCS-in-L0 compactions to reduce scope with LCS (CASSANDRA-12040)
 * cannot use cql since upgrading python to 2.7.11+ (CASSANDRA-11850)
 * Fix filtering on clustering columns when 2i is used (CASSANDRA-11907)
 * Avoid stalling paxos when the paxos state expires (CASSANDRA-12043)
 * Remove finished incoming streaming connections from MessagingService (CASSANDRA-11854)
 * Don't try to get sstables for non-repairing column families (CASSANDRA-12077)
 * Avoid marking too many sstables as repaired (CASSANDRA-11696)
 * Prevent select statements with clustering key > 64k (CASSANDRA-11882)
 * Fix clock skew corrupting other nodes with paxos (CASSANDRA-11991)
 * Remove distinction between non-existing static columns and existing but null in LWTs (CASSANDRA-9842)
 * Cache local ranges when calculating repair neighbors (CASSANDRA-11934)
 * Allow LWT operation on static column with only partition keys (CASSANDRA-10532)
 * Create interval tree over canonical sstables to avoid missing sstables during streaming (CASSANDRA-11886)
 * cqlsh COPY FROM: shutdown parent cluster after forking, to avoid corrupting SSL connections (CASSANDRA-11749)


3.7
 * Support multiple folders for user defined compaction tasks (CASSANDRA-11765)
 * Fix race in CompactionStrategyManager's pause/resume (CASSANDRA-11922)
Merged from 3.0:
 * Fix legacy serialization of Thrift-generated non-compound range tombstones
   when communicating with 2.x nodes (CASSANDRA-11930)
 * Fix Directories instantiations where CFS.initialDirectories should be used (CASSANDRA-11849)
 * Avoid referencing DatabaseDescriptor in AbstractType (CASSANDRA-11912)
 * Don't use static dataDirectories field in Directories instances (CASSANDRA-11647)
 * Fix sstables not being protected from removal during index build (CASSANDRA-11905)
 * cqlsh: Suppress stack trace from Read/WriteFailures (CASSANDRA-11032)
 * Remove unneeded code to repair index summaries that have
   been improperly down-sampled (CASSANDRA-11127)
 * Avoid WriteTimeoutExceptions during commit log replay due to materialized
   view lock contention (CASSANDRA-11891)
 * Prevent OOM failures on SSTable corruption, improve tests for corruption detection (CASSANDRA-9530)
 * Use CFS.initialDirectories when clearing snapshots (CASSANDRA-11705)
 * Allow compaction strategies to disable early open (CASSANDRA-11754)
 * Refactor Materialized View code (CASSANDRA-11475)
 * Update Java Driver (CASSANDRA-11615)
Merged from 2.2:
 * Persist local metadata earlier in startup sequence (CASSANDRA-11742)
 * cqlsh: fix tab completion for case-sensitive identifiers (CASSANDRA-11664)
 * Avoid showing estimated key as -1 in tablestats (CASSANDRA-11587)
 * Fix possible race condition in CommitLog.recover (CASSANDRA-11743)
 * Enable client encryption in sstableloader with cli options (CASSANDRA-11708)
 * Possible memory leak in NIODataInputStream (CASSANDRA-11867)
 * Add seconds to cqlsh tracing session duration (CASSANDRA-11753)
 * Fix commit log replay after out-of-order flush completion (CASSANDRA-9669)
 * Prohibit Reversed Counter type as part of the PK (CASSANDRA-9395)
 * cqlsh: correctly handle non-ascii chars in error messages (CASSANDRA-11626)
Merged from 2.1:
 * Run CommitLog tests with different compression settings (CASSANDRA-9039)
 * cqlsh: apply current keyspace to source command (CASSANDRA-11152)
 * Clear out parent repair session if repair coordinator dies (CASSANDRA-11824)
 * Set default streaming_socket_timeout_in_ms to 24 hours (CASSANDRA-11840)
 * Do not consider local node a valid source during replace (CASSANDRA-11848)
 * Add message dropped tasks to nodetool netstats (CASSANDRA-11855)
 * Avoid holding SSTableReaders for duration of incremental repair (CASSANDRA-11739)


3.6
 * Correctly migrate schema for frozen UDTs during 2.x -> 3.x upgrades
   (does not affect any released versions) (CASSANDRA-11613)
 * Allow server startup if JMX is configured directly (CASSANDRA-11725)
 * Prevent direct memory OOM on buffer pool allocations (CASSANDRA-11710)
 * Enhanced Compaction Logging (CASSANDRA-10805)
 * Make prepared statement cache size configurable (CASSANDRA-11555)
 * Integrated JMX authentication and authorization (CASSANDRA-10091)
 * Add units to stress ouput (CASSANDRA-11352)
 * Fix PER PARTITION LIMIT for single and multi partitions queries (CASSANDRA-11603)
 * Add uncompressed chunk cache for RandomAccessReader (CASSANDRA-5863)
 * Clarify ClusteringPrefix hierarchy (CASSANDRA-11213)
 * Always perform collision check before joining ring (CASSANDRA-10134)
 * SSTableWriter output discrepancy (CASSANDRA-11646)
 * Fix potential timeout in NativeTransportService.testConcurrentDestroys (CASSANDRA-10756)
 * Support large partitions on the 3.0 sstable format (CASSANDRA-11206,11763)
 * Add support to rebuild from specific range (CASSANDRA-10406)
 * Optimize the overlapping lookup by calculating all the
   bounds in advance (CASSANDRA-11571)
 * Support json/yaml output in nodetool tablestats (CASSANDRA-5977)
 * (stress) Add datacenter option to -node options (CASSANDRA-11591)
 * Fix handling of empty slices (CASSANDRA-11513)
 * Make number of cores used by cqlsh COPY visible to testing code (CASSANDRA-11437)
 * Allow filtering on clustering columns for queries without secondary indexes (CASSANDRA-11310)
 * Refactor Restriction hierarchy (CASSANDRA-11354)
 * Eliminate allocations in R/W path (CASSANDRA-11421)
 * Update Netty to 4.0.36 (CASSANDRA-11567)
 * Fix PER PARTITION LIMIT for queries requiring post-query ordering (CASSANDRA-11556)
 * Allow instantiation of UDTs and tuples in UDFs (CASSANDRA-10818)
 * Support UDT in CQLSSTableWriter (CASSANDRA-10624)
 * Support for non-frozen user-defined types, updating
   individual fields of user-defined types (CASSANDRA-7423)
 * Make LZ4 compression level configurable (CASSANDRA-11051)
 * Allow per-partition LIMIT clause in CQL (CASSANDRA-7017)
 * Make custom filtering more extensible with UserExpression (CASSANDRA-11295)
 * Improve field-checking and error reporting in cassandra.yaml (CASSANDRA-10649)
 * Print CAS stats in nodetool proxyhistograms (CASSANDRA-11507)
 * More user friendly error when providing an invalid token to nodetool (CASSANDRA-9348)
 * Add static column support to SASI index (CASSANDRA-11183)
 * Support EQ/PREFIX queries in SASI CONTAINS mode without tokenization (CASSANDRA-11434)
 * Support LIKE operator in prepared statements (CASSANDRA-11456)
 * Add a command to see if a Materialized View has finished building (CASSANDRA-9967)
 * Log endpoint and port associated with streaming operation (CASSANDRA-8777)
 * Print sensible units for all log messages (CASSANDRA-9692)
 * Upgrade Netty to version 4.0.34 (CASSANDRA-11096)
 * Break the CQL grammar into separate Parser and Lexer (CASSANDRA-11372)
 * Compress only inter-dc traffic by default (CASSANDRA-8888)
 * Add metrics to track write amplification (CASSANDRA-11420)
 * cassandra-stress: cannot handle "value-less" tables (CASSANDRA-7739)
 * Add/drop multiple columns in one ALTER TABLE statement (CASSANDRA-10411)
 * Add require_endpoint_verification opt for internode encryption (CASSANDRA-9220)
 * Add auto import java.util for UDF code block (CASSANDRA-11392)
 * Add --hex-format option to nodetool getsstables (CASSANDRA-11337)
 * sstablemetadata should print sstable min/max token (CASSANDRA-7159)
 * Do not wrap CassandraException in TriggerExecutor (CASSANDRA-9421)
 * COPY TO should have higher double precision (CASSANDRA-11255)
 * Stress should exit with non-zero status after failure (CASSANDRA-10340)
 * Add client to cqlsh SHOW_SESSION (CASSANDRA-8958)
 * Fix nodetool tablestats keyspace level metrics (CASSANDRA-11226)
 * Store repair options in parent_repair_history (CASSANDRA-11244)
 * Print current leveling in sstableofflinerelevel (CASSANDRA-9588)
 * Change repair message for keyspaces with RF 1 (CASSANDRA-11203)
 * Remove hard-coded SSL cipher suites and protocols (CASSANDRA-10508)
 * Improve concurrency in CompactionStrategyManager (CASSANDRA-10099)
 * (cqlsh) interpret CQL type for formatting blobs (CASSANDRA-11274)
 * Refuse to start and print txn log information in case of disk
   corruption (CASSANDRA-10112)
 * Resolve some eclipse-warnings (CASSANDRA-11086)
 * (cqlsh) Show static columns in a different color (CASSANDRA-11059)
 * Allow to remove TTLs on table with default_time_to_live (CASSANDRA-11207)
Merged from 3.0:
 * Disallow creating view with a static column (CASSANDRA-11602)
 * Reduce the amount of object allocations caused by the getFunctions methods (CASSANDRA-11593)
 * Potential error replaying commitlog with smallint/tinyint/date/time types (CASSANDRA-11618)
 * Fix queries with filtering on counter columns (CASSANDRA-11629)
 * Improve tombstone printing in sstabledump (CASSANDRA-11655)
 * Fix paging for range queries where all clustering columns are specified (CASSANDRA-11669)
 * Don't require HEAP_NEW_SIZE to be set when using G1 (CASSANDRA-11600)
 * Fix sstabledump not showing cells after tombstone marker (CASSANDRA-11654)
 * Ignore all LocalStrategy keyspaces for streaming and other related
   operations (CASSANDRA-11627)
 * Ensure columnfilter covers indexed columns for thrift 2i queries (CASSANDRA-11523)
 * Only open one sstable scanner per sstable (CASSANDRA-11412)
 * Option to specify ProtocolVersion in cassandra-stress (CASSANDRA-11410)
 * ArithmeticException in avgFunctionForDecimal (CASSANDRA-11485)
 * LogAwareFileLister should only use OLD sstable files in current folder to determine disk consistency (CASSANDRA-11470)
 * Notify indexers of expired rows during compaction (CASSANDRA-11329)
 * Properly respond with ProtocolError when a v1/v2 native protocol
   header is received (CASSANDRA-11464)
 * Validate that num_tokens and initial_token are consistent with one another (CASSANDRA-10120)
Merged from 2.2:
 * Exit JVM if JMX server fails to startup (CASSANDRA-11540)
 * Produce a heap dump when exiting on OOM (CASSANDRA-9861)
 * Restore ability to filter on clustering columns when using a 2i (CASSANDRA-11510)
 * JSON datetime formatting needs timezone (CASSANDRA-11137)
 * Fix is_dense recalculation for Thrift-updated tables (CASSANDRA-11502)
 * Remove unnescessary file existence check during anticompaction (CASSANDRA-11660)
 * Add missing files to debian packages (CASSANDRA-11642)
 * Avoid calling Iterables::concat in loops during ModificationStatement::getFunctions (CASSANDRA-11621)
 * cqlsh: COPY FROM should use regular inserts for single statement batches and
   report errors correctly if workers processes crash on initialization (CASSANDRA-11474)
 * Always close cluster with connection in CqlRecordWriter (CASSANDRA-11553)
 * Allow only DISTINCT queries with partition keys restrictions (CASSANDRA-11339)
 * CqlConfigHelper no longer requires both a keystore and truststore to work (CASSANDRA-11532)
 * Make deprecated repair methods backward-compatible with previous notification service (CASSANDRA-11430)
 * IncomingStreamingConnection version check message wrong (CASSANDRA-11462)
Merged from 2.1:
 * Support mlockall on IBM POWER arch (CASSANDRA-11576)
 * Add option to disable use of severity in DynamicEndpointSnitch (CASSANDRA-11737)
 * cqlsh COPY FROM fails for null values with non-prepared statements (CASSANDRA-11631)
 * Make cython optional in pylib/setup.py (CASSANDRA-11630)
 * Change order of directory searching for cassandra.in.sh to favor local one (CASSANDRA-11628)
 * cqlsh COPY FROM fails with []{} chars in UDT/tuple fields/values (CASSANDRA-11633)
 * clqsh: COPY FROM throws TypeError with Cython extensions enabled (CASSANDRA-11574)
 * cqlsh: COPY FROM ignores NULL values in conversion (CASSANDRA-11549)
 * Validate levels when building LeveledScanner to avoid overlaps with orphaned sstables (CASSANDRA-9935)


3.5
 * StaticTokenTreeBuilder should respect posibility of duplicate tokens (CASSANDRA-11525)
 * Correctly fix potential assertion error during compaction (CASSANDRA-11353)
 * Avoid index segment stitching in RAM which lead to OOM on big SSTable files (CASSANDRA-11383)
 * Fix clustering and row filters for LIKE queries on clustering columns (CASSANDRA-11397)
Merged from 3.0:
 * Fix rare NPE on schema upgrade from 2.x to 3.x (CASSANDRA-10943)
 * Improve backoff policy for cqlsh COPY FROM (CASSANDRA-11320)
 * Improve IF NOT EXISTS check in CREATE INDEX (CASSANDRA-11131)
 * Upgrade ohc to 0.4.3
 * Enable SO_REUSEADDR for JMX RMI server sockets (CASSANDRA-11093)
 * Allocate merkletrees with the correct size (CASSANDRA-11390)
 * Support streaming pre-3.0 sstables (CASSANDRA-10990)
 * Add backpressure to compressed or encrypted commit log (CASSANDRA-10971)
 * SSTableExport supports secondary index tables (CASSANDRA-11330)
 * Fix sstabledump to include missing info in debug output (CASSANDRA-11321)
 * Establish and implement canonical bulk reading workload(s) (CASSANDRA-10331)
 * Fix paging for IN queries on tables without clustering columns (CASSANDRA-11208)
 * Remove recursive call from CompositesSearcher (CASSANDRA-11304)
 * Fix filtering on non-primary key columns for queries without index (CASSANDRA-6377)
 * Fix sstableloader fail when using materialized view (CASSANDRA-11275)
Merged from 2.2:
 * DatabaseDescriptor should log stacktrace in case of Eception during seed provider creation (CASSANDRA-11312)
 * Use canonical path for directory in SSTable descriptor (CASSANDRA-10587)
 * Add cassandra-stress keystore option (CASSANDRA-9325)
 * Dont mark sstables as repairing with sub range repairs (CASSANDRA-11451)
 * Notify when sstables change after cancelling compaction (CASSANDRA-11373)
 * cqlsh: COPY FROM should check that explicit column names are valid (CASSANDRA-11333)
 * Add -Dcassandra.start_gossip startup option (CASSANDRA-10809)
 * Fix UTF8Validator.validate() for modified UTF-8 (CASSANDRA-10748)
 * Clarify that now() function is calculated on the coordinator node in CQL documentation (CASSANDRA-10900)
 * Fix bloom filter sizing with LCS (CASSANDRA-11344)
 * (cqlsh) Fix error when result is 0 rows with EXPAND ON (CASSANDRA-11092)
 * Add missing newline at end of bin/cqlsh (CASSANDRA-11325)
 * Unresolved hostname leads to replace being ignored (CASSANDRA-11210)
 * Only log yaml config once, at startup (CASSANDRA-11217)
 * Reference leak with parallel repairs on the same table (CASSANDRA-11215)
Merged from 2.1:
 * Add a -j parameter to scrub/cleanup/upgradesstables to state how
   many threads to use (CASSANDRA-11179)
 * COPY FROM on large datasets: fix progress report and debug performance (CASSANDRA-11053)
 * InvalidateKeys should have a weak ref to key cache (CASSANDRA-11176)


3.4
 * (cqlsh) add cqlshrc option to always connect using ssl (CASSANDRA-10458)
 * Cleanup a few resource warnings (CASSANDRA-11085)
 * Allow custom tracing implementations (CASSANDRA-10392)
 * Extract LoaderOptions to be able to be used from outside (CASSANDRA-10637)
 * fix OnDiskIndexTest to properly treat empty ranges (CASSANDRA-11205)
 * fix TrackerTest to handle new notifications (CASSANDRA-11178)
 * add SASI validation for partitioner and complex columns (CASSANDRA-11169)
 * Add caching of encrypted credentials in PasswordAuthenticator (CASSANDRA-7715)
 * fix SASI memtable switching on flush (CASSANDRA-11159)
 * Remove duplicate offline compaction tracking (CASSANDRA-11148)
 * fix EQ semantics of analyzed SASI indexes (CASSANDRA-11130)
 * Support long name output for nodetool commands (CASSANDRA-7950)
 * Encrypted hints (CASSANDRA-11040)
 * SASI index options validation (CASSANDRA-11136)
 * Optimize disk seek using min/max column name meta data when the LIMIT clause is used
   (CASSANDRA-8180)
 * Add LIKE support to CQL3 (CASSANDRA-11067)
 * Generic Java UDF types (CASSANDRA-10819)
 * cqlsh: Include sub-second precision in timestamps by default (CASSANDRA-10428)
 * Set javac encoding to utf-8 (CASSANDRA-11077)
 * Integrate SASI index into Cassandra (CASSANDRA-10661)
 * Add --skip-flush option to nodetool snapshot
 * Skip values for non-queried columns (CASSANDRA-10657)
 * Add support for secondary indexes on static columns (CASSANDRA-8103)
 * CommitLogUpgradeTestMaker creates broken commit logs (CASSANDRA-11051)
 * Add metric for number of dropped mutations (CASSANDRA-10866)
 * Simplify row cache invalidation code (CASSANDRA-10396)
 * Support user-defined compaction through nodetool (CASSANDRA-10660)
 * Stripe view locks by key and table ID to reduce contention (CASSANDRA-10981)
 * Add nodetool gettimeout and settimeout commands (CASSANDRA-10953)
 * Add 3.0 metadata to sstablemetadata output (CASSANDRA-10838)
Merged from 3.0:
 * MV should only query complex columns included in the view (CASSANDRA-11069)
 * Failed aggregate creation breaks server permanently (CASSANDRA-11064)
 * Add sstabledump tool (CASSANDRA-7464)
 * Introduce backpressure for hints (CASSANDRA-10972)
 * Fix ClusteringPrefix not being able to read tombstone range boundaries (CASSANDRA-11158)
 * Prevent logging in sandboxed state (CASSANDRA-11033)
 * Disallow drop/alter operations of UDTs used by UDAs (CASSANDRA-10721)
 * Add query time validation method on Index (CASSANDRA-11043)
 * Avoid potential AssertionError in mixed version cluster (CASSANDRA-11128)
 * Properly handle hinted handoff after topology changes (CASSANDRA-5902)
 * AssertionError when listing sstable files on inconsistent disk state (CASSANDRA-11156)
 * Fix wrong rack counting and invalid conditions check for TokenAllocation
   (CASSANDRA-11139)
 * Avoid creating empty hint files (CASSANDRA-11090)
 * Fix leak detection strong reference loop using weak reference (CASSANDRA-11120)
 * Configurie BatchlogManager to stop delayed tasks on shutdown (CASSANDRA-11062)
 * Hadoop integration is incompatible with Cassandra Driver 3.0.0 (CASSANDRA-11001)
 * Add dropped_columns to the list of schema table so it gets handled
   properly (CASSANDRA-11050)
 * Fix NPE when using forceRepairRangeAsync without DC (CASSANDRA-11239)
Merged from 2.2:
 * Preserve order for preferred SSL cipher suites (CASSANDRA-11164)
 * Range.compareTo() violates the contract of Comparable (CASSANDRA-11216)
 * Avoid NPE when serializing ErrorMessage with null message (CASSANDRA-11167)
 * Replacing an aggregate with a new version doesn't reset INITCOND (CASSANDRA-10840)
 * (cqlsh) cqlsh cannot be called through symlink (CASSANDRA-11037)
 * fix ohc and java-driver pom dependencies in build.xml (CASSANDRA-10793)
 * Protect from keyspace dropped during repair (CASSANDRA-11065)
 * Handle adding fields to a UDT in SELECT JSON and toJson() (CASSANDRA-11146)
 * Better error message for cleanup (CASSANDRA-10991)
 * cqlsh pg-style-strings broken if line ends with ';' (CASSANDRA-11123)
 * Always persist upsampled index summaries (CASSANDRA-10512)
 * (cqlsh) Fix inconsistent auto-complete (CASSANDRA-10733)
 * Make SELECT JSON and toJson() threadsafe (CASSANDRA-11048)
 * Fix SELECT on tuple relations for mixed ASC/DESC clustering order (CASSANDRA-7281)
 * Use cloned TokenMetadata in size estimates to avoid race against membership check
   (CASSANDRA-10736)
 * (cqlsh) Support utf-8/cp65001 encoding on Windows (CASSANDRA-11030)
 * Fix paging on DISTINCT queries repeats result when first row in partition changes
   (CASSANDRA-10010)
 * (cqlsh) Support timezone conversion using pytz (CASSANDRA-10397)
 * cqlsh: change default encoding to UTF-8 (CASSANDRA-11124)
Merged from 2.1:
 * Checking if an unlogged batch is local is inefficient (CASSANDRA-11529)
 * Fix out-of-space error treatment in memtable flushing (CASSANDRA-11448).
 * Don't do defragmentation if reading from repaired sstables (CASSANDRA-10342)
 * Fix streaming_socket_timeout_in_ms not enforced (CASSANDRA-11286)
 * Avoid dropping message too quickly due to missing unit conversion (CASSANDRA-11302)
 * Don't remove FailureDetector history on removeEndpoint (CASSANDRA-10371)
 * Only notify if repair status changed (CASSANDRA-11172)
 * Use logback setting for 'cassandra -v' command (CASSANDRA-10767)
 * Fix sstableloader to unthrottle streaming by default (CASSANDRA-9714)
 * Fix incorrect warning in 'nodetool status' (CASSANDRA-10176)
 * Properly release sstable ref when doing offline scrub (CASSANDRA-10697)
 * Improve nodetool status performance for large cluster (CASSANDRA-7238)
 * Gossiper#isEnabled is not thread safe (CASSANDRA-11116)
 * Avoid major compaction mixing repaired and unrepaired sstables in DTCS (CASSANDRA-11113)
 * Make it clear what DTCS timestamp_resolution is used for (CASSANDRA-11041)
 * (cqlsh) Display milliseconds when datetime overflows (CASSANDRA-10625)


3.3
 * Avoid infinite loop if owned range is smaller than number of
   data dirs (CASSANDRA-11034)
 * Avoid bootstrap hanging when existing nodes have no data to stream (CASSANDRA-11010)
Merged from 3.0:
 * Remove double initialization of newly added tables (CASSANDRA-11027)
 * Filter keys searcher results by target range (CASSANDRA-11104)
 * Fix deserialization of legacy read commands (CASSANDRA-11087)
 * Fix incorrect computation of deletion time in sstable metadata (CASSANDRA-11102)
 * Avoid memory leak when collecting sstable metadata (CASSANDRA-11026)
 * Mutations do not block for completion under view lock contention (CASSANDRA-10779)
 * Invalidate legacy schema tables when unloading them (CASSANDRA-11071)
 * (cqlsh) handle INSERT and UPDATE statements with LWT conditions correctly
   (CASSANDRA-11003)
 * Fix DISTINCT queries in mixed version clusters (CASSANDRA-10762)
 * Migrate build status for indexes along with legacy schema (CASSANDRA-11046)
 * Ensure SSTables for legacy KEYS indexes can be read (CASSANDRA-11045)
 * Added support for IBM zSystems architecture (CASSANDRA-11054)
 * Update CQL documentation (CASSANDRA-10899)
 * Check the column name, not cell name, for dropped columns when reading
   legacy sstables (CASSANDRA-11018)
 * Don't attempt to index clustering values of static rows (CASSANDRA-11021)
 * Remove checksum files after replaying hints (CASSANDRA-10947)
 * Support passing base table metadata to custom 2i validation (CASSANDRA-10924)
 * Ensure stale index entries are purged during reads (CASSANDRA-11013)
 * (cqlsh) Also apply --connect-timeout to control connection
   timeout (CASSANDRA-10959)
 * Fix AssertionError when removing from list using UPDATE (CASSANDRA-10954)
 * Fix UnsupportedOperationException when reading old sstable with range
   tombstone (CASSANDRA-10743)
 * MV should use the maximum timestamp of the primary key (CASSANDRA-10910)
 * Fix potential assertion error during compaction (CASSANDRA-10944)
Merged from 2.2:
 * maxPurgeableTimestamp needs to check memtables too (CASSANDRA-9949)
 * Apply change to compaction throughput in real time (CASSANDRA-10025)
 * (cqlsh) encode input correctly when saving history
 * Fix potential NPE on ORDER BY queries with IN (CASSANDRA-10955)
 * Start L0 STCS-compactions even if there is a L0 -> L1 compaction
   going (CASSANDRA-10979)
 * Make UUID LSB unique per process (CASSANDRA-7925)
 * Avoid NPE when performing sstable tasks (scrub etc.) (CASSANDRA-10980)
 * Make sure client gets tombstone overwhelmed warning (CASSANDRA-9465)
 * Fix error streaming section more than 2GB (CASSANDRA-10961)
 * Histogram buckets exposed in jmx are sorted incorrectly (CASSANDRA-10975)
 * Enable GC logging by default (CASSANDRA-10140)
 * Optimize pending range computation (CASSANDRA-9258)
 * Skip commit log and saved cache directories in SSTable version startup check (CASSANDRA-10902)
 * drop/alter user should be case sensitive (CASSANDRA-10817)
Merged from 2.1:
 * test_bulk_round_trip_blogposts is failing occasionally (CASSANDRA-10938)
 * Fix isJoined return true only after becoming cluster member (CASANDRA-11007)
 * Fix bad gossip generation seen in long-running clusters (CASSANDRA-10969)
 * Avoid NPE when incremental repair fails (CASSANDRA-10909)
 * Unmark sstables compacting once they are done in cleanup/scrub/upgradesstables (CASSANDRA-10829)
 * Allow simultaneous bootstrapping with strict consistency when no vnodes are used (CASSANDRA-11005)
 * Log a message when major compaction does not result in a single file (CASSANDRA-10847)
 * (cqlsh) fix cqlsh_copy_tests when vnodes are disabled (CASSANDRA-10997)
 * (cqlsh) Add request timeout option to cqlsh (CASSANDRA-10686)
 * Avoid AssertionError while submitting hint with LWT (CASSANDRA-10477)
 * If CompactionMetadata is not in stats file, use index summary instead (CASSANDRA-10676)
 * Retry sending gossip syn multiple times during shadow round (CASSANDRA-8072)
 * Fix pending range calculation during moves (CASSANDRA-10887)
 * Sane default (200Mbps) for inter-DC streaming througput (CASSANDRA-8708)



3.2
 * Make sure tokens don't exist in several data directories (CASSANDRA-6696)
 * Add requireAuthorization method to IAuthorizer (CASSANDRA-10852)
 * Move static JVM options to conf/jvm.options file (CASSANDRA-10494)
 * Fix CassandraVersion to accept x.y version string (CASSANDRA-10931)
 * Add forceUserDefinedCleanup to allow more flexible cleanup (CASSANDRA-10708)
 * (cqlsh) allow setting TTL with COPY (CASSANDRA-9494)
 * Fix counting of received sstables in streaming (CASSANDRA-10949)
 * Implement hints compression (CASSANDRA-9428)
 * Fix potential assertion error when reading static columns (CASSANDRA-10903)
 * Fix EstimatedHistogram creation in nodetool tablehistograms (CASSANDRA-10859)
 * Establish bootstrap stream sessions sequentially (CASSANDRA-6992)
 * Sort compactionhistory output by timestamp (CASSANDRA-10464)
 * More efficient BTree removal (CASSANDRA-9991)
 * Make tablehistograms accept the same syntax as tablestats (CASSANDRA-10149)
 * Group pending compactions based on table (CASSANDRA-10718)
 * Add compressor name in sstablemetadata output (CASSANDRA-9879)
 * Fix type casting for counter columns (CASSANDRA-10824)
 * Prevent running Cassandra as root (CASSANDRA-8142)
 * bound maximum in-flight commit log replay mutation bytes to 64 megabytes (CASSANDRA-8639)
 * Normalize all scripts (CASSANDRA-10679)
 * Make compression ratio much more accurate (CASSANDRA-10225)
 * Optimize building of Clustering object when only one is created (CASSANDRA-10409)
 * Make index building pluggable (CASSANDRA-10681)
 * Add sstable flush observer (CASSANDRA-10678)
 * Improve NTS endpoints calculation (CASSANDRA-10200)
 * Improve performance of the folderSize function (CASSANDRA-10677)
 * Add support for type casting in selection clause (CASSANDRA-10310)
 * Added graphing option to cassandra-stress (CASSANDRA-7918)
 * Abort in-progress queries that time out (CASSANDRA-7392)
 * Add transparent data encryption core classes (CASSANDRA-9945)
Merged from 3.0:
 * Better handling of SSL connection errors inter-node (CASSANDRA-10816)
 * Avoid NoSuchElementException when executing empty batch (CASSANDRA-10711)
 * Avoid building PartitionUpdate in toString (CASSANDRA-10897)
 * Reduce heap spent when receiving many SSTables (CASSANDRA-10797)
 * Add back support for 3rd party auth providers to bulk loader (CASSANDRA-10873)
 * Eliminate the dependency on jgrapht for UDT resolution (CASSANDRA-10653)
 * (Hadoop) Close Clusters and Sessions in Hadoop Input/Output classes (CASSANDRA-10837)
 * Fix sstableloader not working with upper case keyspace name (CASSANDRA-10806)
Merged from 2.2:
 * jemalloc detection fails due to quoting issues in regexv (CASSANDRA-10946)
 * (cqlsh) show correct column names for empty result sets (CASSANDRA-9813)
 * Add new types to Stress (CASSANDRA-9556)
 * Add property to allow listening on broadcast interface (CASSANDRA-9748)
Merged from 2.1:
 * Match cassandra-loader options in COPY FROM (CASSANDRA-9303)
 * Fix binding to any address in CqlBulkRecordWriter (CASSANDRA-9309)
 * cqlsh fails to decode utf-8 characters for text typed columns (CASSANDRA-10875)
 * Log error when stream session fails (CASSANDRA-9294)
 * Fix bugs in commit log archiving startup behavior (CASSANDRA-10593)
 * (cqlsh) further optimise COPY FROM (CASSANDRA-9302)
 * Allow CREATE TABLE WITH ID (CASSANDRA-9179)
 * Make Stress compiles within eclipse (CASSANDRA-10807)
 * Cassandra Daemon should print JVM arguments (CASSANDRA-10764)
 * Allow cancellation of index summary redistribution (CASSANDRA-8805)


3.1.1
Merged from 3.0:
  * Fix upgrade data loss due to range tombstone deleting more data than then should
    (CASSANDRA-10822)


3.1
Merged from 3.0:
 * Avoid MV race during node decommission (CASSANDRA-10674)
 * Disable reloading of GossipingPropertyFileSnitch (CASSANDRA-9474)
 * Handle single-column deletions correction in materialized views
   when the column is part of the view primary key (CASSANDRA-10796)
 * Fix issue with datadir migration on upgrade (CASSANDRA-10788)
 * Fix bug with range tombstones on reverse queries and test coverage for
   AbstractBTreePartition (CASSANDRA-10059)
 * Remove 64k limit on collection elements (CASSANDRA-10374)
 * Remove unclear Indexer.indexes() method (CASSANDRA-10690)
 * Fix NPE on stream read error (CASSANDRA-10771)
 * Normalize cqlsh DESC output (CASSANDRA-10431)
 * Rejects partition range deletions when columns are specified (CASSANDRA-10739)
 * Fix error when saving cached key for old format sstable (CASSANDRA-10778)
 * Invalidate prepared statements on DROP INDEX (CASSANDRA-10758)
 * Fix SELECT statement with IN restrictions on partition key,
   ORDER BY and LIMIT (CASSANDRA-10729)
 * Improve stress performance over 1k threads (CASSANDRA-7217)
 * Wait for migration responses to complete before bootstrapping (CASSANDRA-10731)
 * Unable to create a function with argument of type Inet (CASSANDRA-10741)
 * Fix backward incompatibiliy in CqlInputFormat (CASSANDRA-10717)
 * Correctly preserve deletion info on updated rows when notifying indexers
   of single-row deletions (CASSANDRA-10694)
 * Notify indexers of partition delete during cleanup (CASSANDRA-10685)
 * Keep the file open in trySkipCache (CASSANDRA-10669)
 * Updated trigger example (CASSANDRA-10257)
Merged from 2.2:
 * Verify tables in pseudo-system keyspaces at startup (CASSANDRA-10761)
 * Fix IllegalArgumentException in DataOutputBuffer.reallocate for large buffers (CASSANDRA-10592)
 * Show CQL help in cqlsh in web browser (CASSANDRA-7225)
 * Serialize on disk the proper SSTable compression ratio (CASSANDRA-10775)
 * Reject index queries while the index is building (CASSANDRA-8505)
 * CQL.textile syntax incorrectly includes optional keyspace for aggregate SFUNC and FINALFUNC (CASSANDRA-10747)
 * Fix JSON update with prepared statements (CASSANDRA-10631)
 * Don't do anticompaction after subrange repair (CASSANDRA-10422)
 * Fix SimpleDateType type compatibility (CASSANDRA-10027)
 * (Hadoop) fix splits calculation (CASSANDRA-10640)
 * (Hadoop) ensure that Cluster instances are always closed (CASSANDRA-10058)
Merged from 2.1:
 * Fix Stress profile parsing on Windows (CASSANDRA-10808)
 * Fix incremental repair hang when replica is down (CASSANDRA-10288)
 * Optimize the way we check if a token is repaired in anticompaction (CASSANDRA-10768)
 * Add proper error handling to stream receiver (CASSANDRA-10774)
 * Warn or fail when changing cluster topology live (CASSANDRA-10243)
 * Status command in debian/ubuntu init script doesn't work (CASSANDRA-10213)
 * Some DROP ... IF EXISTS incorrectly result in exceptions on non-existing KS (CASSANDRA-10658)
 * DeletionTime.compareTo wrong in rare cases (CASSANDRA-10749)
 * Force encoding when computing statement ids (CASSANDRA-10755)
 * Properly reject counters as map keys (CASSANDRA-10760)
 * Fix the sstable-needs-cleanup check (CASSANDRA-10740)
 * (cqlsh) Print column names before COPY operation (CASSANDRA-8935)
 * Fix CompressedInputStream for proper cleanup (CASSANDRA-10012)
 * (cqlsh) Support counters in COPY commands (CASSANDRA-9043)
 * Try next replica if not possible to connect to primary replica on
   ColumnFamilyRecordReader (CASSANDRA-2388)
 * Limit window size in DTCS (CASSANDRA-10280)
 * sstableloader does not use MAX_HEAP_SIZE env parameter (CASSANDRA-10188)
 * (cqlsh) Improve COPY TO performance and error handling (CASSANDRA-9304)
 * Create compression chunk for sending file only (CASSANDRA-10680)
 * Forbid compact clustering column type changes in ALTER TABLE (CASSANDRA-8879)
 * Reject incremental repair with subrange repair (CASSANDRA-10422)
 * Add a nodetool command to refresh size_estimates (CASSANDRA-9579)
 * Invalidate cache after stream receive task is completed (CASSANDRA-10341)
 * Reject counter writes in CQLSSTableWriter (CASSANDRA-10258)
 * Remove superfluous COUNTER_MUTATION stage mapping (CASSANDRA-10605)


3.0
 * Fix AssertionError while flushing memtable due to materialized views
   incorrectly inserting empty rows (CASSANDRA-10614)
 * Store UDA initcond as CQL literal in the schema table, instead of a blob (CASSANDRA-10650)
 * Don't use -1 for the position of partition key in schema (CASSANDRA-10491)
 * Fix distinct queries in mixed version cluster (CASSANDRA-10573)
 * Skip sstable on clustering in names query (CASSANDRA-10571)
 * Remove value skipping as it breaks read-repair (CASSANDRA-10655)
 * Fix bootstrapping with MVs (CASSANDRA-10621)
 * Make sure EACH_QUORUM reads are using NTS (CASSANDRA-10584)
 * Fix MV replica filtering for non-NetworkTopologyStrategy (CASSANDRA-10634)
 * (Hadoop) fix CIF describeSplits() not handling 0 size estimates (CASSANDRA-10600)
 * Fix reading of legacy sstables (CASSANDRA-10590)
 * Use CQL type names in schema metadata tables (CASSANDRA-10365)
 * Guard batchlog replay against integer division by zero (CASSANDRA-9223)
 * Fix bug when adding a column to thrift with the same name than a primary key (CASSANDRA-10608)
 * Add client address argument to IAuthenticator::newSaslNegotiator (CASSANDRA-8068)
 * Fix implementation of LegacyLayout.LegacyBoundComparator (CASSANDRA-10602)
 * Don't use 'names query' read path for counters (CASSANDRA-10572)
 * Fix backward compatibility for counters (CASSANDRA-10470)
 * Remove memory_allocator paramter from cassandra.yaml (CASSANDRA-10581,10628)
 * Execute the metadata reload task of all registered indexes on CFS::reload (CASSANDRA-10604)
 * Fix thrift cas operations with defined columns (CASSANDRA-10576)
 * Fix PartitionUpdate.operationCount()for updates with static column operations (CASSANDRA-10606)
 * Fix thrift get() queries with defined columns (CASSANDRA-10586)
 * Fix marking of indexes as built and removed (CASSANDRA-10601)
 * Skip initialization of non-registered 2i instances, remove Index::getIndexName (CASSANDRA-10595)
 * Fix batches on multiple tables (CASSANDRA-10554)
 * Ensure compaction options are validated when updating KeyspaceMetadata (CASSANDRA-10569)
 * Flatten Iterator Transformation Hierarchy (CASSANDRA-9975)
 * Remove token generator (CASSANDRA-5261)
 * RolesCache should not be created for any authenticator that does not requireAuthentication (CASSANDRA-10562)
 * Fix LogTransaction checking only a single directory for files (CASSANDRA-10421)
 * Fix handling of range tombstones when reading old format sstables (CASSANDRA-10360)
 * Aggregate with Initial Condition fails with C* 3.0 (CASSANDRA-10367)
Merged from 2.2:
 * (cqlsh) show partial trace if incomplete after max_trace_wait (CASSANDRA-7645)
 * Use most up-to-date version of schema for system tables (CASSANDRA-10652)
 * Deprecate memory_allocator in cassandra.yaml (CASSANDRA-10581,10628)
 * Expose phi values from failure detector via JMX and tweak debug
   and trace logging (CASSANDRA-9526)
 * Fix IllegalArgumentException in DataOutputBuffer.reallocate for large buffers (CASSANDRA-10592)
Merged from 2.1:
 * Shutdown compaction in drain to prevent leak (CASSANDRA-10079)
 * (cqlsh) fix COPY using wrong variable name for time_format (CASSANDRA-10633)
 * Do not run SizeEstimatesRecorder if a node is not a member of the ring (CASSANDRA-9912)
 * Improve handling of dead nodes in gossip (CASSANDRA-10298)
 * Fix logback-tools.xml incorrectly configured for outputing to System.err
   (CASSANDRA-9937)
 * Fix streaming to catch exception so retry not fail (CASSANDRA-10557)
 * Add validation method to PerRowSecondaryIndex (CASSANDRA-10092)
 * Support encrypted and plain traffic on the same port (CASSANDRA-10559)
 * Do STCS in DTCS windows (CASSANDRA-10276)
 * Avoid repetition of JVM_OPTS in debian package (CASSANDRA-10251)
 * Fix potential NPE from handling result of SIM.highestSelectivityIndex (CASSANDRA-10550)
 * Fix paging issues with partitions containing only static columns data (CASSANDRA-10381)
 * Fix conditions on static columns (CASSANDRA-10264)
 * AssertionError: attempted to delete non-existing file CommitLog (CASSANDRA-10377)
 * Fix sorting for queries with an IN condition on partition key columns (CASSANDRA-10363)


3.0-rc2
 * Fix SELECT DISTINCT queries between 2.2.2 nodes and 3.0 nodes (CASSANDRA-10473)
 * Remove circular references in SegmentedFile (CASSANDRA-10543)
 * Ensure validation of indexed values only occurs once per-partition (CASSANDRA-10536)
 * Fix handling of static columns for range tombstones in thrift (CASSANDRA-10174)
 * Support empty ColumnFilter for backward compatility on empty IN (CASSANDRA-10471)
 * Remove Pig support (CASSANDRA-10542)
 * Fix LogFile throws Exception when assertion is disabled (CASSANDRA-10522)
 * Revert CASSANDRA-7486, make CMS default GC, move GC config to
   conf/jvm.options (CASSANDRA-10403)
 * Fix TeeingAppender causing some logs to be truncated/empty (CASSANDRA-10447)
 * Allow EACH_QUORUM for reads (CASSANDRA-9602)
 * Fix potential ClassCastException while upgrading (CASSANDRA-10468)
 * Fix NPE in MVs on update (CASSANDRA-10503)
 * Only include modified cell data in indexing deltas (CASSANDRA-10438)
 * Do not load keyspace when creating sstable writer (CASSANDRA-10443)
 * If node is not yet gossiping write all MV updates to batchlog only (CASSANDRA-10413)
 * Re-populate token metadata after commit log recovery (CASSANDRA-10293)
 * Provide additional metrics for materialized views (CASSANDRA-10323)
 * Flush system schema tables after local schema changes (CASSANDRA-10429)
Merged from 2.2:
 * Reduce contention getting instances of CompositeType (CASSANDRA-10433)
 * Fix the regression when using LIMIT with aggregates (CASSANDRA-10487)
 * Avoid NoClassDefFoundError during DataDescriptor initialization on windows (CASSANDRA-10412)
 * Preserve case of quoted Role & User names (CASSANDRA-10394)
 * cqlsh pg-style-strings broken (CASSANDRA-10484)
 * cqlsh prompt includes name of keyspace after failed `use` statement (CASSANDRA-10369)
Merged from 2.1:
 * (cqlsh) Distinguish negative and positive infinity in output (CASSANDRA-10523)
 * (cqlsh) allow custom time_format for COPY TO (CASSANDRA-8970)
 * Don't allow startup if the node's rack has changed (CASSANDRA-10242)
 * (cqlsh) show partial trace if incomplete after max_trace_wait (CASSANDRA-7645)
 * Allow LOCAL_JMX to be easily overridden (CASSANDRA-10275)
 * Mark nodes as dead even if they've already left (CASSANDRA-10205)


3.0.0-rc1
 * Fix mixed version read request compatibility for compact static tables
   (CASSANDRA-10373)
 * Fix paging of DISTINCT with static and IN (CASSANDRA-10354)
 * Allow MATERIALIZED VIEW's SELECT statement to restrict primary key
   columns (CASSANDRA-9664)
 * Move crc_check_chance out of compression options (CASSANDRA-9839)
 * Fix descending iteration past end of BTreeSearchIterator (CASSANDRA-10301)
 * Transfer hints to a different node on decommission (CASSANDRA-10198)
 * Check partition keys for CAS operations during stmt validation (CASSANDRA-10338)
 * Add custom query expressions to SELECT (CASSANDRA-10217)
 * Fix minor bugs in MV handling (CASSANDRA-10362)
 * Allow custom indexes with 0,1 or multiple target columns (CASSANDRA-10124)
 * Improve MV schema representation (CASSANDRA-9921)
 * Add flag to enable/disable coordinator batchlog for MV writes (CASSANDRA-10230)
 * Update cqlsh COPY for new internal driver serialization interface (CASSANDRA-10318)
 * Give index implementations more control over rebuild operations (CASSANDRA-10312)
 * Update index file format (CASSANDRA-10314)
 * Add "shadowable" row tombstones to deal with mv timestamp issues (CASSANDRA-10261)
 * CFS.loadNewSSTables() broken for pre-3.0 sstables
 * Cache selected index in read command to reduce lookups (CASSANDRA-10215)
 * Small optimizations of sstable index serialization (CASSANDRA-10232)
 * Support for both encrypted and unencrypted native transport connections (CASSANDRA-9590)
Merged from 2.2:
 * Configurable page size in cqlsh (CASSANDRA-9855)
 * Defer default role manager setup until all nodes are on 2.2+ (CASSANDRA-9761)
 * Handle missing RoleManager in config after upgrade to 2.2 (CASSANDRA-10209)
Merged from 2.1:
 * Bulk Loader API could not tolerate even node failure (CASSANDRA-10347)
 * Avoid misleading pushed notifications when multiple nodes
   share an rpc_address (CASSANDRA-10052)
 * Fix dropping undroppable when message queue is full (CASSANDRA-10113)
 * Fix potential ClassCastException during paging (CASSANDRA-10352)
 * Prevent ALTER TYPE from creating circular references (CASSANDRA-10339)
 * Fix cache handling of 2i and base tables (CASSANDRA-10155, 10359)
 * Fix NPE in nodetool compactionhistory (CASSANDRA-9758)
 * (Pig) support BulkOutputFormat as a URL parameter (CASSANDRA-7410)
 * BATCH statement is broken in cqlsh (CASSANDRA-10272)
 * (cqlsh) Make cqlsh PEP8 Compliant (CASSANDRA-10066)
 * (cqlsh) Fix error when starting cqlsh with --debug (CASSANDRA-10282)
 * Scrub, Cleanup and Upgrade do not unmark compacting until all operations
   have completed, regardless of the occurence of exceptions (CASSANDRA-10274)


3.0.0-beta2
 * Fix columns returned by AbstractBtreePartitions (CASSANDRA-10220)
 * Fix backward compatibility issue due to AbstractBounds serialization bug (CASSANDRA-9857)
 * Fix startup error when upgrading nodes (CASSANDRA-10136)
 * Base table PRIMARY KEY can be assumed to be NOT NULL in MV creation (CASSANDRA-10147)
 * Improve batchlog write patch (CASSANDRA-9673)
 * Re-apply MaterializedView updates on commitlog replay (CASSANDRA-10164)
 * Require AbstractType.isByteOrderComparable declaration in constructor (CASSANDRA-9901)
 * Avoid digest mismatch on upgrade to 3.0 (CASSANDRA-9554)
 * Fix Materialized View builder when adding multiple MVs (CASSANDRA-10156)
 * Choose better poolingOptions for protocol v4 in cassandra-stress (CASSANDRA-10182)
 * Fix LWW bug affecting Materialized Views (CASSANDRA-10197)
 * Ensures frozen sets and maps are always sorted (CASSANDRA-10162)
 * Don't deadlock when flushing CFS backed custom indexes (CASSANDRA-10181)
 * Fix double flushing of secondary index tables (CASSANDRA-10180)
 * Fix incorrect handling of range tombstones in thrift (CASSANDRA-10046)
 * Only use batchlog when paired materialized view replica is remote (CASSANDRA-10061)
 * Reuse TemporalRow when updating multiple MaterializedViews (CASSANDRA-10060)
 * Validate gc_grace_seconds for batchlog writes and MVs (CASSANDRA-9917)
 * Fix sstablerepairedset (CASSANDRA-10132)
Merged from 2.2:
 * Cancel transaction for sstables we wont redistribute index summary
   for (CASSANDRA-10270)
 * Retry snapshot deletion after compaction and gc on Windows (CASSANDRA-10222)
 * Fix failure to start with space in directory path on Windows (CASSANDRA-10239)
 * Fix repair hang when snapshot failed (CASSANDRA-10057)
 * Fall back to 1/4 commitlog volume for commitlog_total_space on small disks
   (CASSANDRA-10199)
Merged from 2.1:
 * Added configurable warning threshold for GC duration (CASSANDRA-8907)
 * Fix handling of streaming EOF (CASSANDRA-10206)
 * Only check KeyCache when it is enabled
 * Change streaming_socket_timeout_in_ms default to 1 hour (CASSANDRA-8611)
 * (cqlsh) update list of CQL keywords (CASSANDRA-9232)
 * Add nodetool gettraceprobability command (CASSANDRA-10234)
Merged from 2.0:
 * Fix rare race where older gossip states can be shadowed (CASSANDRA-10366)
 * Fix consolidating racks violating the RF contract (CASSANDRA-10238)
 * Disallow decommission when node is in drained state (CASSANDRA-8741)


2.2.1
 * Fix race during construction of commit log (CASSANDRA-10049)
 * Fix LeveledCompactionStrategyTest (CASSANDRA-9757)
 * Fix broken UnbufferedDataOutputStreamPlus.writeUTF (CASSANDRA-10203)
 * (cqlsh) default load-from-file encoding to utf-8 (CASSANDRA-9898)
 * Avoid returning Permission.NONE when failing to query users table (CASSANDRA-10168)
 * (cqlsh) add CLEAR command (CASSANDRA-10086)
 * Support string literals as Role names for compatibility (CASSANDRA-10135)
Merged from 2.1:
 * Only check KeyCache when it is enabled
 * Change streaming_socket_timeout_in_ms default to 1 hour (CASSANDRA-8611)
 * (cqlsh) update list of CQL keywords (CASSANDRA-9232)


3.0.0-beta1
 * Redesign secondary index API (CASSANDRA-9459, 7771, 9041)
 * Fix throwing ReadFailure instead of ReadTimeout on range queries (CASSANDRA-10125)
 * Rewrite hinted handoff (CASSANDRA-6230)
 * Fix query on static compact tables (CASSANDRA-10093)
 * Fix race during construction of commit log (CASSANDRA-10049)
 * Add option to only purge repaired tombstones (CASSANDRA-6434)
 * Change authorization handling for MVs (CASSANDRA-9927)
 * Add custom JMX enabled executor for UDF sandbox (CASSANDRA-10026)
 * Fix row deletion bug for Materialized Views (CASSANDRA-10014)
 * Support mixed-version clusters with Cassandra 2.1 and 2.2 (CASSANDRA-9704)
 * Fix multiple slices on RowSearchers (CASSANDRA-10002)
 * Fix bug in merging of collections (CASSANDRA-10001)
 * Optimize batchlog replay to avoid full scans (CASSANDRA-7237)
 * Repair improvements when using vnodes (CASSANDRA-5220)
 * Disable scripted UDFs by default (CASSANDRA-9889)
 * Bytecode inspection for Java-UDFs (CASSANDRA-9890)
 * Use byte to serialize MT hash length (CASSANDRA-9792)
 * Replace usage of Adler32 with CRC32 (CASSANDRA-8684)
 * Fix migration to new format from 2.1 SSTable (CASSANDRA-10006)
 * SequentialWriter should extend BufferedDataOutputStreamPlus (CASSANDRA-9500)
 * Use the same repairedAt timestamp within incremental repair session (CASSANDRA-9111)
Merged from 2.2:
 * Allow count(*) and count(1) to be use as normal aggregation (CASSANDRA-10114)
 * An NPE is thrown if the column name is unknown for an IN relation (CASSANDRA-10043)
 * Apply commit_failure_policy to more errors on startup (CASSANDRA-9749)
 * Fix histogram overflow exception (CASSANDRA-9973)
 * Route gossip messages over dedicated socket (CASSANDRA-9237)
 * Add checksum to saved cache files (CASSANDRA-9265)
 * Log warning when using an aggregate without partition key (CASSANDRA-9737)
Merged from 2.1:
 * (cqlsh) Allow encoding to be set through command line (CASSANDRA-10004)
 * Add new JMX methods to change local compaction strategy (CASSANDRA-9965)
 * Write hints for paxos commits (CASSANDRA-7342)
 * (cqlsh) Fix timestamps before 1970 on Windows, always
   use UTC for timestamp display (CASSANDRA-10000)
 * (cqlsh) Avoid overwriting new config file with old config
   when both exist (CASSANDRA-9777)
 * Release snapshot selfRef when doing snapshot repair (CASSANDRA-9998)
 * Cannot replace token does not exist - DN node removed as Fat Client (CASSANDRA-9871)
Merged from 2.0:
 * Don't cast expected bf size to an int (CASSANDRA-9959)
 * Make getFullyExpiredSSTables less expensive (CASSANDRA-9882)


3.0.0-alpha1
 * Implement proper sandboxing for UDFs (CASSANDRA-9402)
 * Simplify (and unify) cleanup of compaction leftovers (CASSANDRA-7066)
 * Allow extra schema definitions in cassandra-stress yaml (CASSANDRA-9850)
 * Metrics should use up to date nomenclature (CASSANDRA-9448)
 * Change CREATE/ALTER TABLE syntax for compression (CASSANDRA-8384)
 * Cleanup crc and adler code for java 8 (CASSANDRA-9650)
 * Storage engine refactor (CASSANDRA-8099, 9743, 9746, 9759, 9781, 9808, 9825,
   9848, 9705, 9859, 9867, 9874, 9828, 9801)
 * Update Guava to 18.0 (CASSANDRA-9653)
 * Bloom filter false positive ratio is not honoured (CASSANDRA-8413)
 * New option for cassandra-stress to leave a ratio of columns null (CASSANDRA-9522)
 * Change hinted_handoff_enabled yaml setting, JMX (CASSANDRA-9035)
 * Add algorithmic token allocation (CASSANDRA-7032)
 * Add nodetool command to replay batchlog (CASSANDRA-9547)
 * Make file buffer cache independent of paths being read (CASSANDRA-8897)
 * Remove deprecated legacy Hadoop code (CASSANDRA-9353)
 * Decommissioned nodes will not rejoin the cluster (CASSANDRA-8801)
 * Change gossip stabilization to use endpoit size (CASSANDRA-9401)
 * Change default garbage collector to G1 (CASSANDRA-7486)
 * Populate TokenMetadata early during startup (CASSANDRA-9317)
 * Undeprecate cache recentHitRate (CASSANDRA-6591)
 * Add support for selectively varint encoding fields (CASSANDRA-9499, 9865)
 * Materialized Views (CASSANDRA-6477)
Merged from 2.2:
 * Avoid grouping sstables for anticompaction with DTCS (CASSANDRA-9900)
 * UDF / UDA execution time in trace (CASSANDRA-9723)
 * Fix broken internode SSL (CASSANDRA-9884)
Merged from 2.1:
 * Add new JMX methods to change local compaction strategy (CASSANDRA-9965)
 * Fix handling of enable/disable autocompaction (CASSANDRA-9899)
 * Add consistency level to tracing ouput (CASSANDRA-9827)
 * Remove repair snapshot leftover on startup (CASSANDRA-7357)
 * Use random nodes for batch log when only 2 racks (CASSANDRA-8735)
 * Ensure atomicity inside thrift and stream session (CASSANDRA-7757)
 * Fix nodetool info error when the node is not joined (CASSANDRA-9031)
Merged from 2.0:
 * Log when messages are dropped due to cross_node_timeout (CASSANDRA-9793)
 * Don't track hotness when opening from snapshot for validation (CASSANDRA-9382)


2.2.0
 * Allow the selection of columns together with aggregates (CASSANDRA-9767)
 * Fix cqlsh copy methods and other windows specific issues (CASSANDRA-9795)
 * Don't wrap byte arrays in SequentialWriter (CASSANDRA-9797)
 * sum() and avg() functions missing for smallint and tinyint types (CASSANDRA-9671)
 * Revert CASSANDRA-9542 (allow native functions in UDA) (CASSANDRA-9771)
Merged from 2.1:
 * Fix MarshalException when upgrading superColumn family (CASSANDRA-9582)
 * Fix broken logging for "empty" flushes in Memtable (CASSANDRA-9837)
 * Handle corrupt files on startup (CASSANDRA-9686)
 * Fix clientutil jar and tests (CASSANDRA-9760)
 * (cqlsh) Allow the SSL protocol version to be specified through the
    config file or environment variables (CASSANDRA-9544)
Merged from 2.0:
 * Add tool to find why expired sstables are not getting dropped (CASSANDRA-10015)
 * Remove erroneous pending HH tasks from tpstats/jmx (CASSANDRA-9129)
 * Don't cast expected bf size to an int (CASSANDRA-9959)
 * checkForEndpointCollision fails for legitimate collisions (CASSANDRA-9765)
 * Complete CASSANDRA-8448 fix (CASSANDRA-9519)
 * Don't include auth credentials in debug log (CASSANDRA-9682)
 * Can't transition from write survey to normal mode (CASSANDRA-9740)
 * Scrub (recover) sstables even when -Index.db is missing (CASSANDRA-9591)
 * Fix growing pending background compaction (CASSANDRA-9662)


2.2.0-rc2
 * Re-enable memory-mapped I/O on Windows (CASSANDRA-9658)
 * Warn when an extra-large partition is compacted (CASSANDRA-9643)
 * (cqlsh) Allow setting the initial connection timeout (CASSANDRA-9601)
 * BulkLoader has --transport-factory option but does not use it (CASSANDRA-9675)
 * Allow JMX over SSL directly from nodetool (CASSANDRA-9090)
 * Update cqlsh for UDFs (CASSANDRA-7556)
 * Change Windows kernel default timer resolution (CASSANDRA-9634)
 * Deprected sstable2json and json2sstable (CASSANDRA-9618)
 * Allow native functions in user-defined aggregates (CASSANDRA-9542)
 * Don't repair system_distributed by default (CASSANDRA-9621)
 * Fix mixing min, max, and count aggregates for blob type (CASSANRA-9622)
 * Rename class for DATE type in Java driver (CASSANDRA-9563)
 * Duplicate compilation of UDFs on coordinator (CASSANDRA-9475)
 * Fix connection leak in CqlRecordWriter (CASSANDRA-9576)
 * Mlockall before opening system sstables & remove boot_without_jna option (CASSANDRA-9573)
 * Add functions to convert timeuuid to date or time, deprecate dateOf and unixTimestampOf (CASSANDRA-9229)
 * Make sure we cancel non-compacting sstables from LifecycleTransaction (CASSANDRA-9566)
 * Fix deprecated repair JMX API (CASSANDRA-9570)
 * Add logback metrics (CASSANDRA-9378)
 * Update and refactor ant test/test-compression to run the tests in parallel (CASSANDRA-9583)
 * Fix upgrading to new directory for secondary index (CASSANDRA-9687)
Merged from 2.1:
 * (cqlsh) Fix bad check for CQL compatibility when DESCRIBE'ing
   COMPACT STORAGE tables with no clustering columns
 * Eliminate strong self-reference chains in sstable ref tidiers (CASSANDRA-9656)
 * Ensure StreamSession uses canonical sstable reader instances (CASSANDRA-9700)
 * Ensure memtable book keeping is not corrupted in the event we shrink usage (CASSANDRA-9681)
 * Update internal python driver for cqlsh (CASSANDRA-9064)
 * Fix IndexOutOfBoundsException when inserting tuple with too many
   elements using the string literal notation (CASSANDRA-9559)
 * Enable describe on indices (CASSANDRA-7814)
 * Fix incorrect result for IN queries where column not found (CASSANDRA-9540)
 * ColumnFamilyStore.selectAndReference may block during compaction (CASSANDRA-9637)
 * Fix bug in cardinality check when compacting (CASSANDRA-9580)
 * Fix memory leak in Ref due to ConcurrentLinkedQueue.remove() behaviour (CASSANDRA-9549)
 * Make rebuild only run one at a time (CASSANDRA-9119)
Merged from 2.0:
 * Avoid NPE in AuthSuccess#decode (CASSANDRA-9727)
 * Add listen_address to system.local (CASSANDRA-9603)
 * Bug fixes to resultset metadata construction (CASSANDRA-9636)
 * Fix setting 'durable_writes' in ALTER KEYSPACE (CASSANDRA-9560)
 * Avoids ballot clash in Paxos (CASSANDRA-9649)
 * Improve trace messages for RR (CASSANDRA-9479)
 * Fix suboptimal secondary index selection when restricted
   clustering column is also indexed (CASSANDRA-9631)
 * (cqlsh) Add min_threshold to DTCS option autocomplete (CASSANDRA-9385)
 * Fix error message when attempting to create an index on a column
   in a COMPACT STORAGE table with clustering columns (CASSANDRA-9527)
 * 'WITH WITH' in alter keyspace statements causes NPE (CASSANDRA-9565)
 * Expose some internals of SelectStatement for inspection (CASSANDRA-9532)
 * ArrivalWindow should use primitives (CASSANDRA-9496)
 * Periodically submit background compaction tasks (CASSANDRA-9592)
 * Set HAS_MORE_PAGES flag to false when PagingState is null (CASSANDRA-9571)


2.2.0-rc1
 * Compressed commit log should measure compressed space used (CASSANDRA-9095)
 * Fix comparison bug in CassandraRoleManager#collectRoles (CASSANDRA-9551)
 * Add tinyint,smallint,time,date support for UDFs (CASSANDRA-9400)
 * Deprecates SSTableSimpleWriter and SSTableSimpleUnsortedWriter (CASSANDRA-9546)
 * Empty INITCOND treated as null in aggregate (CASSANDRA-9457)
 * Remove use of Cell in Thrift MapReduce classes (CASSANDRA-8609)
 * Integrate pre-release Java Driver 2.2-rc1, custom build (CASSANDRA-9493)
 * Clean up gossiper logic for old versions (CASSANDRA-9370)
 * Fix custom payload coding/decoding to match the spec (CASSANDRA-9515)
 * ant test-all results incomplete when parsed (CASSANDRA-9463)
 * Disallow frozen<> types in function arguments and return types for
   clarity (CASSANDRA-9411)
 * Static Analysis to warn on unsafe use of Autocloseable instances (CASSANDRA-9431)
 * Update commitlog archiving examples now that commitlog segments are
   not recycled (CASSANDRA-9350)
 * Extend Transactional API to sstable lifecycle management (CASSANDRA-8568)
 * (cqlsh) Add support for native protocol 4 (CASSANDRA-9399)
 * Ensure that UDF and UDAs are keyspace-isolated (CASSANDRA-9409)
 * Revert CASSANDRA-7807 (tracing completion client notifications) (CASSANDRA-9429)
 * Add ability to stop compaction by ID (CASSANDRA-7207)
 * Let CassandraVersion handle SNAPSHOT version (CASSANDRA-9438)
Merged from 2.1:
 * (cqlsh) Fix using COPY through SOURCE or -f (CASSANDRA-9083)
 * Fix occasional lack of `system` keyspace in schema tables (CASSANDRA-8487)
 * Use ProtocolError code instead of ServerError code for native protocol
   error responses to unsupported protocol versions (CASSANDRA-9451)
 * Default commitlog_sync_batch_window_in_ms changed to 2ms (CASSANDRA-9504)
 * Fix empty partition assertion in unsorted sstable writing tools (CASSANDRA-9071)
 * Ensure truncate without snapshot cannot produce corrupt responses (CASSANDRA-9388)
 * Consistent error message when a table mixes counter and non-counter
   columns (CASSANDRA-9492)
 * Avoid getting unreadable keys during anticompaction (CASSANDRA-9508)
 * (cqlsh) Better float precision by default (CASSANDRA-9224)
 * Improve estimated row count (CASSANDRA-9107)
 * Optimize range tombstone memory footprint (CASSANDRA-8603)
 * Use configured gcgs in anticompaction (CASSANDRA-9397)
Merged from 2.0:
 * Don't accumulate more range than necessary in RangeTombstone.Tracker (CASSANDRA-9486)
 * Add broadcast and rpc addresses to system.local (CASSANDRA-9436)
 * Always mark sstable suspect when corrupted (CASSANDRA-9478)
 * Add database users and permissions to CQL3 documentation (CASSANDRA-7558)
 * Allow JVM_OPTS to be passed to standalone tools (CASSANDRA-5969)
 * Fix bad condition in RangeTombstoneList (CASSANDRA-9485)
 * Fix potential StackOverflow when setting CrcCheckChance over JMX (CASSANDRA-9488)
 * Fix null static columns in pages after the first, paged reversed
   queries (CASSANDRA-8502)
 * Fix counting cache serialization in request metrics (CASSANDRA-9466)
 * Add option not to validate atoms during scrub (CASSANDRA-9406)


2.2.0-beta1
 * Introduce Transactional API for internal state changes (CASSANDRA-8984)
 * Add a flag in cassandra.yaml to enable UDFs (CASSANDRA-9404)
 * Better support of null for UDF (CASSANDRA-8374)
 * Use ecj instead of javassist for UDFs (CASSANDRA-8241)
 * faster async logback configuration for tests (CASSANDRA-9376)
 * Add `smallint` and `tinyint` data types (CASSANDRA-8951)
 * Avoid thrift schema creation when native driver is used in stress tool (CASSANDRA-9374)
 * Make Functions.declared thread-safe
 * Add client warnings to native protocol v4 (CASSANDRA-8930)
 * Allow roles cache to be invalidated (CASSANDRA-8967)
 * Upgrade Snappy (CASSANDRA-9063)
 * Don't start Thrift rpc by default (CASSANDRA-9319)
 * Only stream from unrepaired sstables with incremental repair (CASSANDRA-8267)
 * Aggregate UDFs allow SFUNC return type to differ from STYPE if FFUNC specified (CASSANDRA-9321)
 * Remove Thrift dependencies in bundled tools (CASSANDRA-8358)
 * Disable memory mapping of hsperfdata file for JVM statistics (CASSANDRA-9242)
 * Add pre-startup checks to detect potential incompatibilities (CASSANDRA-8049)
 * Distinguish between null and unset in protocol v4 (CASSANDRA-7304)
 * Add user/role permissions for user-defined functions (CASSANDRA-7557)
 * Allow cassandra config to be updated to restart daemon without unloading classes (CASSANDRA-9046)
 * Don't initialize compaction writer before checking if iter is empty (CASSANDRA-9117)
 * Don't execute any functions at prepare-time (CASSANDRA-9037)
 * Share file handles between all instances of a SegmentedFile (CASSANDRA-8893)
 * Make it possible to major compact LCS (CASSANDRA-7272)
 * Make FunctionExecutionException extend RequestExecutionException
   (CASSANDRA-9055)
 * Add support for SELECT JSON, INSERT JSON syntax and new toJson(), fromJson()
   functions (CASSANDRA-7970)
 * Optimise max purgeable timestamp calculation in compaction (CASSANDRA-8920)
 * Constrain internode message buffer sizes, and improve IO class hierarchy (CASSANDRA-8670)
 * New tool added to validate all sstables in a node (CASSANDRA-5791)
 * Push notification when tracing completes for an operation (CASSANDRA-7807)
 * Delay "node up" and "node added" notifications until native protocol server is started (CASSANDRA-8236)
 * Compressed Commit Log (CASSANDRA-6809)
 * Optimise IntervalTree (CASSANDRA-8988)
 * Add a key-value payload for third party usage (CASSANDRA-8553, 9212)
 * Bump metrics-reporter-config dependency for metrics 3.0 (CASSANDRA-8149)
 * Partition intra-cluster message streams by size, not type (CASSANDRA-8789)
 * Add WriteFailureException to native protocol, notify coordinator of
   write failures (CASSANDRA-8592)
 * Convert SequentialWriter to nio (CASSANDRA-8709)
 * Add role based access control (CASSANDRA-7653, 8650, 7216, 8760, 8849, 8761, 8850)
 * Record client ip address in tracing sessions (CASSANDRA-8162)
 * Indicate partition key columns in response metadata for prepared
   statements (CASSANDRA-7660)
 * Merge UUIDType and TimeUUIDType parse logic (CASSANDRA-8759)
 * Avoid memory allocation when searching index summary (CASSANDRA-8793)
 * Optimise (Time)?UUIDType Comparisons (CASSANDRA-8730)
 * Make CRC32Ex into a separate maven dependency (CASSANDRA-8836)
 * Use preloaded jemalloc w/ Unsafe (CASSANDRA-8714, 9197)
 * Avoid accessing partitioner through StorageProxy (CASSANDRA-8244, 8268)
 * Upgrade Metrics library and remove depricated metrics (CASSANDRA-5657)
 * Serializing Row cache alternative, fully off heap (CASSANDRA-7438)
 * Duplicate rows returned when in clause has repeated values (CASSANDRA-6706)
 * Make CassandraException unchecked, extend RuntimeException (CASSANDRA-8560)
 * Support direct buffer decompression for reads (CASSANDRA-8464)
 * DirectByteBuffer compatible LZ4 methods (CASSANDRA-7039)
 * Group sstables for anticompaction correctly (CASSANDRA-8578)
 * Add ReadFailureException to native protocol, respond
   immediately when replicas encounter errors while handling
   a read request (CASSANDRA-7886)
 * Switch CommitLogSegment from RandomAccessFile to nio (CASSANDRA-8308)
 * Allow mixing token and partition key restrictions (CASSANDRA-7016)
 * Support index key/value entries on map collections (CASSANDRA-8473)
 * Modernize schema tables (CASSANDRA-8261)
 * Support for user-defined aggregation functions (CASSANDRA-8053)
 * Fix NPE in SelectStatement with empty IN values (CASSANDRA-8419)
 * Refactor SelectStatement, return IN results in natural order instead
   of IN value list order and ignore duplicate values in partition key IN restrictions (CASSANDRA-7981)
 * Support UDTs, tuples, and collections in user-defined
   functions (CASSANDRA-7563)
 * Fix aggregate fn results on empty selection, result column name,
   and cqlsh parsing (CASSANDRA-8229)
 * Mark sstables as repaired after full repair (CASSANDRA-7586)
 * Extend Descriptor to include a format value and refactor reader/writer
   APIs (CASSANDRA-7443)
 * Integrate JMH for microbenchmarks (CASSANDRA-8151)
 * Keep sstable levels when bootstrapping (CASSANDRA-7460)
 * Add Sigar library and perform basic OS settings check on startup (CASSANDRA-7838)
 * Support for aggregation functions (CASSANDRA-4914)
 * Remove cassandra-cli (CASSANDRA-7920)
 * Accept dollar quoted strings in CQL (CASSANDRA-7769)
 * Make assassinate a first class command (CASSANDRA-7935)
 * Support IN clause on any partition key column (CASSANDRA-7855)
 * Support IN clause on any clustering column (CASSANDRA-4762)
 * Improve compaction logging (CASSANDRA-7818)
 * Remove YamlFileNetworkTopologySnitch (CASSANDRA-7917)
 * Do anticompaction in groups (CASSANDRA-6851)
 * Support user-defined functions (CASSANDRA-7395, 7526, 7562, 7740, 7781, 7929,
   7924, 7812, 8063, 7813, 7708)
 * Permit configurable timestamps with cassandra-stress (CASSANDRA-7416)
 * Move sstable RandomAccessReader to nio2, which allows using the
   FILE_SHARE_DELETE flag on Windows (CASSANDRA-4050)
 * Remove CQL2 (CASSANDRA-5918)
 * Optimize fetching multiple cells by name (CASSANDRA-6933)
 * Allow compilation in java 8 (CASSANDRA-7028)
 * Make incremental repair default (CASSANDRA-7250)
 * Enable code coverage thru JaCoCo (CASSANDRA-7226)
 * Switch external naming of 'column families' to 'tables' (CASSANDRA-4369)
 * Shorten SSTable path (CASSANDRA-6962)
 * Use unsafe mutations for most unit tests (CASSANDRA-6969)
 * Fix race condition during calculation of pending ranges (CASSANDRA-7390)
 * Fail on very large batch sizes (CASSANDRA-8011)
 * Improve concurrency of repair (CASSANDRA-6455, 8208, 9145)
 * Select optimal CRC32 implementation at runtime (CASSANDRA-8614)
 * Evaluate MurmurHash of Token once per query (CASSANDRA-7096)
 * Generalize progress reporting (CASSANDRA-8901)
 * Resumable bootstrap streaming (CASSANDRA-8838, CASSANDRA-8942)
 * Allow scrub for secondary index (CASSANDRA-5174)
 * Save repair data to system table (CASSANDRA-5839)
 * fix nodetool names that reference column families (CASSANDRA-8872)
 Merged from 2.1:
 * Warn on misuse of unlogged batches (CASSANDRA-9282)
 * Failure detector detects and ignores local pauses (CASSANDRA-9183)
 * Add utility class to support for rate limiting a given log statement (CASSANDRA-9029)
 * Add missing consistency levels to cassandra-stess (CASSANDRA-9361)
 * Fix commitlog getCompletedTasks to not increment (CASSANDRA-9339)
 * Fix for harmless exceptions logged as ERROR (CASSANDRA-8564)
 * Delete processed sstables in sstablesplit/sstableupgrade (CASSANDRA-8606)
 * Improve sstable exclusion from partition tombstones (CASSANDRA-9298)
 * Validate the indexed column rather than the cell's contents for 2i (CASSANDRA-9057)
 * Add support for top-k custom 2i queries (CASSANDRA-8717)
 * Fix error when dropping table during compaction (CASSANDRA-9251)
 * cassandra-stress supports validation operations over user profiles (CASSANDRA-8773)
 * Add support for rate limiting log messages (CASSANDRA-9029)
 * Log the partition key with tombstone warnings (CASSANDRA-8561)
 * Reduce runWithCompactionsDisabled poll interval to 1ms (CASSANDRA-9271)
 * Fix PITR commitlog replay (CASSANDRA-9195)
 * GCInspector logs very different times (CASSANDRA-9124)
 * Fix deleting from an empty list (CASSANDRA-9198)
 * Update tuple and collection types that use a user-defined type when that UDT
   is modified (CASSANDRA-9148, CASSANDRA-9192)
 * Use higher timeout for prepair and snapshot in repair (CASSANDRA-9261)
 * Fix anticompaction blocking ANTI_ENTROPY stage (CASSANDRA-9151)
 * Repair waits for anticompaction to finish (CASSANDRA-9097)
 * Fix streaming not holding ref when stream error (CASSANDRA-9295)
 * Fix canonical view returning early opened SSTables (CASSANDRA-9396)
Merged from 2.0:
 * (cqlsh) Add LOGIN command to switch users (CASSANDRA-7212)
 * Clone SliceQueryFilter in AbstractReadCommand implementations (CASSANDRA-8940)
 * Push correct protocol notification for DROP INDEX (CASSANDRA-9310)
 * token-generator - generated tokens too long (CASSANDRA-9300)
 * Fix counting of tombstones for TombstoneOverwhelmingException (CASSANDRA-9299)
 * Fix ReconnectableSnitch reconnecting to peers during upgrade (CASSANDRA-6702)
 * Include keyspace and table name in error log for collections over the size
   limit (CASSANDRA-9286)
 * Avoid potential overlap in LCS with single-partition sstables (CASSANDRA-9322)
 * Log warning message when a table is queried before the schema has fully
   propagated (CASSANDRA-9136)
 * Overload SecondaryIndex#indexes to accept the column definition (CASSANDRA-9314)
 * (cqlsh) Add SERIAL and LOCAL_SERIAL consistency levels (CASSANDRA-8051)
 * Fix index selection during rebuild with certain table layouts (CASSANDRA-9281)
 * Fix partition-level-delete-only workload accounting (CASSANDRA-9194)
 * Allow scrub to handle corrupted compressed chunks (CASSANDRA-9140)
 * Fix assertion error when resetlocalschema is run during repair (CASSANDRA-9249)
 * Disable single sstable tombstone compactions for DTCS by default (CASSANDRA-9234)
 * IncomingTcpConnection thread is not named (CASSANDRA-9262)
 * Close incoming connections when MessagingService is stopped (CASSANDRA-9238)
 * Fix streaming hang when retrying (CASSANDRA-9132)


2.1.5
 * Re-add deprecated cold_reads_to_omit param for backwards compat (CASSANDRA-9203)
 * Make anticompaction visible in compactionstats (CASSANDRA-9098)
 * Improve nodetool getendpoints documentation about the partition
   key parameter (CASSANDRA-6458)
 * Don't check other keyspaces for schema changes when an user-defined
   type is altered (CASSANDRA-9187)
 * Add generate-idea-files target to build.xml (CASSANDRA-9123)
 * Allow takeColumnFamilySnapshot to take a list of tables (CASSANDRA-8348)
 * Limit major sstable operations to their canonical representation (CASSANDRA-8669)
 * cqlsh: Add tests for INSERT and UPDATE tab completion (CASSANDRA-9125)
 * cqlsh: quote column names when needed in COPY FROM inserts (CASSANDRA-9080)
 * Do not load read meter for offline operations (CASSANDRA-9082)
 * cqlsh: Make CompositeType data readable (CASSANDRA-8919)
 * cqlsh: Fix display of triggers (CASSANDRA-9081)
 * Fix NullPointerException when deleting or setting an element by index on
   a null list collection (CASSANDRA-9077)
 * Buffer bloom filter serialization (CASSANDRA-9066)
 * Fix anti-compaction target bloom filter size (CASSANDRA-9060)
 * Make FROZEN and TUPLE unreserved keywords in CQL (CASSANDRA-9047)
 * Prevent AssertionError from SizeEstimatesRecorder (CASSANDRA-9034)
 * Avoid overwriting index summaries for sstables with an older format that
   does not support downsampling; rebuild summaries on startup when this
   is detected (CASSANDRA-8993)
 * Fix potential data loss in CompressedSequentialWriter (CASSANDRA-8949)
 * Make PasswordAuthenticator number of hashing rounds configurable (CASSANDRA-8085)
 * Fix AssertionError when binding nested collections in DELETE (CASSANDRA-8900)
 * Check for overlap with non-early sstables in LCS (CASSANDRA-8739)
 * Only calculate max purgable timestamp if we have to (CASSANDRA-8914)
 * (cqlsh) Greatly improve performance of COPY FROM (CASSANDRA-8225)
 * IndexSummary effectiveIndexInterval is now a guideline, not a rule (CASSANDRA-8993)
 * Use correct bounds for page cache eviction of compressed files (CASSANDRA-8746)
 * SSTableScanner enforces its bounds (CASSANDRA-8946)
 * Cleanup cell equality (CASSANDRA-8947)
 * Introduce intra-cluster message coalescing (CASSANDRA-8692)
 * DatabaseDescriptor throws NPE when rpc_interface is used (CASSANDRA-8839)
 * Don't check if an sstable is live for offline compactions (CASSANDRA-8841)
 * Don't set clientMode in SSTableLoader (CASSANDRA-8238)
 * Fix SSTableRewriter with disabled early open (CASSANDRA-8535)
 * Fix cassandra-stress so it respects the CL passed in user mode (CASSANDRA-8948)
 * Fix rare NPE in ColumnDefinition#hasIndexOption() (CASSANDRA-8786)
 * cassandra-stress reports per-operation statistics, plus misc (CASSANDRA-8769)
 * Add SimpleDate (cql date) and Time (cql time) types (CASSANDRA-7523)
 * Use long for key count in cfstats (CASSANDRA-8913)
 * Make SSTableRewriter.abort() more robust to failure (CASSANDRA-8832)
 * Remove cold_reads_to_omit from STCS (CASSANDRA-8860)
 * Make EstimatedHistogram#percentile() use ceil instead of floor (CASSANDRA-8883)
 * Fix top partitions reporting wrong cardinality (CASSANDRA-8834)
 * Fix rare NPE in KeyCacheSerializer (CASSANDRA-8067)
 * Pick sstables for validation as late as possible inc repairs (CASSANDRA-8366)
 * Fix commitlog getPendingTasks to not increment (CASSANDRA-8862)
 * Fix parallelism adjustment in range and secondary index queries
   when the first fetch does not satisfy the limit (CASSANDRA-8856)
 * Check if the filtered sstables is non-empty in STCS (CASSANDRA-8843)
 * Upgrade java-driver used for cassandra-stress (CASSANDRA-8842)
 * Fix CommitLog.forceRecycleAllSegments() memory access error (CASSANDRA-8812)
 * Improve assertions in Memory (CASSANDRA-8792)
 * Fix SSTableRewriter cleanup (CASSANDRA-8802)
 * Introduce SafeMemory for CompressionMetadata.Writer (CASSANDRA-8758)
 * 'nodetool info' prints exception against older node (CASSANDRA-8796)
 * Ensure SSTableReader.last corresponds exactly with the file end (CASSANDRA-8750)
 * Make SSTableWriter.openEarly more robust and obvious (CASSANDRA-8747)
 * Enforce SSTableReader.first/last (CASSANDRA-8744)
 * Cleanup SegmentedFile API (CASSANDRA-8749)
 * Avoid overlap with early compaction replacement (CASSANDRA-8683)
 * Safer Resource Management++ (CASSANDRA-8707)
 * Write partition size estimates into a system table (CASSANDRA-7688)
 * cqlsh: Fix keys() and full() collection indexes in DESCRIBE output
   (CASSANDRA-8154)
 * Show progress of streaming in nodetool netstats (CASSANDRA-8886)
 * IndexSummaryBuilder utilises offheap memory, and shares data between
   each IndexSummary opened from it (CASSANDRA-8757)
 * markCompacting only succeeds if the exact SSTableReader instances being
   marked are in the live set (CASSANDRA-8689)
 * cassandra-stress support for varint (CASSANDRA-8882)
 * Fix Adler32 digest for compressed sstables (CASSANDRA-8778)
 * Add nodetool statushandoff/statusbackup (CASSANDRA-8912)
 * Use stdout for progress and stats in sstableloader (CASSANDRA-8982)
 * Correctly identify 2i datadir from older versions (CASSANDRA-9116)
Merged from 2.0:
 * Ignore gossip SYNs after shutdown (CASSANDRA-9238)
 * Avoid overflow when calculating max sstable size in LCS (CASSANDRA-9235)
 * Make sstable blacklisting work with compression (CASSANDRA-9138)
 * Do not attempt to rebuild indexes if no index accepts any column (CASSANDRA-9196)
 * Don't initiate snitch reconnection for dead states (CASSANDRA-7292)
 * Fix ArrayIndexOutOfBoundsException in CQLSSTableWriter (CASSANDRA-8978)
 * Add shutdown gossip state to prevent timeouts during rolling restarts (CASSANDRA-8336)
 * Fix running with java.net.preferIPv6Addresses=true (CASSANDRA-9137)
 * Fix failed bootstrap/replace attempts being persisted in system.peers (CASSANDRA-9180)
 * Flush system.IndexInfo after marking index built (CASSANDRA-9128)
 * Fix updates to min/max_compaction_threshold through cassandra-cli
   (CASSANDRA-8102)
 * Don't include tmp files when doing offline relevel (CASSANDRA-9088)
 * Use the proper CAS WriteType when finishing a previous round during Paxos
   preparation (CASSANDRA-8672)
 * Avoid race in cancelling compactions (CASSANDRA-9070)
 * More aggressive check for expired sstables in DTCS (CASSANDRA-8359)
 * Fix ignored index_interval change in ALTER TABLE statements (CASSANDRA-7976)
 * Do more aggressive compaction in old time windows in DTCS (CASSANDRA-8360)
 * java.lang.AssertionError when reading saved cache (CASSANDRA-8740)
 * "disk full" when running cleanup (CASSANDRA-9036)
 * Lower logging level from ERROR to DEBUG when a scheduled schema pull
   cannot be completed due to a node being down (CASSANDRA-9032)
 * Fix MOVED_NODE client event (CASSANDRA-8516)
 * Allow overriding MAX_OUTSTANDING_REPLAY_COUNT (CASSANDRA-7533)
 * Fix malformed JMX ObjectName containing IPv6 addresses (CASSANDRA-9027)
 * (cqlsh) Allow increasing CSV field size limit through
   cqlshrc config option (CASSANDRA-8934)
 * Stop logging range tombstones when exceeding the threshold
   (CASSANDRA-8559)
 * Fix NullPointerException when nodetool getendpoints is run
   against invalid keyspaces or tables (CASSANDRA-8950)
 * Allow specifying the tmp dir (CASSANDRA-7712)
 * Improve compaction estimated tasks estimation (CASSANDRA-8904)
 * Fix duplicate up/down messages sent to native clients (CASSANDRA-7816)
 * Expose commit log archive status via JMX (CASSANDRA-8734)
 * Provide better exceptions for invalid replication strategy parameters
   (CASSANDRA-8909)
 * Fix regression in mixed single and multi-column relation support for
   SELECT statements (CASSANDRA-8613)
 * Add ability to limit number of native connections (CASSANDRA-8086)
 * Fix CQLSSTableWriter throwing exception and spawning threads
   (CASSANDRA-8808)
 * Fix MT mismatch between empty and GC-able data (CASSANDRA-8979)
 * Fix incorrect validation when snapshotting single table (CASSANDRA-8056)
 * Add offline tool to relevel sstables (CASSANDRA-8301)
 * Preserve stream ID for more protocol errors (CASSANDRA-8848)
 * Fix combining token() function with multi-column relations on
   clustering columns (CASSANDRA-8797)
 * Make CFS.markReferenced() resistant to bad refcounting (CASSANDRA-8829)
 * Fix StreamTransferTask abort/complete bad refcounting (CASSANDRA-8815)
 * Fix AssertionError when querying a DESC clustering ordered
   table with ASC ordering and paging (CASSANDRA-8767)
 * AssertionError: "Memory was freed" when running cleanup (CASSANDRA-8716)
 * Make it possible to set max_sstable_age to fractional days (CASSANDRA-8406)
 * Fix some multi-column relations with indexes on some clustering
   columns (CASSANDRA-8275)
 * Fix memory leak in SSTableSimple*Writer and SSTableReader.validate()
   (CASSANDRA-8748)
 * Throw OOM if allocating memory fails to return a valid pointer (CASSANDRA-8726)
 * Fix SSTableSimpleUnsortedWriter ConcurrentModificationException (CASSANDRA-8619)
 * 'nodetool info' prints exception against older node (CASSANDRA-8796)
 * Ensure SSTableSimpleUnsortedWriter.close() terminates if
   disk writer has crashed (CASSANDRA-8807)


2.1.4
 * Bind JMX to localhost unless explicitly configured otherwise (CASSANDRA-9085)


2.1.3
 * Fix HSHA/offheap_objects corruption (CASSANDRA-8719)
 * Upgrade libthrift to 0.9.2 (CASSANDRA-8685)
 * Don't use the shared ref in sstableloader (CASSANDRA-8704)
 * Purge internal prepared statements if related tables or
   keyspaces are dropped (CASSANDRA-8693)
 * (cqlsh) Handle unicode BOM at start of files (CASSANDRA-8638)
 * Stop compactions before exiting offline tools (CASSANDRA-8623)
 * Update tools/stress/README.txt to match current behaviour (CASSANDRA-7933)
 * Fix schema from Thrift conversion with empty metadata (CASSANDRA-8695)
 * Safer Resource Management (CASSANDRA-7705)
 * Make sure we compact highly overlapping cold sstables with
   STCS (CASSANDRA-8635)
 * rpc_interface and listen_interface generate NPE on startup when specified
   interface doesn't exist (CASSANDRA-8677)
 * Fix ArrayIndexOutOfBoundsException in nodetool cfhistograms (CASSANDRA-8514)
 * Switch from yammer metrics for nodetool cf/proxy histograms (CASSANDRA-8662)
 * Make sure we don't add tmplink files to the compaction
   strategy (CASSANDRA-8580)
 * (cqlsh) Handle maps with blob keys (CASSANDRA-8372)
 * (cqlsh) Handle DynamicCompositeType schemas correctly (CASSANDRA-8563)
 * Duplicate rows returned when in clause has repeated values (CASSANDRA-6706)
 * Add tooling to detect hot partitions (CASSANDRA-7974)
 * Fix cassandra-stress user-mode truncation of partition generation (CASSANDRA-8608)
 * Only stream from unrepaired sstables during inc repair (CASSANDRA-8267)
 * Don't allow starting multiple inc repairs on the same sstables (CASSANDRA-8316)
 * Invalidate prepared BATCH statements when related tables
   or keyspaces are dropped (CASSANDRA-8652)
 * Fix missing results in secondary index queries on collections
   with ALLOW FILTERING (CASSANDRA-8421)
 * Expose EstimatedHistogram metrics for range slices (CASSANDRA-8627)
 * (cqlsh) Escape clqshrc passwords properly (CASSANDRA-8618)
 * Fix NPE when passing wrong argument in ALTER TABLE statement (CASSANDRA-8355)
 * Pig: Refactor and deprecate CqlStorage (CASSANDRA-8599)
 * Don't reuse the same cleanup strategy for all sstables (CASSANDRA-8537)
 * Fix case-sensitivity of index name on CREATE and DROP INDEX
   statements (CASSANDRA-8365)
 * Better detection/logging for corruption in compressed sstables (CASSANDRA-8192)
 * Use the correct repairedAt value when closing writer (CASSANDRA-8570)
 * (cqlsh) Handle a schema mismatch being detected on startup (CASSANDRA-8512)
 * Properly calculate expected write size during compaction (CASSANDRA-8532)
 * Invalidate affected prepared statements when a table's columns
   are altered (CASSANDRA-7910)
 * Stress - user defined writes should populate sequentally (CASSANDRA-8524)
 * Fix regression in SSTableRewriter causing some rows to become unreadable
   during compaction (CASSANDRA-8429)
 * Run major compactions for repaired/unrepaired in parallel (CASSANDRA-8510)
 * (cqlsh) Fix compression options in DESCRIBE TABLE output when compression
   is disabled (CASSANDRA-8288)
 * (cqlsh) Fix DESCRIBE output after keyspaces are altered (CASSANDRA-7623)
 * Make sure we set lastCompactedKey correctly (CASSANDRA-8463)
 * (cqlsh) Fix output of CONSISTENCY command (CASSANDRA-8507)
 * (cqlsh) Fixed the handling of LIST statements (CASSANDRA-8370)
 * Make sstablescrub check leveled manifest again (CASSANDRA-8432)
 * Check first/last keys in sstable when giving out positions (CASSANDRA-8458)
 * Disable mmap on Windows (CASSANDRA-6993)
 * Add missing ConsistencyLevels to cassandra-stress (CASSANDRA-8253)
 * Add auth support to cassandra-stress (CASSANDRA-7985)
 * Fix ArrayIndexOutOfBoundsException when generating error message
   for some CQL syntax errors (CASSANDRA-8455)
 * Scale memtable slab allocation logarithmically (CASSANDRA-7882)
 * cassandra-stress simultaneous inserts over same seed (CASSANDRA-7964)
 * Reduce cassandra-stress sampling memory requirements (CASSANDRA-7926)
 * Ensure memtable flush cannot expire commit log entries from its future (CASSANDRA-8383)
 * Make read "defrag" async to reclaim memtables (CASSANDRA-8459)
 * Remove tmplink files for offline compactions (CASSANDRA-8321)
 * Reduce maxHintsInProgress (CASSANDRA-8415)
 * BTree updates may call provided update function twice (CASSANDRA-8018)
 * Release sstable references after anticompaction (CASSANDRA-8386)
 * Handle abort() in SSTableRewriter properly (CASSANDRA-8320)
 * Centralize shared executors (CASSANDRA-8055)
 * Fix filtering for CONTAINS (KEY) relations on frozen collection
   clustering columns when the query is restricted to a single
   partition (CASSANDRA-8203)
 * Do more aggressive entire-sstable TTL expiry checks (CASSANDRA-8243)
 * Add more log info if readMeter is null (CASSANDRA-8238)
 * add check of the system wall clock time at startup (CASSANDRA-8305)
 * Support for frozen collections (CASSANDRA-7859)
 * Fix overflow on histogram computation (CASSANDRA-8028)
 * Have paxos reuse the timestamp generation of normal queries (CASSANDRA-7801)
 * Fix incremental repair not remove parent session on remote (CASSANDRA-8291)
 * Improve JBOD disk utilization (CASSANDRA-7386)
 * Log failed host when preparing incremental repair (CASSANDRA-8228)
 * Force config client mode in CQLSSTableWriter (CASSANDRA-8281)
 * Fix sstableupgrade throws exception (CASSANDRA-8688)
 * Fix hang when repairing empty keyspace (CASSANDRA-8694)
Merged from 2.0:
 * Fix IllegalArgumentException in dynamic snitch (CASSANDRA-8448)
 * Add support for UPDATE ... IF EXISTS (CASSANDRA-8610)
 * Fix reversal of list prepends (CASSANDRA-8733)
 * Prevent non-zero default_time_to_live on tables with counters
   (CASSANDRA-8678)
 * Fix SSTableSimpleUnsortedWriter ConcurrentModificationException
   (CASSANDRA-8619)
 * Round up time deltas lower than 1ms in BulkLoader (CASSANDRA-8645)
 * Add batch remove iterator to ABSC (CASSANDRA-8414, 8666)
 * Round up time deltas lower than 1ms in BulkLoader (CASSANDRA-8645)
 * Fix isClientMode check in Keyspace (CASSANDRA-8687)
 * Use more efficient slice size for querying internal secondary
   index tables (CASSANDRA-8550)
 * Fix potentially returning deleted rows with range tombstone (CASSANDRA-8558)
 * Check for available disk space before starting a compaction (CASSANDRA-8562)
 * Fix DISTINCT queries with LIMITs or paging when some partitions
   contain only tombstones (CASSANDRA-8490)
 * Introduce background cache refreshing to permissions cache
   (CASSANDRA-8194)
 * Fix race condition in StreamTransferTask that could lead to
   infinite loops and premature sstable deletion (CASSANDRA-7704)
 * Add an extra version check to MigrationTask (CASSANDRA-8462)
 * Ensure SSTableWriter cleans up properly after failure (CASSANDRA-8499)
 * Increase bf true positive count on key cache hit (CASSANDRA-8525)
 * Move MeteredFlusher to its own thread (CASSANDRA-8485)
 * Fix non-distinct results in DISTNCT queries on static columns when
   paging is enabled (CASSANDRA-8087)
 * Move all hints related tasks to hints internal executor (CASSANDRA-8285)
 * Fix paging for multi-partition IN queries (CASSANDRA-8408)
 * Fix MOVED_NODE topology event never being emitted when a node
   moves its token (CASSANDRA-8373)
 * Fix validation of indexes in COMPACT tables (CASSANDRA-8156)
 * Avoid StackOverflowError when a large list of IN values
   is used for a clustering column (CASSANDRA-8410)
 * Fix NPE when writetime() or ttl() calls are wrapped by
   another function call (CASSANDRA-8451)
 * Fix NPE after dropping a keyspace (CASSANDRA-8332)
 * Fix error message on read repair timeouts (CASSANDRA-7947)
 * Default DTCS base_time_seconds changed to 60 (CASSANDRA-8417)
 * Refuse Paxos operation with more than one pending endpoint (CASSANDRA-8346, 8640)
 * Throw correct exception when trying to bind a keyspace or table
   name (CASSANDRA-6952)
 * Make HHOM.compact synchronized (CASSANDRA-8416)
 * cancel latency-sampling task when CF is dropped (CASSANDRA-8401)
 * don't block SocketThread for MessagingService (CASSANDRA-8188)
 * Increase quarantine delay on replacement (CASSANDRA-8260)
 * Expose off-heap memory usage stats (CASSANDRA-7897)
 * Ignore Paxos commits for truncated tables (CASSANDRA-7538)
 * Validate size of indexed column values (CASSANDRA-8280)
 * Make LCS split compaction results over all data directories (CASSANDRA-8329)
 * Fix some failing queries that use multi-column relations
   on COMPACT STORAGE tables (CASSANDRA-8264)
 * Fix InvalidRequestException with ORDER BY (CASSANDRA-8286)
 * Disable SSLv3 for POODLE (CASSANDRA-8265)
 * Fix millisecond timestamps in Tracing (CASSANDRA-8297)
 * Include keyspace name in error message when there are insufficient
   live nodes to stream from (CASSANDRA-8221)
 * Avoid overlap in L1 when L0 contains many nonoverlapping
   sstables (CASSANDRA-8211)
 * Improve PropertyFileSnitch logging (CASSANDRA-8183)
 * Add DC-aware sequential repair (CASSANDRA-8193)
 * Use live sstables in snapshot repair if possible (CASSANDRA-8312)
 * Fix hints serialized size calculation (CASSANDRA-8587)


2.1.2
 * (cqlsh) parse_for_table_meta errors out on queries with undefined
   grammars (CASSANDRA-8262)
 * (cqlsh) Fix SELECT ... TOKEN() function broken in C* 2.1.1 (CASSANDRA-8258)
 * Fix Cassandra crash when running on JDK8 update 40 (CASSANDRA-8209)
 * Optimize partitioner tokens (CASSANDRA-8230)
 * Improve compaction of repaired/unrepaired sstables (CASSANDRA-8004)
 * Make cache serializers pluggable (CASSANDRA-8096)
 * Fix issues with CONTAINS (KEY) queries on secondary indexes
   (CASSANDRA-8147)
 * Fix read-rate tracking of sstables for some queries (CASSANDRA-8239)
 * Fix default timestamp in QueryOptions (CASSANDRA-8246)
 * Set socket timeout when reading remote version (CASSANDRA-8188)
 * Refactor how we track live size (CASSANDRA-7852)
 * Make sure unfinished compaction files are removed (CASSANDRA-8124)
 * Fix shutdown when run as Windows service (CASSANDRA-8136)
 * Fix DESCRIBE TABLE with custom indexes (CASSANDRA-8031)
 * Fix race in RecoveryManagerTest (CASSANDRA-8176)
 * Avoid IllegalArgumentException while sorting sstables in
   IndexSummaryManager (CASSANDRA-8182)
 * Shutdown JVM on file descriptor exhaustion (CASSANDRA-7579)
 * Add 'die' policy for commit log and disk failure (CASSANDRA-7927)
 * Fix installing as service on Windows (CASSANDRA-8115)
 * Fix CREATE TABLE for CQL2 (CASSANDRA-8144)
 * Avoid boxing in ColumnStats min/max trackers (CASSANDRA-8109)
Merged from 2.0:
 * Correctly handle non-text column names in cql3 (CASSANDRA-8178)
 * Fix deletion for indexes on primary key columns (CASSANDRA-8206)
 * Add 'nodetool statusgossip' (CASSANDRA-8125)
 * Improve client notification that nodes are ready for requests (CASSANDRA-7510)
 * Handle negative timestamp in writetime method (CASSANDRA-8139)
 * Pig: Remove errant LIMIT clause in CqlNativeStorage (CASSANDRA-8166)
 * Throw ConfigurationException when hsha is used with the default
   rpc_max_threads setting of 'unlimited' (CASSANDRA-8116)
 * Allow concurrent writing of the same table in the same JVM using
   CQLSSTableWriter (CASSANDRA-7463)
 * Fix totalDiskSpaceUsed calculation (CASSANDRA-8205)


2.1.1
 * Fix spin loop in AtomicSortedColumns (CASSANDRA-7546)
 * Dont notify when replacing tmplink files (CASSANDRA-8157)
 * Fix validation with multiple CONTAINS clause (CASSANDRA-8131)
 * Fix validation of collections in TriggerExecutor (CASSANDRA-8146)
 * Fix IllegalArgumentException when a list of IN values containing tuples
   is passed as a single arg to a prepared statement with the v1 or v2
   protocol (CASSANDRA-8062)
 * Fix ClassCastException in DISTINCT query on static columns with
   query paging (CASSANDRA-8108)
 * Fix NPE on null nested UDT inside a set (CASSANDRA-8105)
 * Fix exception when querying secondary index on set items or map keys
   when some clustering columns are specified (CASSANDRA-8073)
 * Send proper error response when there is an error during native
   protocol message decode (CASSANDRA-8118)
 * Gossip should ignore generation numbers too far in the future (CASSANDRA-8113)
 * Fix NPE when creating a table with frozen sets, lists (CASSANDRA-8104)
 * Fix high memory use due to tracking reads on incrementally opened sstable
   readers (CASSANDRA-8066)
 * Fix EXECUTE request with skipMetadata=false returning no metadata
   (CASSANDRA-8054)
 * Allow concurrent use of CQLBulkOutputFormat (CASSANDRA-7776)
 * Shutdown JVM on OOM (CASSANDRA-7507)
 * Upgrade netty version and enable epoll event loop (CASSANDRA-7761)
 * Don't duplicate sstables smaller than split size when using
   the sstablesplitter tool (CASSANDRA-7616)
 * Avoid re-parsing already prepared statements (CASSANDRA-7923)
 * Fix some Thrift slice deletions and updates of COMPACT STORAGE
   tables with some clustering columns omitted (CASSANDRA-7990)
 * Fix filtering for CONTAINS on sets (CASSANDRA-8033)
 * Properly track added size (CASSANDRA-7239)
 * Allow compilation in java 8 (CASSANDRA-7208)
 * Fix Assertion error on RangeTombstoneList diff (CASSANDRA-8013)
 * Release references to overlapping sstables during compaction (CASSANDRA-7819)
 * Send notification when opening compaction results early (CASSANDRA-8034)
 * Make native server start block until properly bound (CASSANDRA-7885)
 * (cqlsh) Fix IPv6 support (CASSANDRA-7988)
 * Ignore fat clients when checking for endpoint collision (CASSANDRA-7939)
 * Make sstablerepairedset take a list of files (CASSANDRA-7995)
 * (cqlsh) Tab completeion for indexes on map keys (CASSANDRA-7972)
 * (cqlsh) Fix UDT field selection in select clause (CASSANDRA-7891)
 * Fix resource leak in event of corrupt sstable
 * (cqlsh) Add command line option for cqlshrc file path (CASSANDRA-7131)
 * Provide visibility into prepared statements churn (CASSANDRA-7921, CASSANDRA-7930)
 * Invalidate prepared statements when their keyspace or table is
   dropped (CASSANDRA-7566)
 * cassandra-stress: fix support for NetworkTopologyStrategy (CASSANDRA-7945)
 * Fix saving caches when a table is dropped (CASSANDRA-7784)
 * Add better error checking of new stress profile (CASSANDRA-7716)
 * Use ThreadLocalRandom and remove FBUtilities.threadLocalRandom (CASSANDRA-7934)
 * Prevent operator mistakes due to simultaneous bootstrap (CASSANDRA-7069)
 * cassandra-stress supports whitelist mode for node config (CASSANDRA-7658)
 * GCInspector more closely tracks GC; cassandra-stress and nodetool report it (CASSANDRA-7916)
 * nodetool won't output bogus ownership info without a keyspace (CASSANDRA-7173)
 * Add human readable option to nodetool commands (CASSANDRA-5433)
 * Don't try to set repairedAt on old sstables (CASSANDRA-7913)
 * Add metrics for tracking PreparedStatement use (CASSANDRA-7719)
 * (cqlsh) tab-completion for triggers (CASSANDRA-7824)
 * (cqlsh) Support for query paging (CASSANDRA-7514)
 * (cqlsh) Show progress of COPY operations (CASSANDRA-7789)
 * Add syntax to remove multiple elements from a map (CASSANDRA-6599)
 * Support non-equals conditions in lightweight transactions (CASSANDRA-6839)
 * Add IF [NOT] EXISTS to create/drop triggers (CASSANDRA-7606)
 * (cqlsh) Display the current logged-in user (CASSANDRA-7785)
 * (cqlsh) Don't ignore CTRL-C during COPY FROM execution (CASSANDRA-7815)
 * (cqlsh) Order UDTs according to cross-type dependencies in DESCRIBE
   output (CASSANDRA-7659)
 * (cqlsh) Fix handling of CAS statement results (CASSANDRA-7671)
 * (cqlsh) COPY TO/FROM improvements (CASSANDRA-7405)
 * Support list index operations with conditions (CASSANDRA-7499)
 * Add max live/tombstoned cells to nodetool cfstats output (CASSANDRA-7731)
 * Validate IPv6 wildcard addresses properly (CASSANDRA-7680)
 * (cqlsh) Error when tracing query (CASSANDRA-7613)
 * Avoid IOOBE when building SyntaxError message snippet (CASSANDRA-7569)
 * SSTableExport uses correct validator to create string representation of partition
   keys (CASSANDRA-7498)
 * Avoid NPEs when receiving type changes for an unknown keyspace (CASSANDRA-7689)
 * Add support for custom 2i validation (CASSANDRA-7575)
 * Pig support for hadoop CqlInputFormat (CASSANDRA-6454)
 * Add duration mode to cassandra-stress (CASSANDRA-7468)
 * Add listen_interface and rpc_interface options (CASSANDRA-7417)
 * Improve schema merge performance (CASSANDRA-7444)
 * Adjust MT depth based on # of partition validating (CASSANDRA-5263)
 * Optimise NativeCell comparisons (CASSANDRA-6755)
 * Configurable client timeout for cqlsh (CASSANDRA-7516)
 * Include snippet of CQL query near syntax error in messages (CASSANDRA-7111)
 * Make repair -pr work with -local (CASSANDRA-7450)
 * Fix error in sstableloader with -cph > 1 (CASSANDRA-8007)
 * Fix snapshot repair error on indexed tables (CASSANDRA-8020)
 * Do not exit nodetool repair when receiving JMX NOTIF_LOST (CASSANDRA-7909)
 * Stream to private IP when available (CASSANDRA-8084)
Merged from 2.0:
 * Reject conditions on DELETE unless full PK is given (CASSANDRA-6430)
 * Properly reject the token function DELETE (CASSANDRA-7747)
 * Force batchlog replay before decommissioning a node (CASSANDRA-7446)
 * Fix hint replay with many accumulated expired hints (CASSANDRA-6998)
 * Fix duplicate results in DISTINCT queries on static columns with query
   paging (CASSANDRA-8108)
 * Add DateTieredCompactionStrategy (CASSANDRA-6602)
 * Properly validate ascii and utf8 string literals in CQL queries (CASSANDRA-8101)
 * (cqlsh) Fix autocompletion for alter keyspace (CASSANDRA-8021)
 * Create backup directories for commitlog archiving during startup (CASSANDRA-8111)
 * Reduce totalBlockFor() for LOCAL_* consistency levels (CASSANDRA-8058)
 * Fix merging schemas with re-dropped keyspaces (CASSANDRA-7256)
 * Fix counters in supercolumns during live upgrades from 1.2 (CASSANDRA-7188)
 * Notify DT subscribers when a column family is truncated (CASSANDRA-8088)
 * Add sanity check of $JAVA on startup (CASSANDRA-7676)
 * Schedule fat client schema pull on join (CASSANDRA-7993)
 * Don't reset nodes' versions when closing IncomingTcpConnections
   (CASSANDRA-7734)
 * Record the real messaging version in all cases in OutboundTcpConnection
   (CASSANDRA-8057)
 * SSL does not work in cassandra-cli (CASSANDRA-7899)
 * Fix potential exception when using ReversedType in DynamicCompositeType
   (CASSANDRA-7898)
 * Better validation of collection values (CASSANDRA-7833)
 * Track min/max timestamps correctly (CASSANDRA-7969)
 * Fix possible overflow while sorting CL segments for replay (CASSANDRA-7992)
 * Increase nodetool Xmx (CASSANDRA-7956)
 * Archive any commitlog segments present at startup (CASSANDRA-6904)
 * CrcCheckChance should adjust based on live CFMetadata not
   sstable metadata (CASSANDRA-7978)
 * token() should only accept columns in the partitioning
   key order (CASSANDRA-6075)
 * Add method to invalidate permission cache via JMX (CASSANDRA-7977)
 * Allow propagating multiple gossip states atomically (CASSANDRA-6125)
 * Log exceptions related to unclean native protocol client disconnects
   at DEBUG or INFO (CASSANDRA-7849)
 * Allow permissions cache to be set via JMX (CASSANDRA-7698)
 * Include schema_triggers CF in readable system resources (CASSANDRA-7967)
 * Fix RowIndexEntry to report correct serializedSize (CASSANDRA-7948)
 * Make CQLSSTableWriter sync within partitions (CASSANDRA-7360)
 * Potentially use non-local replicas in CqlConfigHelper (CASSANDRA-7906)
 * Explicitly disallow mixing multi-column and single-column
   relations on clustering columns (CASSANDRA-7711)
 * Better error message when condition is set on PK column (CASSANDRA-7804)
 * Don't send schema change responses and events for no-op DDL
   statements (CASSANDRA-7600)
 * (Hadoop) fix cluster initialisation for a split fetching (CASSANDRA-7774)
 * Throw InvalidRequestException when queries contain relations on entire
   collection columns (CASSANDRA-7506)
 * (cqlsh) enable CTRL-R history search with libedit (CASSANDRA-7577)
 * (Hadoop) allow ACFRW to limit nodes to local DC (CASSANDRA-7252)
 * (cqlsh) cqlsh should automatically disable tracing when selecting
   from system_traces (CASSANDRA-7641)
 * (Hadoop) Add CqlOutputFormat (CASSANDRA-6927)
 * Don't depend on cassandra config for nodetool ring (CASSANDRA-7508)
 * (cqlsh) Fix failing cqlsh formatting tests (CASSANDRA-7703)
 * Fix IncompatibleClassChangeError from hadoop2 (CASSANDRA-7229)
 * Add 'nodetool sethintedhandoffthrottlekb' (CASSANDRA-7635)
 * (cqlsh) Add tab-completion for CREATE/DROP USER IF [NOT] EXISTS (CASSANDRA-7611)
 * Catch errors when the JVM pulls the rug out from GCInspector (CASSANDRA-5345)
 * cqlsh fails when version number parts are not int (CASSANDRA-7524)
 * Fix NPE when table dropped during streaming (CASSANDRA-7946)
 * Fix wrong progress when streaming uncompressed (CASSANDRA-7878)
 * Fix possible infinite loop in creating repair range (CASSANDRA-7983)
 * Fix unit in nodetool for streaming throughput (CASSANDRA-7375)
Merged from 1.2:
 * Don't index tombstones (CASSANDRA-7828)
 * Improve PasswordAuthenticator default super user setup (CASSANDRA-7788)


2.1.0
 * (cqlsh) Removed "ALTER TYPE <name> RENAME TO <name>" from tab-completion
   (CASSANDRA-7895)
 * Fixed IllegalStateException in anticompaction (CASSANDRA-7892)
 * cqlsh: DESCRIBE support for frozen UDTs, tuples (CASSANDRA-7863)
 * Avoid exposing internal classes over JMX (CASSANDRA-7879)
 * Add null check for keys when freezing collection (CASSANDRA-7869)
 * Improve stress workload realism (CASSANDRA-7519)
Merged from 2.0:
 * Configure system.paxos with LeveledCompactionStrategy (CASSANDRA-7753)
 * Fix ALTER clustering column type from DateType to TimestampType when
   using DESC clustering order (CASSANRDA-7797)
 * Throw EOFException if we run out of chunks in compressed datafile
   (CASSANDRA-7664)
 * Fix PRSI handling of CQL3 row markers for row cleanup (CASSANDRA-7787)
 * Fix dropping collection when it's the last regular column (CASSANDRA-7744)
 * Make StreamReceiveTask thread safe and gc friendly (CASSANDRA-7795)
 * Validate empty cell names from counter updates (CASSANDRA-7798)
Merged from 1.2:
 * Don't allow compacted sstables to be marked as compacting (CASSANDRA-7145)
 * Track expired tombstones (CASSANDRA-7810)


2.1.0-rc7
 * Add frozen keyword and require UDT to be frozen (CASSANDRA-7857)
 * Track added sstable size correctly (CASSANDRA-7239)
 * (cqlsh) Fix case insensitivity (CASSANDRA-7834)
 * Fix failure to stream ranges when moving (CASSANDRA-7836)
 * Correctly remove tmplink files (CASSANDRA-7803)
 * (cqlsh) Fix column name formatting for functions, CAS operations,
   and UDT field selections (CASSANDRA-7806)
 * (cqlsh) Fix COPY FROM handling of null/empty primary key
   values (CASSANDRA-7792)
 * Fix ordering of static cells (CASSANDRA-7763)
Merged from 2.0:
 * Forbid re-adding dropped counter columns (CASSANDRA-7831)
 * Fix CFMetaData#isThriftCompatible() for PK-only tables (CASSANDRA-7832)
 * Always reject inequality on the partition key without token()
   (CASSANDRA-7722)
 * Always send Paxos commit to all replicas (CASSANDRA-7479)
 * Make disruptor_thrift_server invocation pool configurable (CASSANDRA-7594)
 * Make repair no-op when RF=1 (CASSANDRA-7864)


2.1.0-rc6
 * Fix OOM issue from netty caching over time (CASSANDRA-7743)
 * json2sstable couldn't import JSON for CQL table (CASSANDRA-7477)
 * Invalidate all caches on table drop (CASSANDRA-7561)
 * Skip strict endpoint selection for ranges if RF == nodes (CASSANRA-7765)
 * Fix Thrift range filtering without 2ary index lookups (CASSANDRA-7741)
 * Add tracing entries about concurrent range requests (CASSANDRA-7599)
 * (cqlsh) Fix DESCRIBE for NTS keyspaces (CASSANDRA-7729)
 * Remove netty buffer ref-counting (CASSANDRA-7735)
 * Pass mutated cf to index updater for use by PRSI (CASSANDRA-7742)
 * Include stress yaml example in release and deb (CASSANDRA-7717)
 * workaround for netty issue causing corrupted data off the wire (CASSANDRA-7695)
 * cqlsh DESC CLUSTER fails retrieving ring information (CASSANDRA-7687)
 * Fix binding null values inside UDT (CASSANDRA-7685)
 * Fix UDT field selection with empty fields (CASSANDRA-7670)
 * Bogus deserialization of static cells from sstable (CASSANDRA-7684)
 * Fix NPE on compaction leftover cleanup for dropped table (CASSANDRA-7770)
Merged from 2.0:
 * Fix race condition in StreamTransferTask that could lead to
   infinite loops and premature sstable deletion (CASSANDRA-7704)
 * (cqlsh) Wait up to 10 sec for a tracing session (CASSANDRA-7222)
 * Fix NPE in FileCacheService.sizeInBytes (CASSANDRA-7756)
 * Remove duplicates from StorageService.getJoiningNodes (CASSANDRA-7478)
 * Clone token map outside of hot gossip loops (CASSANDRA-7758)
 * Fix MS expiring map timeout for Paxos messages (CASSANDRA-7752)
 * Do not flush on truncate if durable_writes is false (CASSANDRA-7750)
 * Give CRR a default input_cql Statement (CASSANDRA-7226)
 * Better error message when adding a collection with the same name
   than a previously dropped one (CASSANDRA-6276)
 * Fix validation when adding static columns (CASSANDRA-7730)
 * (Thrift) fix range deletion of supercolumns (CASSANDRA-7733)
 * Fix potential AssertionError in RangeTombstoneList (CASSANDRA-7700)
 * Validate arguments of blobAs* functions (CASSANDRA-7707)
 * Fix potential AssertionError with 2ndary indexes (CASSANDRA-6612)
 * Avoid logging CompactionInterrupted at ERROR (CASSANDRA-7694)
 * Minor leak in sstable2jon (CASSANDRA-7709)
 * Add cassandra.auto_bootstrap system property (CASSANDRA-7650)
 * Update java driver (for hadoop) (CASSANDRA-7618)
 * Remove CqlPagingRecordReader/CqlPagingInputFormat (CASSANDRA-7570)
 * Support connecting to ipv6 jmx with nodetool (CASSANDRA-7669)


2.1.0-rc5
 * Reject counters inside user types (CASSANDRA-7672)
 * Switch to notification-based GCInspector (CASSANDRA-7638)
 * (cqlsh) Handle nulls in UDTs and tuples correctly (CASSANDRA-7656)
 * Don't use strict consistency when replacing (CASSANDRA-7568)
 * Fix min/max cell name collection on 2.0 SSTables with range
   tombstones (CASSANDRA-7593)
 * Tolerate min/max cell names of different lengths (CASSANDRA-7651)
 * Filter cached results correctly (CASSANDRA-7636)
 * Fix tracing on the new SEPExecutor (CASSANDRA-7644)
 * Remove shuffle and taketoken (CASSANDRA-7601)
 * Clean up Windows batch scripts (CASSANDRA-7619)
 * Fix native protocol drop user type notification (CASSANDRA-7571)
 * Give read access to system.schema_usertypes to all authenticated users
   (CASSANDRA-7578)
 * (cqlsh) Fix cqlsh display when zero rows are returned (CASSANDRA-7580)
 * Get java version correctly when JAVA_TOOL_OPTIONS is set (CASSANDRA-7572)
 * Fix NPE when dropping index from non-existent keyspace, AssertionError when
   dropping non-existent index with IF EXISTS (CASSANDRA-7590)
 * Fix sstablelevelresetter hang (CASSANDRA-7614)
 * (cqlsh) Fix deserialization of blobs (CASSANDRA-7603)
 * Use "keyspace updated" schema change message for UDT changes in v1 and
   v2 protocols (CASSANDRA-7617)
 * Fix tracing of range slices and secondary index lookups that are local
   to the coordinator (CASSANDRA-7599)
 * Set -Dcassandra.storagedir for all tool shell scripts (CASSANDRA-7587)
 * Don't swap max/min col names when mutating sstable metadata (CASSANDRA-7596)
 * (cqlsh) Correctly handle paged result sets (CASSANDRA-7625)
 * (cqlsh) Improve waiting for a trace to complete (CASSANDRA-7626)
 * Fix tracing of concurrent range slices and 2ary index queries (CASSANDRA-7626)
 * Fix scrub against collection type (CASSANDRA-7665)
Merged from 2.0:
 * Set gc_grace_seconds to seven days for system schema tables (CASSANDRA-7668)
 * SimpleSeedProvider no longer caches seeds forever (CASSANDRA-7663)
 * Always flush on truncate (CASSANDRA-7511)
 * Fix ReversedType(DateType) mapping to native protocol (CASSANDRA-7576)
 * Always merge ranges owned by a single node (CASSANDRA-6930)
 * Track max/min timestamps for range tombstones (CASSANDRA-7647)
 * Fix NPE when listing saved caches dir (CASSANDRA-7632)


2.1.0-rc4
 * Fix word count hadoop example (CASSANDRA-7200)
 * Updated memtable_cleanup_threshold and memtable_flush_writers defaults
   (CASSANDRA-7551)
 * (Windows) fix startup when WMI memory query fails (CASSANDRA-7505)
 * Anti-compaction proceeds if any part of the repair failed (CASSANDRA-7521)
 * Add missing table name to DROP INDEX responses and notifications (CASSANDRA-7539)
 * Bump CQL version to 3.2.0 and update CQL documentation (CASSANDRA-7527)
 * Fix configuration error message when running nodetool ring (CASSANDRA-7508)
 * Support conditional updates, tuple type, and the v3 protocol in cqlsh (CASSANDRA-7509)
 * Handle queries on multiple secondary index types (CASSANDRA-7525)
 * Fix cqlsh authentication with v3 native protocol (CASSANDRA-7564)
 * Fix NPE when unknown prepared statement ID is used (CASSANDRA-7454)
Merged from 2.0:
 * (Windows) force range-based repair to non-sequential mode (CASSANDRA-7541)
 * Fix range merging when DES scores are zero (CASSANDRA-7535)
 * Warn when SSL certificates have expired (CASSANDRA-7528)
 * Fix error when doing reversed queries with static columns (CASSANDRA-7490)
Merged from 1.2:
 * Set correct stream ID on responses when non-Exception Throwables
   are thrown while handling native protocol messages (CASSANDRA-7470)


2.1.0-rc3
 * Consider expiry when reconciling otherwise equal cells (CASSANDRA-7403)
 * Introduce CQL support for stress tool (CASSANDRA-6146)
 * Fix ClassCastException processing expired messages (CASSANDRA-7496)
 * Fix prepared marker for collections inside UDT (CASSANDRA-7472)
 * Remove left-over populate_io_cache_on_flush and replicate_on_write
   uses (CASSANDRA-7493)
 * (Windows) handle spaces in path names (CASSANDRA-7451)
 * Ensure writes have completed after dropping a table, before recycling
   commit log segments (CASSANDRA-7437)
 * Remove left-over rows_per_partition_to_cache (CASSANDRA-7493)
 * Fix error when CONTAINS is used with a bind marker (CASSANDRA-7502)
 * Properly reject unknown UDT field (CASSANDRA-7484)
Merged from 2.0:
 * Fix CC#collectTimeOrderedData() tombstone optimisations (CASSANDRA-7394)
 * Support DISTINCT for static columns and fix behaviour when DISTINC is
   not use (CASSANDRA-7305).
 * Workaround JVM NPE on JMX bind failure (CASSANDRA-7254)
 * Fix race in FileCacheService RemovalListener (CASSANDRA-7278)
 * Fix inconsistent use of consistencyForCommit that allowed LOCAL_QUORUM
   operations to incorrect become full QUORUM (CASSANDRA-7345)
 * Properly handle unrecognized opcodes and flags (CASSANDRA-7440)
 * (Hadoop) close CqlRecordWriter clients when finished (CASSANDRA-7459)
 * Commit disk failure policy (CASSANDRA-7429)
 * Make sure high level sstables get compacted (CASSANDRA-7414)
 * Fix AssertionError when using empty clustering columns and static columns
   (CASSANDRA-7455)
 * Add option to disable STCS in L0 (CASSANDRA-6621)
 * Upgrade to snappy-java 1.0.5.2 (CASSANDRA-7476)


2.1.0-rc2
 * Fix heap size calculation for CompoundSparseCellName and
   CompoundSparseCellName.WithCollection (CASSANDRA-7421)
 * Allow counter mutations in UNLOGGED batches (CASSANDRA-7351)
 * Modify reconcile logic to always pick a tombstone over a counter cell
   (CASSANDRA-7346)
 * Avoid incremental compaction on Windows (CASSANDRA-7365)
 * Fix exception when querying a composite-keyed table with a collection index
   (CASSANDRA-7372)
 * Use node's host id in place of counter ids (CASSANDRA-7366)
 * Fix error when doing reversed queries with static columns (CASSANDRA-7490)
 * Backport CASSANDRA-6747 (CASSANDRA-7560)
 * Track max/min timestamps for range tombstones (CASSANDRA-7647)
 * Fix NPE when listing saved caches dir (CASSANDRA-7632)
 * Fix sstableloader unable to connect encrypted node (CASSANDRA-7585)
Merged from 1.2:
 * Clone token map outside of hot gossip loops (CASSANDRA-7758)
 * Add stop method to EmbeddedCassandraService (CASSANDRA-7595)
 * Support connecting to ipv6 jmx with nodetool (CASSANDRA-7669)
 * Set gc_grace_seconds to seven days for system schema tables (CASSANDRA-7668)
 * SimpleSeedProvider no longer caches seeds forever (CASSANDRA-7663)
 * Set correct stream ID on responses when non-Exception Throwables
   are thrown while handling native protocol messages (CASSANDRA-7470)
 * Fix row size miscalculation in LazilyCompactedRow (CASSANDRA-7543)
 * Fix race in background compaction check (CASSANDRA-7745)
 * Don't clear out range tombstones during compaction (CASSANDRA-7808)


2.1.0-rc1
 * Revert flush directory (CASSANDRA-6357)
 * More efficient executor service for fast operations (CASSANDRA-4718)
 * Move less common tools into a new cassandra-tools package (CASSANDRA-7160)
 * Support more concurrent requests in native protocol (CASSANDRA-7231)
 * Add tab-completion to debian nodetool packaging (CASSANDRA-6421)
 * Change concurrent_compactors defaults (CASSANDRA-7139)
 * Add PowerShell Windows launch scripts (CASSANDRA-7001)
 * Make commitlog archive+restore more robust (CASSANDRA-6974)
 * Fix marking commitlogsegments clean (CASSANDRA-6959)
 * Add snapshot "manifest" describing files included (CASSANDRA-6326)
 * Parallel streaming for sstableloader (CASSANDRA-3668)
 * Fix bugs in supercolumns handling (CASSANDRA-7138)
 * Fix ClassClassException on composite dense tables (CASSANDRA-7112)
 * Cleanup and optimize collation and slice iterators (CASSANDRA-7107)
 * Upgrade NBHM lib (CASSANDRA-7128)
 * Optimize netty server (CASSANDRA-6861)
 * Fix repair hang when given CF does not exist (CASSANDRA-7189)
 * Allow c* to be shutdown in an embedded mode (CASSANDRA-5635)
 * Add server side batching to native transport (CASSANDRA-5663)
 * Make batchlog replay asynchronous (CASSANDRA-6134)
 * remove unused classes (CASSANDRA-7197)
 * Limit user types to the keyspace they are defined in (CASSANDRA-6643)
 * Add validate method to CollectionType (CASSANDRA-7208)
 * New serialization format for UDT values (CASSANDRA-7209, CASSANDRA-7261)
 * Fix nodetool netstats (CASSANDRA-7270)
 * Fix potential ClassCastException in HintedHandoffManager (CASSANDRA-7284)
 * Use prepared statements internally (CASSANDRA-6975)
 * Fix broken paging state with prepared statement (CASSANDRA-7120)
 * Fix IllegalArgumentException in CqlStorage (CASSANDRA-7287)
 * Allow nulls/non-existant fields in UDT (CASSANDRA-7206)
 * Add Thrift MultiSliceRequest (CASSANDRA-6757, CASSANDRA-7027)
 * Handle overlapping MultiSlices (CASSANDRA-7279)
 * Fix DataOutputTest on Windows (CASSANDRA-7265)
 * Embedded sets in user defined data-types are not updating (CASSANDRA-7267)
 * Add tuple type to CQL/native protocol (CASSANDRA-7248)
 * Fix CqlPagingRecordReader on tables with few rows (CASSANDRA-7322)
Merged from 2.0:
 * Copy compaction options to make sure they are reloaded (CASSANDRA-7290)
 * Add option to do more aggressive tombstone compactions (CASSANDRA-6563)
 * Don't try to compact already-compacting files in HHOM (CASSANDRA-7288)
 * Always reallocate buffers in HSHA (CASSANDRA-6285)
 * (Hadoop) support authentication in CqlRecordReader (CASSANDRA-7221)
 * (Hadoop) Close java driver Cluster in CQLRR.close (CASSANDRA-7228)
 * Warn when 'USING TIMESTAMP' is used on a CAS BATCH (CASSANDRA-7067)
 * return all cpu values from BackgroundActivityMonitor.readAndCompute (CASSANDRA-7183)
 * Correctly delete scheduled range xfers (CASSANDRA-7143)
 * return all cpu values from BackgroundActivityMonitor.readAndCompute (CASSANDRA-7183)
 * reduce garbage creation in calculatePendingRanges (CASSANDRA-7191)
 * fix c* launch issues on Russian os's due to output of linux 'free' cmd (CASSANDRA-6162)
 * Fix disabling autocompaction (CASSANDRA-7187)
 * Fix potential NumberFormatException when deserializing IntegerType (CASSANDRA-7088)
 * cqlsh can't tab-complete disabling compaction (CASSANDRA-7185)
 * cqlsh: Accept and execute CQL statement(s) from command-line parameter (CASSANDRA-7172)
 * Fix IllegalStateException in CqlPagingRecordReader (CASSANDRA-7198)
 * Fix the InvertedIndex trigger example (CASSANDRA-7211)
 * Add --resolve-ip option to 'nodetool ring' (CASSANDRA-7210)
 * reduce garbage on codec flag deserialization (CASSANDRA-7244)
 * Fix duplicated error messages on directory creation error at startup (CASSANDRA-5818)
 * Proper null handle for IF with map element access (CASSANDRA-7155)
 * Improve compaction visibility (CASSANDRA-7242)
 * Correctly delete scheduled range xfers (CASSANDRA-7143)
 * Make batchlog replica selection rack-aware (CASSANDRA-6551)
 * Fix CFMetaData#getColumnDefinitionFromColumnName() (CASSANDRA-7074)
 * Fix writetime/ttl functions for static columns (CASSANDRA-7081)
 * Suggest CTRL-C or semicolon after three blank lines in cqlsh (CASSANDRA-7142)
 * Fix 2ndary index queries with DESC clustering order (CASSANDRA-6950)
 * Invalid key cache entries on DROP (CASSANDRA-6525)
 * Fix flapping RecoveryManagerTest (CASSANDRA-7084)
 * Add missing iso8601 patterns for date strings (CASSANDRA-6973)
 * Support selecting multiple rows in a partition using IN (CASSANDRA-6875)
 * Add authentication support to shuffle (CASSANDRA-6484)
 * Swap local and global default read repair chances (CASSANDRA-7320)
 * Add conditional CREATE/DROP USER support (CASSANDRA-7264)
 * Cqlsh counts non-empty lines for "Blank lines" warning (CASSANDRA-7325)
Merged from 1.2:
 * Add Cloudstack snitch (CASSANDRA-7147)
 * Update system.peers correctly when relocating tokens (CASSANDRA-7126)
 * Add Google Compute Engine snitch (CASSANDRA-7132)
 * remove duplicate query for local tokens (CASSANDRA-7182)
 * exit CQLSH with error status code if script fails (CASSANDRA-6344)
 * Fix bug with some IN queries missig results (CASSANDRA-7105)
 * Fix availability validation for LOCAL_ONE CL (CASSANDRA-7319)
 * Hint streaming can cause decommission to fail (CASSANDRA-7219)


2.1.0-beta2
 * Increase default CL space to 8GB (CASSANDRA-7031)
 * Add range tombstones to read repair digests (CASSANDRA-6863)
 * Fix BTree.clear for large updates (CASSANDRA-6943)
 * Fail write instead of logging a warning when unable to append to CL
   (CASSANDRA-6764)
 * Eliminate possibility of CL segment appearing twice in active list
   (CASSANDRA-6557)
 * Apply DONTNEED fadvise to commitlog segments (CASSANDRA-6759)
 * Switch CRC component to Adler and include it for compressed sstables
   (CASSANDRA-4165)
 * Allow cassandra-stress to set compaction strategy options (CASSANDRA-6451)
 * Add broadcast_rpc_address option to cassandra.yaml (CASSANDRA-5899)
 * Auto reload GossipingPropertyFileSnitch config (CASSANDRA-5897)
 * Fix overflow of memtable_total_space_in_mb (CASSANDRA-6573)
 * Fix ABTC NPE and apply update function correctly (CASSANDRA-6692)
 * Allow nodetool to use a file or prompt for password (CASSANDRA-6660)
 * Fix AIOOBE when concurrently accessing ABSC (CASSANDRA-6742)
 * Fix assertion error in ALTER TYPE RENAME (CASSANDRA-6705)
 * Scrub should not always clear out repaired status (CASSANDRA-5351)
 * Improve handling of range tombstone for wide partitions (CASSANDRA-6446)
 * Fix ClassCastException for compact table with composites (CASSANDRA-6738)
 * Fix potentially repairing with wrong nodes (CASSANDRA-6808)
 * Change caching option syntax (CASSANDRA-6745)
 * Fix stress to do proper counter reads (CASSANDRA-6835)
 * Fix help message for stress counter_write (CASSANDRA-6824)
 * Fix stress smart Thrift client to pick servers correctly (CASSANDRA-6848)
 * Add logging levels (minimal, normal or verbose) to stress tool (CASSANDRA-6849)
 * Fix race condition in Batch CLE (CASSANDRA-6860)
 * Improve cleanup/scrub/upgradesstables failure handling (CASSANDRA-6774)
 * ByteBuffer write() methods for serializing sstables (CASSANDRA-6781)
 * Proper compare function for CollectionType (CASSANDRA-6783)
 * Update native server to Netty 4 (CASSANDRA-6236)
 * Fix off-by-one error in stress (CASSANDRA-6883)
 * Make OpOrder AutoCloseable (CASSANDRA-6901)
 * Remove sync repair JMX interface (CASSANDRA-6900)
 * Add multiple memory allocation options for memtables (CASSANDRA-6689, 6694)
 * Remove adjusted op rate from stress output (CASSANDRA-6921)
 * Add optimized CF.hasColumns() implementations (CASSANDRA-6941)
 * Serialize batchlog mutations with the version of the target node
   (CASSANDRA-6931)
 * Optimize CounterColumn#reconcile() (CASSANDRA-6953)
 * Properly remove 1.2 sstable support in 2.1 (CASSANDRA-6869)
 * Lock counter cells, not partitions (CASSANDRA-6880)
 * Track presence of legacy counter shards in sstables (CASSANDRA-6888)
 * Ensure safe resource cleanup when replacing sstables (CASSANDRA-6912)
 * Add failure handler to async callback (CASSANDRA-6747)
 * Fix AE when closing SSTable without releasing reference (CASSANDRA-7000)
 * Clean up IndexInfo on keyspace/table drops (CASSANDRA-6924)
 * Only snapshot relative SSTables when sequential repair (CASSANDRA-7024)
 * Require nodetool rebuild_index to specify index names (CASSANDRA-7038)
 * fix cassandra stress errors on reads with native protocol (CASSANDRA-7033)
 * Use OpOrder to guard sstable references for reads (CASSANDRA-6919)
 * Preemptive opening of compaction result (CASSANDRA-6916)
 * Multi-threaded scrub/cleanup/upgradesstables (CASSANDRA-5547)
 * Optimize cellname comparison (CASSANDRA-6934)
 * Native protocol v3 (CASSANDRA-6855)
 * Optimize Cell liveness checks and clean up Cell (CASSANDRA-7119)
 * Support consistent range movements (CASSANDRA-2434)
 * Display min timestamp in sstablemetadata viewer (CASSANDRA-6767)
Merged from 2.0:
 * Avoid race-prone second "scrub" of system keyspace (CASSANDRA-6797)
 * Pool CqlRecordWriter clients by inetaddress rather than Range
   (CASSANDRA-6665)
 * Fix compaction_history timestamps (CASSANDRA-6784)
 * Compare scores of full replica ordering in DES (CASSANDRA-6683)
 * fix CME in SessionInfo updateProgress affecting netstats (CASSANDRA-6577)
 * Allow repairing between specific replicas (CASSANDRA-6440)
 * Allow per-dc enabling of hints (CASSANDRA-6157)
 * Add compatibility for Hadoop 0.2.x (CASSANDRA-5201)
 * Fix EstimatedHistogram races (CASSANDRA-6682)
 * Failure detector correctly converts initial value to nanos (CASSANDRA-6658)
 * Add nodetool taketoken to relocate vnodes (CASSANDRA-4445)
 * Expose bulk loading progress over JMX (CASSANDRA-4757)
 * Correctly handle null with IF conditions and TTL (CASSANDRA-6623)
 * Account for range/row tombstones in tombstone drop
   time histogram (CASSANDRA-6522)
 * Stop CommitLogSegment.close() from calling sync() (CASSANDRA-6652)
 * Make commitlog failure handling configurable (CASSANDRA-6364)
 * Avoid overlaps in LCS (CASSANDRA-6688)
 * Improve support for paginating over composites (CASSANDRA-4851)
 * Fix count(*) queries in a mixed cluster (CASSANDRA-6707)
 * Improve repair tasks(snapshot, differencing) concurrency (CASSANDRA-6566)
 * Fix replaying pre-2.0 commit logs (CASSANDRA-6714)
 * Add static columns to CQL3 (CASSANDRA-6561)
 * Optimize single partition batch statements (CASSANDRA-6737)
 * Disallow post-query re-ordering when paging (CASSANDRA-6722)
 * Fix potential paging bug with deleted columns (CASSANDRA-6748)
 * Fix NPE on BulkLoader caused by losing StreamEvent (CASSANDRA-6636)
 * Fix truncating compression metadata (CASSANDRA-6791)
 * Add CMSClassUnloadingEnabled JVM option (CASSANDRA-6541)
 * Catch memtable flush exceptions during shutdown (CASSANDRA-6735)
 * Fix upgradesstables NPE for non-CF-based indexes (CASSANDRA-6645)
 * Fix UPDATE updating PRIMARY KEY columns implicitly (CASSANDRA-6782)
 * Fix IllegalArgumentException when updating from 1.2 with SuperColumns
   (CASSANDRA-6733)
 * FBUtilities.singleton() should use the CF comparator (CASSANDRA-6778)
 * Fix CQLSStableWriter.addRow(Map<String, Object>) (CASSANDRA-6526)
 * Fix HSHA server introducing corrupt data (CASSANDRA-6285)
 * Fix CAS conditions for COMPACT STORAGE tables (CASSANDRA-6813)
 * Starting threads in OutboundTcpConnectionPool constructor causes race conditions (CASSANDRA-7177)
 * Allow overriding cassandra-rackdc.properties file (CASSANDRA-7072)
 * Set JMX RMI port to 7199 (CASSANDRA-7087)
 * Use LOCAL_QUORUM for data reads at LOCAL_SERIAL (CASSANDRA-6939)
 * Log a warning for large batches (CASSANDRA-6487)
 * Put nodes in hibernate when join_ring is false (CASSANDRA-6961)
 * Avoid early loading of non-system keyspaces before compaction-leftovers
   cleanup at startup (CASSANDRA-6913)
 * Restrict Windows to parallel repairs (CASSANDRA-6907)
 * (Hadoop) Allow manually specifying start/end tokens in CFIF (CASSANDRA-6436)
 * Fix NPE in MeteredFlusher (CASSANDRA-6820)
 * Fix race processing range scan responses (CASSANDRA-6820)
 * Allow deleting snapshots from dropped keyspaces (CASSANDRA-6821)
 * Add uuid() function (CASSANDRA-6473)
 * Omit tombstones from schema digests (CASSANDRA-6862)
 * Include correct consistencyLevel in LWT timeout (CASSANDRA-6884)
 * Lower chances for losing new SSTables during nodetool refresh and
   ColumnFamilyStore.loadNewSSTables (CASSANDRA-6514)
 * Add support for DELETE ... IF EXISTS to CQL3 (CASSANDRA-5708)
 * Update hadoop_cql3_word_count example (CASSANDRA-6793)
 * Fix handling of RejectedExecution in sync Thrift server (CASSANDRA-6788)
 * Log more information when exceeding tombstone_warn_threshold (CASSANDRA-6865)
 * Fix truncate to not abort due to unreachable fat clients (CASSANDRA-6864)
 * Fix schema concurrency exceptions (CASSANDRA-6841)
 * Fix leaking validator FH in StreamWriter (CASSANDRA-6832)
 * Fix saving triggers to schema (CASSANDRA-6789)
 * Fix trigger mutations when base mutation list is immutable (CASSANDRA-6790)
 * Fix accounting in FileCacheService to allow re-using RAR (CASSANDRA-6838)
 * Fix static counter columns (CASSANDRA-6827)
 * Restore expiring->deleted (cell) compaction optimization (CASSANDRA-6844)
 * Fix CompactionManager.needsCleanup (CASSANDRA-6845)
 * Correctly compare BooleanType values other than 0 and 1 (CASSANDRA-6779)
 * Read message id as string from earlier versions (CASSANDRA-6840)
 * Properly use the Paxos consistency for (non-protocol) batch (CASSANDRA-6837)
 * Add paranoid disk failure option (CASSANDRA-6646)
 * Improve PerRowSecondaryIndex performance (CASSANDRA-6876)
 * Extend triggers to support CAS updates (CASSANDRA-6882)
 * Static columns with IF NOT EXISTS don't always work as expected (CASSANDRA-6873)
 * Fix paging with SELECT DISTINCT (CASSANDRA-6857)
 * Fix UnsupportedOperationException on CAS timeout (CASSANDRA-6923)
 * Improve MeteredFlusher handling of MF-unaffected column families
   (CASSANDRA-6867)
 * Add CqlRecordReader using native pagination (CASSANDRA-6311)
 * Add QueryHandler interface (CASSANDRA-6659)
 * Track liveRatio per-memtable, not per-CF (CASSANDRA-6945)
 * Make sure upgradesstables keeps sstable level (CASSANDRA-6958)
 * Fix LIMIT with static columns (CASSANDRA-6956)
 * Fix clash with CQL column name in thrift validation (CASSANDRA-6892)
 * Fix error with super columns in mixed 1.2-2.0 clusters (CASSANDRA-6966)
 * Fix bad skip of sstables on slice query with composite start/finish (CASSANDRA-6825)
 * Fix unintended update with conditional statement (CASSANDRA-6893)
 * Fix map element access in IF (CASSANDRA-6914)
 * Avoid costly range calculations for range queries on system keyspaces
   (CASSANDRA-6906)
 * Fix SSTable not released if stream session fails (CASSANDRA-6818)
 * Avoid build failure due to ANTLR timeout (CASSANDRA-6991)
 * Queries on compact tables can return more rows that requested (CASSANDRA-7052)
 * USING TIMESTAMP for batches does not work (CASSANDRA-7053)
 * Fix performance regression from CASSANDRA-5614 (CASSANDRA-6949)
 * Ensure that batchlog and hint timeouts do not produce hints (CASSANDRA-7058)
 * Merge groupable mutations in TriggerExecutor#execute() (CASSANDRA-7047)
 * Plug holes in resource release when wiring up StreamSession (CASSANDRA-7073)
 * Re-add parameter columns to tracing session (CASSANDRA-6942)
 * Preserves CQL metadata when updating table from thrift (CASSANDRA-6831)
Merged from 1.2:
 * Fix nodetool display with vnodes (CASSANDRA-7082)
 * Add UNLOGGED, COUNTER options to BATCH documentation (CASSANDRA-6816)
 * add extra SSL cipher suites (CASSANDRA-6613)
 * fix nodetool getsstables for blob PK (CASSANDRA-6803)
 * Fix BatchlogManager#deleteBatch() use of millisecond timestamps
   (CASSANDRA-6822)
 * Continue assassinating even if the endpoint vanishes (CASSANDRA-6787)
 * Schedule schema pulls on change (CASSANDRA-6971)
 * Non-droppable verbs shouldn't be dropped from OTC (CASSANDRA-6980)
 * Shutdown batchlog executor in SS#drain() (CASSANDRA-7025)
 * Fix batchlog to account for CF truncation records (CASSANDRA-6999)
 * Fix CQLSH parsing of functions and BLOB literals (CASSANDRA-7018)
 * Properly load trustore in the native protocol (CASSANDRA-6847)
 * Always clean up references in SerializingCache (CASSANDRA-6994)
 * Don't shut MessagingService down when replacing a node (CASSANDRA-6476)
 * fix npe when doing -Dcassandra.fd_initial_value_ms (CASSANDRA-6751)


2.1.0-beta1
 * Add flush directory distinct from compaction directories (CASSANDRA-6357)
 * Require JNA by default (CASSANDRA-6575)
 * add listsnapshots command to nodetool (CASSANDRA-5742)
 * Introduce AtomicBTreeColumns (CASSANDRA-6271, 6692)
 * Multithreaded commitlog (CASSANDRA-3578)
 * allocate fixed index summary memory pool and resample cold index summaries
   to use less memory (CASSANDRA-5519)
 * Removed multithreaded compaction (CASSANDRA-6142)
 * Parallelize fetching rows for low-cardinality indexes (CASSANDRA-1337)
 * change logging from log4j to logback (CASSANDRA-5883)
 * switch to LZ4 compression for internode communication (CASSANDRA-5887)
 * Stop using Thrift-generated Index* classes internally (CASSANDRA-5971)
 * Remove 1.2 network compatibility code (CASSANDRA-5960)
 * Remove leveled json manifest migration code (CASSANDRA-5996)
 * Remove CFDefinition (CASSANDRA-6253)
 * Use AtomicIntegerFieldUpdater in RefCountedMemory (CASSANDRA-6278)
 * User-defined types for CQL3 (CASSANDRA-5590)
 * Use of o.a.c.metrics in nodetool (CASSANDRA-5871, 6406)
 * Batch read from OTC's queue and cleanup (CASSANDRA-1632)
 * Secondary index support for collections (CASSANDRA-4511, 6383)
 * SSTable metadata(Stats.db) format change (CASSANDRA-6356)
 * Push composites support in the storage engine
   (CASSANDRA-5417, CASSANDRA-6520)
 * Add snapshot space used to cfstats (CASSANDRA-6231)
 * Add cardinality estimator for key count estimation (CASSANDRA-5906)
 * CF id is changed to be non-deterministic. Data dir/key cache are created
   uniquely for CF id (CASSANDRA-5202)
 * New counters implementation (CASSANDRA-6504)
 * Replace UnsortedColumns, EmptyColumns, TreeMapBackedSortedColumns with new
   ArrayBackedSortedColumns (CASSANDRA-6630, CASSANDRA-6662, CASSANDRA-6690)
 * Add option to use row cache with a given amount of rows (CASSANDRA-5357)
 * Avoid repairing already repaired data (CASSANDRA-5351)
 * Reject counter updates with USING TTL/TIMESTAMP (CASSANDRA-6649)
 * Replace index_interval with min/max_index_interval (CASSANDRA-6379)
 * Lift limitation that order by columns must be selected for IN queries (CASSANDRA-4911)


2.0.5
 * Reduce garbage generated by bloom filter lookups (CASSANDRA-6609)
 * Add ks.cf names to tombstone logging (CASSANDRA-6597)
 * Use LOCAL_QUORUM for LWT operations at LOCAL_SERIAL (CASSANDRA-6495)
 * Wait for gossip to settle before accepting client connections (CASSANDRA-4288)
 * Delete unfinished compaction incrementally (CASSANDRA-6086)
 * Allow specifying custom secondary index options in CQL3 (CASSANDRA-6480)
 * Improve replica pinning for cache efficiency in DES (CASSANDRA-6485)
 * Fix LOCAL_SERIAL from thrift (CASSANDRA-6584)
 * Don't special case received counts in CAS timeout exceptions (CASSANDRA-6595)
 * Add support for 2.1 global counter shards (CASSANDRA-6505)
 * Fix NPE when streaming connection is not yet established (CASSANDRA-6210)
 * Avoid rare duplicate read repair triggering (CASSANDRA-6606)
 * Fix paging discardFirst (CASSANDRA-6555)
 * Fix ArrayIndexOutOfBoundsException in 2ndary index query (CASSANDRA-6470)
 * Release sstables upon rebuilding 2i (CASSANDRA-6635)
 * Add AbstractCompactionStrategy.startup() method (CASSANDRA-6637)
 * SSTableScanner may skip rows during cleanup (CASSANDRA-6638)
 * sstables from stalled repair sessions can resurrect deleted data (CASSANDRA-6503)
 * Switch stress to use ITransportFactory (CASSANDRA-6641)
 * Fix IllegalArgumentException during prepare (CASSANDRA-6592)
 * Fix possible loss of 2ndary index entries during compaction (CASSANDRA-6517)
 * Fix direct Memory on architectures that do not support unaligned long access
   (CASSANDRA-6628)
 * Let scrub optionally skip broken counter partitions (CASSANDRA-5930)
Merged from 1.2:
 * fsync compression metadata (CASSANDRA-6531)
 * Validate CF existence on execution for prepared statement (CASSANDRA-6535)
 * Add ability to throttle batchlog replay (CASSANDRA-6550)
 * Fix executing LOCAL_QUORUM with SimpleStrategy (CASSANDRA-6545)
 * Avoid StackOverflow when using large IN queries (CASSANDRA-6567)
 * Nodetool upgradesstables includes secondary indexes (CASSANDRA-6598)
 * Paginate batchlog replay (CASSANDRA-6569)
 * skip blocking on streaming during drain (CASSANDRA-6603)
 * Improve error message when schema doesn't match loaded sstable (CASSANDRA-6262)
 * Add properties to adjust FD initial value and max interval (CASSANDRA-4375)
 * Fix preparing with batch and delete from collection (CASSANDRA-6607)
 * Fix ABSC reverse iterator's remove() method (CASSANDRA-6629)
 * Handle host ID conflicts properly (CASSANDRA-6615)
 * Move handling of migration event source to solve bootstrap race. (CASSANDRA-6648)
 * Make sure compaction throughput value doesn't overflow with int math (CASSANDRA-6647)


2.0.4
 * Allow removing snapshots of no-longer-existing CFs (CASSANDRA-6418)
 * add StorageService.stopDaemon() (CASSANDRA-4268)
 * add IRE for invalid CF supplied to get_count (CASSANDRA-5701)
 * add client encryption support to sstableloader (CASSANDRA-6378)
 * Fix accept() loop for SSL sockets post-shutdown (CASSANDRA-6468)
 * Fix size-tiered compaction in LCS L0 (CASSANDRA-6496)
 * Fix assertion failure in filterColdSSTables (CASSANDRA-6483)
 * Fix row tombstones in larger-than-memory compactions (CASSANDRA-6008)
 * Fix cleanup ClassCastException (CASSANDRA-6462)
 * Reduce gossip memory use by interning VersionedValue strings (CASSANDRA-6410)
 * Allow specifying datacenters to participate in a repair (CASSANDRA-6218)
 * Fix divide-by-zero in PCI (CASSANDRA-6403)
 * Fix setting last compacted key in the wrong level for LCS (CASSANDRA-6284)
 * Add millisecond precision formats to the timestamp parser (CASSANDRA-6395)
 * Expose a total memtable size metric for a CF (CASSANDRA-6391)
 * cqlsh: handle symlinks properly (CASSANDRA-6425)
 * Fix potential infinite loop when paging query with IN (CASSANDRA-6464)
 * Fix assertion error in AbstractQueryPager.discardFirst (CASSANDRA-6447)
 * Fix streaming older SSTable yields unnecessary tombstones (CASSANDRA-6527)
Merged from 1.2:
 * Improved error message on bad properties in DDL queries (CASSANDRA-6453)
 * Randomize batchlog candidates selection (CASSANDRA-6481)
 * Fix thundering herd on endpoint cache invalidation (CASSANDRA-6345, 6485)
 * Improve batchlog write performance with vnodes (CASSANDRA-6488)
 * cqlsh: quote single quotes in strings inside collections (CASSANDRA-6172)
 * Improve gossip performance for typical messages (CASSANDRA-6409)
 * Throw IRE if a prepared statement has more markers than supported
   (CASSANDRA-5598)
 * Expose Thread metrics for the native protocol server (CASSANDRA-6234)
 * Change snapshot response message verb to INTERNAL to avoid dropping it
   (CASSANDRA-6415)
 * Warn when collection read has > 65K elements (CASSANDRA-5428)
 * Fix cache persistence when both row and key cache are enabled
   (CASSANDRA-6413)
 * (Hadoop) add describe_local_ring (CASSANDRA-6268)
 * Fix handling of concurrent directory creation failure (CASSANDRA-6459)
 * Allow executing CREATE statements multiple times (CASSANDRA-6471)
 * Don't send confusing info with timeouts (CASSANDRA-6491)
 * Don't resubmit counter mutation runnables internally (CASSANDRA-6427)
 * Don't drop local mutations without a hint (CASSANDRA-6510)
 * Don't allow null max_hint_window_in_ms (CASSANDRA-6419)
 * Validate SliceRange start and finish lengths (CASSANDRA-6521)


2.0.3
 * Fix FD leak on slice read path (CASSANDRA-6275)
 * Cancel read meter task when closing SSTR (CASSANDRA-6358)
 * free off-heap IndexSummary during bulk (CASSANDRA-6359)
 * Recover from IOException in accept() thread (CASSANDRA-6349)
 * Improve Gossip tolerance of abnormally slow tasks (CASSANDRA-6338)
 * Fix trying to hint timed out counter writes (CASSANDRA-6322)
 * Allow restoring specific columnfamilies from archived CL (CASSANDRA-4809)
 * Avoid flushing compaction_history after each operation (CASSANDRA-6287)
 * Fix repair assertion error when tombstones expire (CASSANDRA-6277)
 * Skip loading corrupt key cache (CASSANDRA-6260)
 * Fixes for compacting larger-than-memory rows (CASSANDRA-6274)
 * Compact hottest sstables first and optionally omit coldest from
   compaction entirely (CASSANDRA-6109)
 * Fix modifying column_metadata from thrift (CASSANDRA-6182)
 * cqlsh: fix LIST USERS output (CASSANDRA-6242)
 * Add IRequestSink interface (CASSANDRA-6248)
 * Update memtable size while flushing (CASSANDRA-6249)
 * Provide hooks around CQL2/CQL3 statement execution (CASSANDRA-6252)
 * Require Permission.SELECT for CAS updates (CASSANDRA-6247)
 * New CQL-aware SSTableWriter (CASSANDRA-5894)
 * Reject CAS operation when the protocol v1 is used (CASSANDRA-6270)
 * Correctly throw error when frame too large (CASSANDRA-5981)
 * Fix serialization bug in PagedRange with 2ndary indexes (CASSANDRA-6299)
 * Fix CQL3 table validation in Thrift (CASSANDRA-6140)
 * Fix bug missing results with IN clauses (CASSANDRA-6327)
 * Fix paging with reversed slices (CASSANDRA-6343)
 * Set minTimestamp correctly to be able to drop expired sstables (CASSANDRA-6337)
 * Support NaN and Infinity as float literals (CASSANDRA-6003)
 * Remove RF from nodetool ring output (CASSANDRA-6289)
 * Fix attempting to flush empty rows (CASSANDRA-6374)
 * Fix potential out of bounds exception when paging (CASSANDRA-6333)
Merged from 1.2:
 * Optimize FD phi calculation (CASSANDRA-6386)
 * Improve initial FD phi estimate when starting up (CASSANDRA-6385)
 * Don't list CQL3 table in CLI describe even if named explicitely
   (CASSANDRA-5750)
 * Invalidate row cache when dropping CF (CASSANDRA-6351)
 * add non-jamm path for cached statements (CASSANDRA-6293)
 * add windows bat files for shell commands (CASSANDRA-6145)
 * Require logging in for Thrift CQL2/3 statement preparation (CASSANDRA-6254)
 * restrict max_num_tokens to 1536 (CASSANDRA-6267)
 * Nodetool gets default JMX port from cassandra-env.sh (CASSANDRA-6273)
 * make calculatePendingRanges asynchronous (CASSANDRA-6244)
 * Remove blocking flushes in gossip thread (CASSANDRA-6297)
 * Fix potential socket leak in connectionpool creation (CASSANDRA-6308)
 * Allow LOCAL_ONE/LOCAL_QUORUM to work with SimpleStrategy (CASSANDRA-6238)
 * cqlsh: handle 'null' as session duration (CASSANDRA-6317)
 * Fix json2sstable handling of range tombstones (CASSANDRA-6316)
 * Fix missing one row in reverse query (CASSANDRA-6330)
 * Fix reading expired row value from row cache (CASSANDRA-6325)
 * Fix AssertionError when doing set element deletion (CASSANDRA-6341)
 * Make CL code for the native protocol match the one in C* 2.0
   (CASSANDRA-6347)
 * Disallow altering CQL3 table from thrift (CASSANDRA-6370)
 * Fix size computation of prepared statement (CASSANDRA-6369)


2.0.2
 * Update FailureDetector to use nanontime (CASSANDRA-4925)
 * Fix FileCacheService regressions (CASSANDRA-6149)
 * Never return WriteTimeout for CL.ANY (CASSANDRA-6132)
 * Fix race conditions in bulk loader (CASSANDRA-6129)
 * Add configurable metrics reporting (CASSANDRA-4430)
 * drop queries exceeding a configurable number of tombstones (CASSANDRA-6117)
 * Track and persist sstable read activity (CASSANDRA-5515)
 * Fixes for speculative retry (CASSANDRA-5932, CASSANDRA-6194)
 * Improve memory usage of metadata min/max column names (CASSANDRA-6077)
 * Fix thrift validation refusing row markers on CQL3 tables (CASSANDRA-6081)
 * Fix insertion of collections with CAS (CASSANDRA-6069)
 * Correctly send metadata on SELECT COUNT (CASSANDRA-6080)
 * Track clients' remote addresses in ClientState (CASSANDRA-6070)
 * Create snapshot dir if it does not exist when migrating
   leveled manifest (CASSANDRA-6093)
 * make sequential nodetool repair the default (CASSANDRA-5950)
 * Add more hooks for compaction strategy implementations (CASSANDRA-6111)
 * Fix potential NPE on composite 2ndary indexes (CASSANDRA-6098)
 * Delete can potentially be skipped in batch (CASSANDRA-6115)
 * Allow alter keyspace on system_traces (CASSANDRA-6016)
 * Disallow empty column names in cql (CASSANDRA-6136)
 * Use Java7 file-handling APIs and fix file moving on Windows (CASSANDRA-5383)
 * Save compaction history to system keyspace (CASSANDRA-5078)
 * Fix NPE if StorageService.getOperationMode() is executed before full startup (CASSANDRA-6166)
 * CQL3: support pre-epoch longs for TimestampType (CASSANDRA-6212)
 * Add reloadtriggers command to nodetool (CASSANDRA-4949)
 * cqlsh: ignore empty 'value alias' in DESCRIBE (CASSANDRA-6139)
 * Fix sstable loader (CASSANDRA-6205)
 * Reject bootstrapping if the node already exists in gossip (CASSANDRA-5571)
 * Fix NPE while loading paxos state (CASSANDRA-6211)
 * cqlsh: add SHOW SESSION <tracing-session> command (CASSANDRA-6228)
Merged from 1.2:
 * (Hadoop) Require CFRR batchSize to be at least 2 (CASSANDRA-6114)
 * Add a warning for small LCS sstable size (CASSANDRA-6191)
 * Add ability to list specific KS/CF combinations in nodetool cfstats (CASSANDRA-4191)
 * Mark CF clean if a mutation raced the drop and got it marked dirty (CASSANDRA-5946)
 * Add a LOCAL_ONE consistency level (CASSANDRA-6202)
 * Limit CQL prepared statement cache by size instead of count (CASSANDRA-6107)
 * Tracing should log write failure rather than raw exceptions (CASSANDRA-6133)
 * lock access to TM.endpointToHostIdMap (CASSANDRA-6103)
 * Allow estimated memtable size to exceed slab allocator size (CASSANDRA-6078)
 * Start MeteredFlusher earlier to prevent OOM during CL replay (CASSANDRA-6087)
 * Avoid sending Truncate command to fat clients (CASSANDRA-6088)
 * Allow where clause conditions to be in parenthesis (CASSANDRA-6037)
 * Do not open non-ssl storage port if encryption option is all (CASSANDRA-3916)
 * Move batchlog replay to its own executor (CASSANDRA-6079)
 * Add tombstone debug threshold and histogram (CASSANDRA-6042, 6057)
 * Enable tcp keepalive on incoming connections (CASSANDRA-4053)
 * Fix fat client schema pull NPE (CASSANDRA-6089)
 * Fix memtable flushing for indexed tables (CASSANDRA-6112)
 * Fix skipping columns with multiple slices (CASSANDRA-6119)
 * Expose connected thrift + native client counts (CASSANDRA-5084)
 * Optimize auth setup (CASSANDRA-6122)
 * Trace index selection (CASSANDRA-6001)
 * Update sstablesPerReadHistogram to use biased sampling (CASSANDRA-6164)
 * Log UnknownColumnfamilyException when closing socket (CASSANDRA-5725)
 * Properly error out on CREATE INDEX for counters table (CASSANDRA-6160)
 * Handle JMX notification failure for repair (CASSANDRA-6097)
 * (Hadoop) Fetch no more than 128 splits in parallel (CASSANDRA-6169)
 * stress: add username/password authentication support (CASSANDRA-6068)
 * Fix indexed queries with row cache enabled on parent table (CASSANDRA-5732)
 * Fix compaction race during columnfamily drop (CASSANDRA-5957)
 * Fix validation of empty column names for compact tables (CASSANDRA-6152)
 * Skip replaying mutations that pass CRC but fail to deserialize (CASSANDRA-6183)
 * Rework token replacement to use replace_address (CASSANDRA-5916)
 * Fix altering column types (CASSANDRA-6185)
 * cqlsh: fix CREATE/ALTER WITH completion (CASSANDRA-6196)
 * add windows bat files for shell commands (CASSANDRA-6145)
 * Fix potential stack overflow during range tombstones insertion (CASSANDRA-6181)
 * (Hadoop) Make LOCAL_ONE the default consistency level (CASSANDRA-6214)


2.0.1
 * Fix bug that could allow reading deleted data temporarily (CASSANDRA-6025)
 * Improve memory use defaults (CASSANDRA-6059)
 * Make ThriftServer more easlly extensible (CASSANDRA-6058)
 * Remove Hadoop dependency from ITransportFactory (CASSANDRA-6062)
 * add file_cache_size_in_mb setting (CASSANDRA-5661)
 * Improve error message when yaml contains invalid properties (CASSANDRA-5958)
 * Improve leveled compaction's ability to find non-overlapping L0 compactions
   to work on concurrently (CASSANDRA-5921)
 * Notify indexer of columns shadowed by range tombstones (CASSANDRA-5614)
 * Log Merkle tree stats (CASSANDRA-2698)
 * Switch from crc32 to adler32 for compressed sstable checksums (CASSANDRA-5862)
 * Improve offheap memcpy performance (CASSANDRA-5884)
 * Use a range aware scanner for cleanup (CASSANDRA-2524)
 * Cleanup doesn't need to inspect sstables that contain only local data
   (CASSANDRA-5722)
 * Add ability for CQL3 to list partition keys (CASSANDRA-4536)
 * Improve native protocol serialization (CASSANDRA-5664)
 * Upgrade Thrift to 0.9.1 (CASSANDRA-5923)
 * Require superuser status for adding triggers (CASSANDRA-5963)
 * Make standalone scrubber handle old and new style leveled manifest
   (CASSANDRA-6005)
 * Fix paxos bugs (CASSANDRA-6012, 6013, 6023)
 * Fix paged ranges with multiple replicas (CASSANDRA-6004)
 * Fix potential AssertionError during tracing (CASSANDRA-6041)
 * Fix NPE in sstablesplit (CASSANDRA-6027)
 * Migrate pre-2.0 key/value/column aliases to system.schema_columns
   (CASSANDRA-6009)
 * Paging filter empty rows too agressively (CASSANDRA-6040)
 * Support variadic parameters for IN clauses (CASSANDRA-4210)
 * cqlsh: return the result of CAS writes (CASSANDRA-5796)
 * Fix validation of IN clauses with 2ndary indexes (CASSANDRA-6050)
 * Support named bind variables in CQL (CASSANDRA-6033)
Merged from 1.2:
 * Allow cache-keys-to-save to be set at runtime (CASSANDRA-5980)
 * Avoid second-guessing out-of-space state (CASSANDRA-5605)
 * Tuning knobs for dealing with large blobs and many CFs (CASSANDRA-5982)
 * (Hadoop) Fix CQLRW for thrift tables (CASSANDRA-6002)
 * Fix possible divide-by-zero in HHOM (CASSANDRA-5990)
 * Allow local batchlog writes for CL.ANY (CASSANDRA-5967)
 * Upgrade metrics-core to version 2.2.0 (CASSANDRA-5947)
 * Fix CqlRecordWriter with composite keys (CASSANDRA-5949)
 * Add snitch, schema version, cluster, partitioner to JMX (CASSANDRA-5881)
 * Allow disabling SlabAllocator (CASSANDRA-5935)
 * Make user-defined compaction JMX blocking (CASSANDRA-4952)
 * Fix streaming does not transfer wrapped range (CASSANDRA-5948)
 * Fix loading index summary containing empty key (CASSANDRA-5965)
 * Correctly handle limits in CompositesSearcher (CASSANDRA-5975)
 * Pig: handle CQL collections (CASSANDRA-5867)
 * Pass the updated cf to the PRSI index() method (CASSANDRA-5999)
 * Allow empty CQL3 batches (as no-op) (CASSANDRA-5994)
 * Support null in CQL3 functions (CASSANDRA-5910)
 * Replace the deprecated MapMaker with CacheLoader (CASSANDRA-6007)
 * Add SSTableDeletingNotification to DataTracker (CASSANDRA-6010)
 * Fix snapshots in use get deleted during snapshot repair (CASSANDRA-6011)
 * Move hints and exception count to o.a.c.metrics (CASSANDRA-6017)
 * Fix memory leak in snapshot repair (CASSANDRA-6047)
 * Fix sstable2sjon for CQL3 tables (CASSANDRA-5852)


2.0.0
 * Fix thrift validation when inserting into CQL3 tables (CASSANDRA-5138)
 * Fix periodic memtable flushing behavior with clean memtables (CASSANDRA-5931)
 * Fix dateOf() function for pre-2.0 timestamp columns (CASSANDRA-5928)
 * Fix SSTable unintentionally loads BF when opened for batch (CASSANDRA-5938)
 * Add stream session progress to JMX (CASSANDRA-4757)
 * Fix NPE during CAS operation (CASSANDRA-5925)
Merged from 1.2:
 * Fix getBloomFilterDiskSpaceUsed for AlwaysPresentFilter (CASSANDRA-5900)
 * Don't announce schema version until we've loaded the changes locally
   (CASSANDRA-5904)
 * Fix to support off heap bloom filters size greater than 2 GB (CASSANDRA-5903)
 * Properly handle parsing huge map and set literals (CASSANDRA-5893)


2.0.0-rc2
 * enable vnodes by default (CASSANDRA-5869)
 * fix CAS contention timeout (CASSANDRA-5830)
 * fix HsHa to respect max frame size (CASSANDRA-4573)
 * Fix (some) 2i on composite components omissions (CASSANDRA-5851)
 * cqlsh: add DESCRIBE FULL SCHEMA variant (CASSANDRA-5880)
Merged from 1.2:
 * Correctly validate sparse composite cells in scrub (CASSANDRA-5855)
 * Add KeyCacheHitRate metric to CF metrics (CASSANDRA-5868)
 * cqlsh: add support for multiline comments (CASSANDRA-5798)
 * Handle CQL3 SELECT duplicate IN restrictions on clustering columns
   (CASSANDRA-5856)


2.0.0-rc1
 * improve DecimalSerializer performance (CASSANDRA-5837)
 * fix potential spurious wakeup in AsyncOneResponse (CASSANDRA-5690)
 * fix schema-related trigger issues (CASSANDRA-5774)
 * Better validation when accessing CQL3 table from thrift (CASSANDRA-5138)
 * Fix assertion error during repair (CASSANDRA-5801)
 * Fix range tombstone bug (CASSANDRA-5805)
 * DC-local CAS (CASSANDRA-5797)
 * Add a native_protocol_version column to the system.local table (CASSANRDA-5819)
 * Use index_interval from cassandra.yaml when upgraded (CASSANDRA-5822)
 * Fix buffer underflow on socket close (CASSANDRA-5792)
Merged from 1.2:
 * Fix reading DeletionTime from 1.1-format sstables (CASSANDRA-5814)
 * cqlsh: add collections support to COPY (CASSANDRA-5698)
 * retry important messages for any IOException (CASSANDRA-5804)
 * Allow empty IN relations in SELECT/UPDATE/DELETE statements (CASSANDRA-5626)
 * cqlsh: fix crashing on Windows due to libedit detection (CASSANDRA-5812)
 * fix bulk-loading compressed sstables (CASSANDRA-5820)
 * (Hadoop) fix quoting in CqlPagingRecordReader and CqlRecordWriter
   (CASSANDRA-5824)
 * update default LCS sstable size to 160MB (CASSANDRA-5727)
 * Allow compacting 2Is via nodetool (CASSANDRA-5670)
 * Hex-encode non-String keys in OPP (CASSANDRA-5793)
 * nodetool history logging (CASSANDRA-5823)
 * (Hadoop) fix support for Thrift tables in CqlPagingRecordReader
   (CASSANDRA-5752)
 * add "all time blocked" to StatusLogger output (CASSANDRA-5825)
 * Future-proof inter-major-version schema migrations (CASSANDRA-5845)
 * (Hadoop) add CqlPagingRecordReader support for ReversedType in Thrift table
   (CASSANDRA-5718)
 * Add -no-snapshot option to scrub (CASSANDRA-5891)
 * Fix to support off heap bloom filters size greater than 2 GB (CASSANDRA-5903)
 * Properly handle parsing huge map and set literals (CASSANDRA-5893)
 * Fix LCS L0 compaction may overlap in L1 (CASSANDRA-5907)
 * New sstablesplit tool to split large sstables offline (CASSANDRA-4766)
 * Fix potential deadlock in native protocol server (CASSANDRA-5926)
 * Disallow incompatible type change in CQL3 (CASSANDRA-5882)
Merged from 1.1:
 * Correctly validate sparse composite cells in scrub (CASSANDRA-5855)


2.0.0-beta2
 * Replace countPendingHints with Hints Created metric (CASSANDRA-5746)
 * Allow nodetool with no args, and with help to run without a server (CASSANDRA-5734)
 * Cleanup AbstractType/TypeSerializer classes (CASSANDRA-5744)
 * Remove unimplemented cli option schema-mwt (CASSANDRA-5754)
 * Support range tombstones in thrift (CASSANDRA-5435)
 * Normalize table-manipulating CQL3 statements' class names (CASSANDRA-5759)
 * cqlsh: add missing table options to DESCRIBE output (CASSANDRA-5749)
 * Fix assertion error during repair (CASSANDRA-5757)
 * Fix bulkloader (CASSANDRA-5542)
 * Add LZ4 compression to the native protocol (CASSANDRA-5765)
 * Fix bugs in the native protocol v2 (CASSANDRA-5770)
 * CAS on 'primary key only' table (CASSANDRA-5715)
 * Support streaming SSTables of old versions (CASSANDRA-5772)
 * Always respect protocol version in native protocol (CASSANDRA-5778)
 * Fix ConcurrentModificationException during streaming (CASSANDRA-5782)
 * Update deletion timestamp in Commit#updatesWithPaxosTime (CASSANDRA-5787)
 * Thrift cas() method crashes if input columns are not sorted (CASSANDRA-5786)
 * Order columns names correctly when querying for CAS (CASSANDRA-5788)
 * Fix streaming retry (CASSANDRA-5775)
Merged from 1.2:
 * if no seeds can be a reached a node won't start in a ring by itself (CASSANDRA-5768)
 * add cassandra.unsafesystem property (CASSANDRA-5704)
 * (Hadoop) quote identifiers in CqlPagingRecordReader (CASSANDRA-5763)
 * Add replace_node functionality for vnodes (CASSANDRA-5337)
 * Add timeout events to query traces (CASSANDRA-5520)
 * Fix serialization of the LEFT gossip value (CASSANDRA-5696)
 * Pig: support for cql3 tables (CASSANDRA-5234)
 * Fix skipping range tombstones with reverse queries (CASSANDRA-5712)
 * Expire entries out of ThriftSessionManager (CASSANDRA-5719)
 * Don't keep ancestor information in memory (CASSANDRA-5342)
 * Expose native protocol server status in nodetool info (CASSANDRA-5735)
 * Fix pathetic performance of range tombstones (CASSANDRA-5677)
 * Fix querying with an empty (impossible) range (CASSANDRA-5573)
 * cqlsh: handle CUSTOM 2i in DESCRIBE output (CASSANDRA-5760)
 * Fix minor bug in Range.intersects(Bound) (CASSANDRA-5771)
 * cqlsh: handle disabled compression in DESCRIBE output (CASSANDRA-5766)
 * Ensure all UP events are notified on the native protocol (CASSANDRA-5769)
 * Fix formatting of sstable2json with multiple -k arguments (CASSANDRA-5781)
 * Don't rely on row marker for queries in general to hide lost markers
   after TTL expires (CASSANDRA-5762)
 * Sort nodetool help output (CASSANDRA-5776)
 * Fix column expiring during 2 phases compaction (CASSANDRA-5799)
 * now() is being rejected in INSERTs when inside collections (CASSANDRA-5795)


2.0.0-beta1
 * Add support for indexing clustered columns (CASSANDRA-5125)
 * Removed on-heap row cache (CASSANDRA-5348)
 * use nanotime consistently for node-local timeouts (CASSANDRA-5581)
 * Avoid unnecessary second pass on name-based queries (CASSANDRA-5577)
 * Experimental triggers (CASSANDRA-1311)
 * JEMalloc support for off-heap allocation (CASSANDRA-3997)
 * Single-pass compaction (CASSANDRA-4180)
 * Removed token range bisection (CASSANDRA-5518)
 * Removed compatibility with pre-1.2.5 sstables and network messages
   (CASSANDRA-5511)
 * removed PBSPredictor (CASSANDRA-5455)
 * CAS support (CASSANDRA-5062, 5441, 5442, 5443, 5619, 5667)
 * Leveled compaction performs size-tiered compactions in L0
   (CASSANDRA-5371, 5439)
 * Add yaml network topology snitch for mixed ec2/other envs (CASSANDRA-5339)
 * Log when a node is down longer than the hint window (CASSANDRA-4554)
 * Optimize tombstone creation for ExpiringColumns (CASSANDRA-4917)
 * Improve LeveledScanner work estimation (CASSANDRA-5250, 5407)
 * Replace compaction lock with runWithCompactionsDisabled (CASSANDRA-3430)
 * Change Message IDs to ints (CASSANDRA-5307)
 * Move sstable level information into the Stats component, removing the
   need for a separate Manifest file (CASSANDRA-4872)
 * avoid serializing to byte[] on commitlog append (CASSANDRA-5199)
 * make index_interval configurable per columnfamily (CASSANDRA-3961, CASSANDRA-5650)
 * add default_time_to_live (CASSANDRA-3974)
 * add memtable_flush_period_in_ms (CASSANDRA-4237)
 * replace supercolumns internally by composites (CASSANDRA-3237, 5123)
 * upgrade thrift to 0.9.0 (CASSANDRA-3719)
 * drop unnecessary keyspace parameter from user-defined compaction API
   (CASSANDRA-5139)
 * more robust solution to incomplete compactions + counters (CASSANDRA-5151)
 * Change order of directory searching for c*.in.sh (CASSANDRA-3983)
 * Add tool to reset SSTable compaction level for LCS (CASSANDRA-5271)
 * Allow custom configuration loader (CASSANDRA-5045)
 * Remove memory emergency pressure valve logic (CASSANDRA-3534)
 * Reduce request latency with eager retry (CASSANDRA-4705)
 * cqlsh: Remove ASSUME command (CASSANDRA-5331)
 * Rebuild BF when loading sstables if bloom_filter_fp_chance
   has changed since compaction (CASSANDRA-5015)
 * remove row-level bloom filters (CASSANDRA-4885)
 * Change Kernel Page Cache skipping into row preheating (disabled by default)
   (CASSANDRA-4937)
 * Improve repair by deciding on a gcBefore before sending
   out TreeRequests (CASSANDRA-4932)
 * Add an official way to disable compactions (CASSANDRA-5074)
 * Reenable ALTER TABLE DROP with new semantics (CASSANDRA-3919)
 * Add binary protocol versioning (CASSANDRA-5436)
 * Swap THshaServer for TThreadedSelectorServer (CASSANDRA-5530)
 * Add alias support to SELECT statement (CASSANDRA-5075)
 * Don't create empty RowMutations in CommitLogReplayer (CASSANDRA-5541)
 * Use range tombstones when dropping cfs/columns from schema (CASSANDRA-5579)
 * cqlsh: drop CQL2/CQL3-beta support (CASSANDRA-5585)
 * Track max/min column names in sstables to be able to optimize slice
   queries (CASSANDRA-5514, CASSANDRA-5595, CASSANDRA-5600)
 * Binary protocol: allow batching already prepared statements (CASSANDRA-4693)
 * Allow preparing timestamp, ttl and limit in CQL3 queries (CASSANDRA-4450)
 * Support native link w/o JNA in Java7 (CASSANDRA-3734)
 * Use SASL authentication in binary protocol v2 (CASSANDRA-5545)
 * Replace Thrift HsHa with LMAX Disruptor based implementation (CASSANDRA-5582)
 * cqlsh: Add row count to SELECT output (CASSANDRA-5636)
 * Include a timestamp with all read commands to determine column expiration
   (CASSANDRA-5149)
 * Streaming 2.0 (CASSANDRA-5286, 5699)
 * Conditional create/drop ks/table/index statements in CQL3 (CASSANDRA-2737)
 * more pre-table creation property validation (CASSANDRA-5693)
 * Redesign repair messages (CASSANDRA-5426)
 * Fix ALTER RENAME post-5125 (CASSANDRA-5702)
 * Disallow renaming a 2ndary indexed column (CASSANDRA-5705)
 * Rename Table to Keyspace (CASSANDRA-5613)
 * Ensure changing column_index_size_in_kb on different nodes don't corrupt the
   sstable (CASSANDRA-5454)
 * Move resultset type information into prepare, not execute (CASSANDRA-5649)
 * Auto paging in binary protocol (CASSANDRA-4415, 5714)
 * Don't tie client side use of AbstractType to JDBC (CASSANDRA-4495)
 * Adds new TimestampType to replace DateType (CASSANDRA-5723, CASSANDRA-5729)
Merged from 1.2:
 * make starting native protocol server idempotent (CASSANDRA-5728)
 * Fix loading key cache when a saved entry is no longer valid (CASSANDRA-5706)
 * Fix serialization of the LEFT gossip value (CASSANDRA-5696)
 * cqlsh: Don't show 'null' in place of empty values (CASSANDRA-5675)
 * Race condition in detecting version on a mixed 1.1/1.2 cluster
   (CASSANDRA-5692)
 * Fix skipping range tombstones with reverse queries (CASSANDRA-5712)
 * Expire entries out of ThriftSessionManager (CASSANRDA-5719)
 * Don't keep ancestor information in memory (CASSANDRA-5342)
 * cqlsh: fix handling of semicolons inside BATCH queries (CASSANDRA-5697)


1.2.6
 * Fix tracing when operation completes before all responses arrive
   (CASSANDRA-5668)
 * Fix cross-DC mutation forwarding (CASSANDRA-5632)
 * Reduce SSTableLoader memory usage (CASSANDRA-5555)
 * Scale hinted_handoff_throttle_in_kb to cluster size (CASSANDRA-5272)
 * (Hadoop) Add CQL3 input/output formats (CASSANDRA-4421, 5622)
 * (Hadoop) Fix InputKeyRange in CFIF (CASSANDRA-5536)
 * Fix dealing with ridiculously large max sstable sizes in LCS (CASSANDRA-5589)
 * Ignore pre-truncate hints (CASSANDRA-4655)
 * Move System.exit on OOM into a separate thread (CASSANDRA-5273)
 * Write row markers when serializing schema (CASSANDRA-5572)
 * Check only SSTables for the requested range when streaming (CASSANDRA-5569)
 * Improve batchlog replay behavior and hint ttl handling (CASSANDRA-5314)
 * Exclude localTimestamp from validation for tombstones (CASSANDRA-5398)
 * cqlsh: add custom prompt support (CASSANDRA-5539)
 * Reuse prepared statements in hot auth queries (CASSANDRA-5594)
 * cqlsh: add vertical output option (see EXPAND) (CASSANDRA-5597)
 * Add a rate limit option to stress (CASSANDRA-5004)
 * have BulkLoader ignore snapshots directories (CASSANDRA-5587)
 * fix SnitchProperties logging context (CASSANDRA-5602)
 * Expose whether jna is enabled and memory is locked via JMX (CASSANDRA-5508)
 * cqlsh: fix COPY FROM with ReversedType (CASSANDRA-5610)
 * Allow creating CUSTOM indexes on collections (CASSANDRA-5615)
 * Evaluate now() function at execution time (CASSANDRA-5616)
 * Expose detailed read repair metrics (CASSANDRA-5618)
 * Correct blob literal + ReversedType parsing (CASSANDRA-5629)
 * Allow GPFS to prefer the internal IP like EC2MRS (CASSANDRA-5630)
 * fix help text for -tspw cassandra-cli (CASSANDRA-5643)
 * don't throw away initial causes exceptions for internode encryption issues
   (CASSANDRA-5644)
 * Fix message spelling errors for cql select statements (CASSANDRA-5647)
 * Suppress custom exceptions thru jmx (CASSANDRA-5652)
 * Update CREATE CUSTOM INDEX syntax (CASSANDRA-5639)
 * Fix PermissionDetails.equals() method (CASSANDRA-5655)
 * Never allow partition key ranges in CQL3 without token() (CASSANDRA-5666)
 * Gossiper incorrectly drops AppState for an upgrading node (CASSANDRA-5660)
 * Connection thrashing during multi-region ec2 during upgrade, due to
   messaging version (CASSANDRA-5669)
 * Avoid over reconnecting in EC2MRS (CASSANDRA-5678)
 * Fix ReadResponseSerializer.serializedSize() for digest reads (CASSANDRA-5476)
 * allow sstable2json on 2i CFs (CASSANDRA-5694)
Merged from 1.1:
 * Remove buggy thrift max message length option (CASSANDRA-5529)
 * Fix NPE in Pig's widerow mode (CASSANDRA-5488)
 * Add split size parameter to Pig and disable split combination (CASSANDRA-5544)


1.2.5
 * make BytesToken.toString only return hex bytes (CASSANDRA-5566)
 * Ensure that submitBackground enqueues at least one task (CASSANDRA-5554)
 * fix 2i updates with identical values and timestamps (CASSANDRA-5540)
 * fix compaction throttling bursty-ness (CASSANDRA-4316)
 * reduce memory consumption of IndexSummary (CASSANDRA-5506)
 * remove per-row column name bloom filters (CASSANDRA-5492)
 * Include fatal errors in trace events (CASSANDRA-5447)
 * Ensure that PerRowSecondaryIndex is notified of row-level deletes
   (CASSANDRA-5445)
 * Allow empty blob literals in CQL3 (CASSANDRA-5452)
 * Fix streaming RangeTombstones at column index boundary (CASSANDRA-5418)
 * Fix preparing statements when current keyspace is not set (CASSANDRA-5468)
 * Fix SemanticVersion.isSupportedBy minor/patch handling (CASSANDRA-5496)
 * Don't provide oldCfId for post-1.1 system cfs (CASSANDRA-5490)
 * Fix primary range ignores replication strategy (CASSANDRA-5424)
 * Fix shutdown of binary protocol server (CASSANDRA-5507)
 * Fix repair -snapshot not working (CASSANDRA-5512)
 * Set isRunning flag later in binary protocol server (CASSANDRA-5467)
 * Fix use of CQL3 functions with descending clustering order (CASSANDRA-5472)
 * Disallow renaming columns one at a time for thrift table in CQL3
   (CASSANDRA-5531)
 * cqlsh: add CLUSTERING ORDER BY support to DESCRIBE (CASSANDRA-5528)
 * Add custom secondary index support to CQL3 (CASSANDRA-5484)
 * Fix repair hanging silently on unexpected error (CASSANDRA-5229)
 * Fix Ec2Snitch regression introduced by CASSANDRA-5171 (CASSANDRA-5432)
 * Add nodetool enablebackup/disablebackup (CASSANDRA-5556)
 * cqlsh: fix DESCRIBE after case insensitive USE (CASSANDRA-5567)
Merged from 1.1
 * Add retry mechanism to OTC for non-droppable_verbs (CASSANDRA-5393)
 * Use allocator information to improve memtable memory usage estimate
   (CASSANDRA-5497)
 * Fix trying to load deleted row into row cache on startup (CASSANDRA-4463)
 * fsync leveled manifest to avoid corruption (CASSANDRA-5535)
 * Fix Bound intersection computation (CASSANDRA-5551)
 * sstablescrub now respects max memory size in cassandra.in.sh (CASSANDRA-5562)


1.2.4
 * Ensure that PerRowSecondaryIndex updates see the most recent values
   (CASSANDRA-5397)
 * avoid duplicate index entries ind PrecompactedRow and
   ParallelCompactionIterable (CASSANDRA-5395)
 * remove the index entry on oldColumn when new column is a tombstone
   (CASSANDRA-5395)
 * Change default stream throughput from 400 to 200 mbps (CASSANDRA-5036)
 * Gossiper logs DOWN for symmetry with UP (CASSANDRA-5187)
 * Fix mixing prepared statements between keyspaces (CASSANDRA-5352)
 * Fix consistency level during bootstrap - strike 3 (CASSANDRA-5354)
 * Fix transposed arguments in AlreadyExistsException (CASSANDRA-5362)
 * Improve asynchronous hint delivery (CASSANDRA-5179)
 * Fix Guava dependency version (12.0 -> 13.0.1) for Maven (CASSANDRA-5364)
 * Validate that provided CQL3 collection value are < 64K (CASSANDRA-5355)
 * Make upgradeSSTable skip current version sstables by default (CASSANDRA-5366)
 * Optimize min/max timestamp collection (CASSANDRA-5373)
 * Invalid streamId in cql binary protocol when using invalid CL
   (CASSANDRA-5164)
 * Fix validation for IN where clauses with collections (CASSANDRA-5376)
 * Copy resultSet on count query to avoid ConcurrentModificationException
   (CASSANDRA-5382)
 * Correctly typecheck in CQL3 even with ReversedType (CASSANDRA-5386)
 * Fix streaming compressed files when using encryption (CASSANDRA-5391)
 * cassandra-all 1.2.0 pom missing netty dependency (CASSANDRA-5392)
 * Fix writetime/ttl functions on null values (CASSANDRA-5341)
 * Fix NPE during cql3 select with token() (CASSANDRA-5404)
 * IndexHelper.skipBloomFilters won't skip non-SHA filters (CASSANDRA-5385)
 * cqlsh: Print maps ordered by key, sort sets (CASSANDRA-5413)
 * Add null syntax support in CQL3 for inserts (CASSANDRA-3783)
 * Allow unauthenticated set_keyspace() calls (CASSANDRA-5423)
 * Fix potential incremental backups race (CASSANDRA-5410)
 * Fix prepared BATCH statements with batch-level timestamps (CASSANDRA-5415)
 * Allow overriding superuser setup delay (CASSANDRA-5430)
 * cassandra-shuffle with JMX usernames and passwords (CASSANDRA-5431)
Merged from 1.1:
 * cli: Quote ks and cf names in schema output when needed (CASSANDRA-5052)
 * Fix bad default for min/max timestamp in SSTableMetadata (CASSANDRA-5372)
 * Fix cf name extraction from manifest in Directories.migrateFile()
   (CASSANDRA-5242)
 * Support pluggable internode authentication (CASSANDRA-5401)


1.2.3
 * add check for sstable overlap within a level on startup (CASSANDRA-5327)
 * replace ipv6 colons in jmx object names (CASSANDRA-5298, 5328)
 * Avoid allocating SSTableBoundedScanner during repair when the range does
   not intersect the sstable (CASSANDRA-5249)
 * Don't lowercase property map keys (this breaks NTS) (CASSANDRA-5292)
 * Fix composite comparator with super columns (CASSANDRA-5287)
 * Fix insufficient validation of UPDATE queries against counter cfs
   (CASSANDRA-5300)
 * Fix PropertyFileSnitch default DC/Rack behavior (CASSANDRA-5285)
 * Handle null values when executing prepared statement (CASSANDRA-5081)
 * Add netty to pom dependencies (CASSANDRA-5181)
 * Include type arguments in Thrift CQLPreparedResult (CASSANDRA-5311)
 * Fix compaction not removing columns when bf_fp_ratio is 1 (CASSANDRA-5182)
 * cli: Warn about missing CQL3 tables in schema descriptions (CASSANDRA-5309)
 * Re-enable unknown option in replication/compaction strategies option for
   backward compatibility (CASSANDRA-4795)
 * Add binary protocol support to stress (CASSANDRA-4993)
 * cqlsh: Fix COPY FROM value quoting and null handling (CASSANDRA-5305)
 * Fix repair -pr for vnodes (CASSANDRA-5329)
 * Relax CL for auth queries for non-default users (CASSANDRA-5310)
 * Fix AssertionError during repair (CASSANDRA-5245)
 * Don't announce migrations to pre-1.2 nodes (CASSANDRA-5334)
Merged from 1.1:
 * Update offline scrub for 1.0 -> 1.1 directory structure (CASSANDRA-5195)
 * add tmp flag to Descriptor hashcode (CASSANDRA-4021)
 * fix logging of "Found table data in data directories" when only system tables
   are present (CASSANDRA-5289)
 * cli: Add JMX authentication support (CASSANDRA-5080)
 * nodetool: ability to repair specific range (CASSANDRA-5280)
 * Fix possible assertion triggered in SliceFromReadCommand (CASSANDRA-5284)
 * cqlsh: Add inet type support on Windows (ipv4-only) (CASSANDRA-4801)
 * Fix race when initializing ColumnFamilyStore (CASSANDRA-5350)
 * Add UseTLAB JVM flag (CASSANDRA-5361)


1.2.2
 * fix potential for multiple concurrent compactions of the same sstables
   (CASSANDRA-5256)
 * avoid no-op caching of byte[] on commitlog append (CASSANDRA-5199)
 * fix symlinks under data dir not working (CASSANDRA-5185)
 * fix bug in compact storage metadata handling (CASSANDRA-5189)
 * Validate login for USE queries (CASSANDRA-5207)
 * cli: remove default username and password (CASSANDRA-5208)
 * configure populate_io_cache_on_flush per-CF (CASSANDRA-4694)
 * allow configuration of internode socket buffer (CASSANDRA-3378)
 * Make sstable directory picking blacklist-aware again (CASSANDRA-5193)
 * Correctly expire gossip states for edge cases (CASSANDRA-5216)
 * Improve handling of directory creation failures (CASSANDRA-5196)
 * Expose secondary indicies to the rest of nodetool (CASSANDRA-4464)
 * Binary protocol: avoid sending notification for 0.0.0.0 (CASSANDRA-5227)
 * add UseCondCardMark XX jvm settings on jdk 1.7 (CASSANDRA-4366)
 * CQL3 refactor to allow conversion function (CASSANDRA-5226)
 * Fix drop of sstables in some circumstance (CASSANDRA-5232)
 * Implement caching of authorization results (CASSANDRA-4295)
 * Add support for LZ4 compression (CASSANDRA-5038)
 * Fix missing columns in wide rows queries (CASSANDRA-5225)
 * Simplify auth setup and make system_auth ks alterable (CASSANDRA-5112)
 * Stop compactions from hanging during bootstrap (CASSANDRA-5244)
 * fix compressed streaming sending extra chunk (CASSANDRA-5105)
 * Add CQL3-based implementations of IAuthenticator and IAuthorizer
   (CASSANDRA-4898)
 * Fix timestamp-based tomstone removal logic (CASSANDRA-5248)
 * cli: Add JMX authentication support (CASSANDRA-5080)
 * Fix forceFlush behavior (CASSANDRA-5241)
 * cqlsh: Add username autocompletion (CASSANDRA-5231)
 * Fix CQL3 composite partition key error (CASSANDRA-5240)
 * Allow IN clause on last clustering key (CASSANDRA-5230)
Merged from 1.1:
 * fix start key/end token validation for wide row iteration (CASSANDRA-5168)
 * add ConfigHelper support for Thrift frame and max message sizes (CASSANDRA-5188)
 * fix nodetool repair not fail on node down (CASSANDRA-5203)
 * always collect tombstone hints (CASSANDRA-5068)
 * Fix error when sourcing file in cqlsh (CASSANDRA-5235)


1.2.1
 * stream undelivered hints on decommission (CASSANDRA-5128)
 * GossipingPropertyFileSnitch loads saved dc/rack info if needed (CASSANDRA-5133)
 * drain should flush system CFs too (CASSANDRA-4446)
 * add inter_dc_tcp_nodelay setting (CASSANDRA-5148)
 * re-allow wrapping ranges for start_token/end_token range pairitspwng (CASSANDRA-5106)
 * fix validation compaction of empty rows (CASSANDRA-5136)
 * nodetool methods to enable/disable hint storage/delivery (CASSANDRA-4750)
 * disallow bloom filter false positive chance of 0 (CASSANDRA-5013)
 * add threadpool size adjustment methods to JMXEnabledThreadPoolExecutor and
   CompactionManagerMBean (CASSANDRA-5044)
 * fix hinting for dropped local writes (CASSANDRA-4753)
 * off-heap cache doesn't need mutable column container (CASSANDRA-5057)
 * apply disk_failure_policy to bad disks on initial directory creation
   (CASSANDRA-4847)
 * Optimize name-based queries to use ArrayBackedSortedColumns (CASSANDRA-5043)
 * Fall back to old manifest if most recent is unparseable (CASSANDRA-5041)
 * pool [Compressed]RandomAccessReader objects on the partitioned read path
   (CASSANDRA-4942)
 * Add debug logging to list filenames processed by Directories.migrateFile
   method (CASSANDRA-4939)
 * Expose black-listed directories via JMX (CASSANDRA-4848)
 * Log compaction merge counts (CASSANDRA-4894)
 * Minimize byte array allocation by AbstractData{Input,Output} (CASSANDRA-5090)
 * Add SSL support for the binary protocol (CASSANDRA-5031)
 * Allow non-schema system ks modification for shuffle to work (CASSANDRA-5097)
 * cqlsh: Add default limit to SELECT statements (CASSANDRA-4972)
 * cqlsh: fix DESCRIBE for 1.1 cfs in CQL3 (CASSANDRA-5101)
 * Correctly gossip with nodes >= 1.1.7 (CASSANDRA-5102)
 * Ensure CL guarantees on digest mismatch (CASSANDRA-5113)
 * Validate correctly selects on composite partition key (CASSANDRA-5122)
 * Fix exception when adding collection (CASSANDRA-5117)
 * Handle states for non-vnode clusters correctly (CASSANDRA-5127)
 * Refuse unrecognized replication and compaction strategy options (CASSANDRA-4795)
 * Pick the correct value validator in sstable2json for cql3 tables (CASSANDRA-5134)
 * Validate login for describe_keyspace, describe_keyspaces and set_keyspace
   (CASSANDRA-5144)
 * Fix inserting empty maps (CASSANDRA-5141)
 * Don't remove tokens from System table for node we know (CASSANDRA-5121)
 * fix streaming progress report for compresed files (CASSANDRA-5130)
 * Coverage analysis for low-CL queries (CASSANDRA-4858)
 * Stop interpreting dates as valid timeUUID value (CASSANDRA-4936)
 * Adds E notation for floating point numbers (CASSANDRA-4927)
 * Detect (and warn) unintentional use of the cql2 thrift methods when cql3 was
   intended (CASSANDRA-5172)
 * cli: Quote ks and cf names in schema output when needed (CASSANDRA-5052)
 * Fix cf name extraction from manifest in Directories.migrateFile() (CASSANDRA-5242)
 * Replace mistaken usage of commons-logging with slf4j (CASSANDRA-5464)
 * Ensure Jackson dependency matches lib (CASSANDRA-5126)
 * Expose droppable tombstone ratio stats over JMX (CASSANDRA-5159)
Merged from 1.1:
 * Simplify CompressedRandomAccessReader to work around JDK FD bug (CASSANDRA-5088)
 * Improve handling a changing target throttle rate mid-compaction (CASSANDRA-5087)
 * Pig: correctly decode row keys in widerow mode (CASSANDRA-5098)
 * nodetool repair command now prints progress (CASSANDRA-4767)
 * fix user defined compaction to run against 1.1 data directory (CASSANDRA-5118)
 * Fix CQL3 BATCH authorization caching (CASSANDRA-5145)
 * fix get_count returns incorrect value with TTL (CASSANDRA-5099)
 * better handling for mid-compaction failure (CASSANDRA-5137)
 * convert default marshallers list to map for better readability (CASSANDRA-5109)
 * fix ConcurrentModificationException in getBootstrapSource (CASSANDRA-5170)
 * fix sstable maxtimestamp for row deletes and pre-1.1.1 sstables (CASSANDRA-5153)
 * Fix thread growth on node removal (CASSANDRA-5175)
 * Make Ec2Region's datacenter name configurable (CASSANDRA-5155)


1.2.0
 * Disallow counters in collections (CASSANDRA-5082)
 * cqlsh: add unit tests (CASSANDRA-3920)
 * fix default bloom_filter_fp_chance for LeveledCompactionStrategy (CASSANDRA-5093)
Merged from 1.1:
 * add validation for get_range_slices with start_key and end_token (CASSANDRA-5089)


1.2.0-rc2
 * fix nodetool ownership display with vnodes (CASSANDRA-5065)
 * cqlsh: add DESCRIBE KEYSPACES command (CASSANDRA-5060)
 * Fix potential infinite loop when reloading CFS (CASSANDRA-5064)
 * Fix SimpleAuthorizer example (CASSANDRA-5072)
 * cqlsh: force CL.ONE for tracing and system.schema* queries (CASSANDRA-5070)
 * Includes cassandra-shuffle in the debian package (CASSANDRA-5058)
Merged from 1.1:
 * fix multithreaded compaction deadlock (CASSANDRA-4492)
 * fix temporarily missing schema after upgrade from pre-1.1.5 (CASSANDRA-5061)
 * Fix ALTER TABLE overriding compression options with defaults
   (CASSANDRA-4996, 5066)
 * fix specifying and altering crc_check_chance (CASSANDRA-5053)
 * fix Murmur3Partitioner ownership% calculation (CASSANDRA-5076)
 * Don't expire columns sooner than they should in 2ndary indexes (CASSANDRA-5079)


1.2-rc1
 * rename rpc_timeout settings to request_timeout (CASSANDRA-5027)
 * add BF with 0.1 FP to LCS by default (CASSANDRA-5029)
 * Fix preparing insert queries (CASSANDRA-5016)
 * Fix preparing queries with counter increment (CASSANDRA-5022)
 * Fix preparing updates with collections (CASSANDRA-5017)
 * Don't generate UUID based on other node address (CASSANDRA-5002)
 * Fix message when trying to alter a clustering key type (CASSANDRA-5012)
 * Update IAuthenticator to match the new IAuthorizer (CASSANDRA-5003)
 * Fix inserting only a key in CQL3 (CASSANDRA-5040)
 * Fix CQL3 token() function when used with strings (CASSANDRA-5050)
Merged from 1.1:
 * reduce log spam from invalid counter shards (CASSANDRA-5026)
 * Improve schema propagation performance (CASSANDRA-5025)
 * Fix for IndexHelper.IndexFor throws OOB Exception (CASSANDRA-5030)
 * cqlsh: make it possible to describe thrift CFs (CASSANDRA-4827)
 * cqlsh: fix timestamp formatting on some platforms (CASSANDRA-5046)


1.2-beta3
 * make consistency level configurable in cqlsh (CASSANDRA-4829)
 * fix cqlsh rendering of blob fields (CASSANDRA-4970)
 * fix cqlsh DESCRIBE command (CASSANDRA-4913)
 * save truncation position in system table (CASSANDRA-4906)
 * Move CompressionMetadata off-heap (CASSANDRA-4937)
 * allow CLI to GET cql3 columnfamily data (CASSANDRA-4924)
 * Fix rare race condition in getExpireTimeForEndpoint (CASSANDRA-4402)
 * acquire references to overlapping sstables during compaction so bloom filter
   doesn't get free'd prematurely (CASSANDRA-4934)
 * Don't share slice query filter in CQL3 SelectStatement (CASSANDRA-4928)
 * Separate tracing from Log4J (CASSANDRA-4861)
 * Exclude gcable tombstones from merkle-tree computation (CASSANDRA-4905)
 * Better printing of AbstractBounds for tracing (CASSANDRA-4931)
 * Optimize mostRecentTombstone check in CC.collectAllData (CASSANDRA-4883)
 * Change stream session ID to UUID to avoid collision from same node (CASSANDRA-4813)
 * Use Stats.db when bulk loading if present (CASSANDRA-4957)
 * Skip repair on system_trace and keyspaces with RF=1 (CASSANDRA-4956)
 * (cql3) Remove arbitrary SELECT limit (CASSANDRA-4918)
 * Correctly handle prepared operation on collections (CASSANDRA-4945)
 * Fix CQL3 LIMIT (CASSANDRA-4877)
 * Fix Stress for CQL3 (CASSANDRA-4979)
 * Remove cassandra specific exceptions from JMX interface (CASSANDRA-4893)
 * (CQL3) Force using ALLOW FILTERING on potentially inefficient queries (CASSANDRA-4915)
 * (cql3) Fix adding column when the table has collections (CASSANDRA-4982)
 * (cql3) Fix allowing collections with compact storage (CASSANDRA-4990)
 * (cql3) Refuse ttl/writetime function on collections (CASSANDRA-4992)
 * Replace IAuthority with new IAuthorizer (CASSANDRA-4874)
 * clqsh: fix KEY pseudocolumn escaping when describing Thrift tables
   in CQL3 mode (CASSANDRA-4955)
 * add basic authentication support for Pig CassandraStorage (CASSANDRA-3042)
 * fix CQL2 ALTER TABLE compaction_strategy_class altering (CASSANDRA-4965)
Merged from 1.1:
 * Fall back to old describe_splits if d_s_ex is not available (CASSANDRA-4803)
 * Improve error reporting when streaming ranges fail (CASSANDRA-5009)
 * Fix cqlsh timestamp formatting of timezone info (CASSANDRA-4746)
 * Fix assertion failure with leveled compaction (CASSANDRA-4799)
 * Check for null end_token in get_range_slice (CASSANDRA-4804)
 * Remove all remnants of removed nodes (CASSANDRA-4840)
 * Add aut-reloading of the log4j file in debian package (CASSANDRA-4855)
 * Fix estimated row cache entry size (CASSANDRA-4860)
 * reset getRangeSlice filter after finishing a row for get_paged_slice
   (CASSANDRA-4919)
 * expunge row cache post-truncate (CASSANDRA-4940)
 * Allow static CF definition with compact storage (CASSANDRA-4910)
 * Fix endless loop/compaction of schema_* CFs due to broken timestamps (CASSANDRA-4880)
 * Fix 'wrong class type' assertion in CounterColumn (CASSANDRA-4976)


1.2-beta2
 * fp rate of 1.0 disables BF entirely; LCS defaults to 1.0 (CASSANDRA-4876)
 * off-heap bloom filters for row keys (CASSANDRA_4865)
 * add extension point for sstable components (CASSANDRA-4049)
 * improve tracing output (CASSANDRA-4852, 4862)
 * make TRACE verb droppable (CASSANDRA-4672)
 * fix BulkLoader recognition of CQL3 columnfamilies (CASSANDRA-4755)
 * Sort commitlog segments for replay by id instead of mtime (CASSANDRA-4793)
 * Make hint delivery asynchronous (CASSANDRA-4761)
 * Pluggable Thrift transport factories for CLI and cqlsh (CASSANDRA-4609, 4610)
 * cassandra-cli: allow Double value type to be inserted to a column (CASSANDRA-4661)
 * Add ability to use custom TServerFactory implementations (CASSANDRA-4608)
 * optimize batchlog flushing to skip successful batches (CASSANDRA-4667)
 * include metadata for system keyspace itself in schema tables (CASSANDRA-4416)
 * add check to PropertyFileSnitch to verify presence of location for
   local node (CASSANDRA-4728)
 * add PBSPredictor consistency modeler (CASSANDRA-4261)
 * remove vestiges of Thrift unframed mode (CASSANDRA-4729)
 * optimize single-row PK lookups (CASSANDRA-4710)
 * adjust blockFor calculation to account for pending ranges due to node
   movement (CASSANDRA-833)
 * Change CQL version to 3.0.0 and stop accepting 3.0.0-beta1 (CASSANDRA-4649)
 * (CQL3) Make prepared statement global instead of per connection
   (CASSANDRA-4449)
 * Fix scrubbing of CQL3 created tables (CASSANDRA-4685)
 * (CQL3) Fix validation when using counter and regular columns in the same
   table (CASSANDRA-4706)
 * Fix bug starting Cassandra with simple authentication (CASSANDRA-4648)
 * Add support for batchlog in CQL3 (CASSANDRA-4545, 4738)
 * Add support for multiple column family outputs in CFOF (CASSANDRA-4208)
 * Support repairing only the local DC nodes (CASSANDRA-4747)
 * Use rpc_address for binary protocol and change default port (CASSANDRA-4751)
 * Fix use of collections in prepared statements (CASSANDRA-4739)
 * Store more information into peers table (CASSANDRA-4351, 4814)
 * Configurable bucket size for size tiered compaction (CASSANDRA-4704)
 * Run leveled compaction in parallel (CASSANDRA-4310)
 * Fix potential NPE during CFS reload (CASSANDRA-4786)
 * Composite indexes may miss results (CASSANDRA-4796)
 * Move consistency level to the protocol level (CASSANDRA-4734, 4824)
 * Fix Subcolumn slice ends not respected (CASSANDRA-4826)
 * Fix Assertion error in cql3 select (CASSANDRA-4783)
 * Fix list prepend logic (CQL3) (CASSANDRA-4835)
 * Add booleans as literals in CQL3 (CASSANDRA-4776)
 * Allow renaming PK columns in CQL3 (CASSANDRA-4822)
 * Fix binary protocol NEW_NODE event (CASSANDRA-4679)
 * Fix potential infinite loop in tombstone compaction (CASSANDRA-4781)
 * Remove system tables accounting from schema (CASSANDRA-4850)
 * (cql3) Force provided columns in clustering key order in
   'CLUSTERING ORDER BY' (CASSANDRA-4881)
 * Fix composite index bug (CASSANDRA-4884)
 * Fix short read protection for CQL3 (CASSANDRA-4882)
 * Add tracing support to the binary protocol (CASSANDRA-4699)
 * (cql3) Don't allow prepared marker inside collections (CASSANDRA-4890)
 * Re-allow order by on non-selected columns (CASSANDRA-4645)
 * Bug when composite index is created in a table having collections (CASSANDRA-4909)
 * log index scan subject in CompositesSearcher (CASSANDRA-4904)
Merged from 1.1:
 * add get[Row|Key]CacheEntries to CacheServiceMBean (CASSANDRA-4859)
 * fix get_paged_slice to wrap to next row correctly (CASSANDRA-4816)
 * fix indexing empty column values (CASSANDRA-4832)
 * allow JdbcDate to compose null Date objects (CASSANDRA-4830)
 * fix possible stackoverflow when compacting 1000s of sstables
   (CASSANDRA-4765)
 * fix wrong leveled compaction progress calculation (CASSANDRA-4807)
 * add a close() method to CRAR to prevent leaking file descriptors (CASSANDRA-4820)
 * fix potential infinite loop in get_count (CASSANDRA-4833)
 * fix compositeType.{get/from}String methods (CASSANDRA-4842)
 * (CQL) fix CREATE COLUMNFAMILY permissions check (CASSANDRA-4864)
 * Fix DynamicCompositeType same type comparison (CASSANDRA-4711)
 * Fix duplicate SSTable reference when stream session failed (CASSANDRA-3306)
 * Allow static CF definition with compact storage (CASSANDRA-4910)
 * Fix endless loop/compaction of schema_* CFs due to broken timestamps (CASSANDRA-4880)
 * Fix 'wrong class type' assertion in CounterColumn (CASSANDRA-4976)


1.2-beta1
 * add atomic_batch_mutate (CASSANDRA-4542, -4635)
 * increase default max_hint_window_in_ms to 3h (CASSANDRA-4632)
 * include message initiation time to replicas so they can more
   accurately drop timed-out requests (CASSANDRA-2858)
 * fix clientutil.jar dependencies (CASSANDRA-4566)
 * optimize WriteResponse (CASSANDRA-4548)
 * new metrics (CASSANDRA-4009)
 * redesign KEYS indexes to avoid read-before-write (CASSANDRA-2897)
 * debug tracing (CASSANDRA-1123)
 * parallelize row cache loading (CASSANDRA-4282)
 * Make compaction, flush JBOD-aware (CASSANDRA-4292)
 * run local range scans on the read stage (CASSANDRA-3687)
 * clean up ioexceptions (CASSANDRA-2116)
 * add disk_failure_policy (CASSANDRA-2118)
 * Introduce new json format with row level deletion (CASSANDRA-4054)
 * remove redundant "name" column from schema_keyspaces (CASSANDRA-4433)
 * improve "nodetool ring" handling of multi-dc clusters (CASSANDRA-3047)
 * update NTS calculateNaturalEndpoints to be O(N log N) (CASSANDRA-3881)
 * split up rpc timeout by operation type (CASSANDRA-2819)
 * rewrite key cache save/load to use only sequential i/o (CASSANDRA-3762)
 * update MS protocol with a version handshake + broadcast address id
   (CASSANDRA-4311)
 * multithreaded hint replay (CASSANDRA-4189)
 * add inter-node message compression (CASSANDRA-3127)
 * remove COPP (CASSANDRA-2479)
 * Track tombstone expiration and compact when tombstone content is
   higher than a configurable threshold, default 20% (CASSANDRA-3442, 4234)
 * update MurmurHash to version 3 (CASSANDRA-2975)
 * (CLI) track elapsed time for `delete' operation (CASSANDRA-4060)
 * (CLI) jline version is bumped to 1.0 to properly  support
   'delete' key function (CASSANDRA-4132)
 * Save IndexSummary into new SSTable 'Summary' component (CASSANDRA-2392, 4289)
 * Add support for range tombstones (CASSANDRA-3708)
 * Improve MessagingService efficiency (CASSANDRA-3617)
 * Avoid ID conflicts from concurrent schema changes (CASSANDRA-3794)
 * Set thrift HSHA server thread limit to unlimited by default (CASSANDRA-4277)
 * Avoids double serialization of CF id in RowMutation messages
   (CASSANDRA-4293)
 * stream compressed sstables directly with java nio (CASSANDRA-4297)
 * Support multiple ranges in SliceQueryFilter (CASSANDRA-3885)
 * Add column metadata to system column families (CASSANDRA-4018)
 * (cql3) Always use composite types by default (CASSANDRA-4329)
 * (cql3) Add support for set, map and list (CASSANDRA-3647)
 * Validate date type correctly (CASSANDRA-4441)
 * (cql3) Allow definitions with only a PK (CASSANDRA-4361)
 * (cql3) Add support for row key composites (CASSANDRA-4179)
 * improve DynamicEndpointSnitch by using reservoir sampling (CASSANDRA-4038)
 * (cql3) Add support for 2ndary indexes (CASSANDRA-3680)
 * (cql3) fix defining more than one PK to be invalid (CASSANDRA-4477)
 * remove schema agreement checking from all external APIs (Thrift, CQL and CQL3) (CASSANDRA-4487)
 * add Murmur3Partitioner and make it default for new installations (CASSANDRA-3772, 4621)
 * (cql3) update pseudo-map syntax to use map syntax (CASSANDRA-4497)
 * Finer grained exceptions hierarchy and provides error code with exceptions (CASSANDRA-3979)
 * Adds events push to binary protocol (CASSANDRA-4480)
 * Rewrite nodetool help (CASSANDRA-2293)
 * Make CQL3 the default for CQL (CASSANDRA-4640)
 * update stress tool to be able to use CQL3 (CASSANDRA-4406)
 * Accept all thrift update on CQL3 cf but don't expose their metadata (CASSANDRA-4377)
 * Replace Throttle with Guava's RateLimiter for HintedHandOff (CASSANDRA-4541)
 * fix counter add/get using CQL2 and CQL3 in stress tool (CASSANDRA-4633)
 * Add sstable count per level to cfstats (CASSANDRA-4537)
 * (cql3) Add ALTER KEYSPACE statement (CASSANDRA-4611)
 * (cql3) Allow defining default consistency levels (CASSANDRA-4448)
 * (cql3) Fix queries using LIMIT missing results (CASSANDRA-4579)
 * fix cross-version gossip messaging (CASSANDRA-4576)
 * added inet data type (CASSANDRA-4627)


1.1.6
 * Wait for writes on synchronous read digest mismatch (CASSANDRA-4792)
 * fix commitlog replay for nanotime-infected sstables (CASSANDRA-4782)
 * preflight check ttl for maximum of 20 years (CASSANDRA-4771)
 * (Pig) fix widerow input with single column rows (CASSANDRA-4789)
 * Fix HH to compact with correct gcBefore, which avoids wiping out
   undelivered hints (CASSANDRA-4772)
 * LCS will merge up to 32 L0 sstables as intended (CASSANDRA-4778)
 * NTS will default unconfigured DC replicas to zero (CASSANDRA-4675)
 * use default consistency level in counter validation if none is
   explicitly provide (CASSANDRA-4700)
 * Improve IAuthority interface by introducing fine-grained
   access permissions and grant/revoke commands (CASSANDRA-4490, 4644)
 * fix assumption error in CLI when updating/describing keyspace
   (CASSANDRA-4322)
 * Adds offline sstablescrub to debian packaging (CASSANDRA-4642)
 * Automatic fixing of overlapping leveled sstables (CASSANDRA-4644)
 * fix error when using ORDER BY with extended selections (CASSANDRA-4689)
 * (CQL3) Fix validation for IN queries for non-PK cols (CASSANDRA-4709)
 * fix re-created keyspace disappering after 1.1.5 upgrade
   (CASSANDRA-4698, 4752)
 * (CLI) display elapsed time in 2 fraction digits (CASSANDRA-3460)
 * add authentication support to sstableloader (CASSANDRA-4712)
 * Fix CQL3 'is reversed' logic (CASSANDRA-4716, 4759)
 * (CQL3) Don't return ReversedType in result set metadata (CASSANDRA-4717)
 * Backport adding AlterKeyspace statement (CASSANDRA-4611)
 * (CQL3) Correcty accept upper-case data types (CASSANDRA-4770)
 * Add binary protocol events for schema changes (CASSANDRA-4684)
Merged from 1.0:
 * Switch from NBHM to CHM in MessagingService's callback map, which
   prevents OOM in long-running instances (CASSANDRA-4708)


1.1.5
 * add SecondaryIndex.reload API (CASSANDRA-4581)
 * use millis + atomicint for commitlog segment creation instead of
   nanotime, which has issues under some hypervisors (CASSANDRA-4601)
 * fix FD leak in slice queries (CASSANDRA-4571)
 * avoid recursion in leveled compaction (CASSANDRA-4587)
 * increase stack size under Java7 to 180K
 * Log(info) schema changes (CASSANDRA-4547)
 * Change nodetool setcachecapcity to manipulate global caches (CASSANDRA-4563)
 * (cql3) fix setting compaction strategy (CASSANDRA-4597)
 * fix broken system.schema_* timestamps on system startup (CASSANDRA-4561)
 * fix wrong skip of cache saving (CASSANDRA-4533)
 * Avoid NPE when lost+found is in data dir (CASSANDRA-4572)
 * Respect five-minute flush moratorium after initial CL replay (CASSANDRA-4474)
 * Adds ntp as recommended in debian packaging (CASSANDRA-4606)
 * Configurable transport in CF Record{Reader|Writer} (CASSANDRA-4558)
 * (cql3) fix potential NPE with both equal and unequal restriction (CASSANDRA-4532)
 * (cql3) improves ORDER BY validation (CASSANDRA-4624)
 * Fix potential deadlock during counter writes (CASSANDRA-4578)
 * Fix cql error with ORDER BY when using IN (CASSANDRA-4612)
Merged from 1.0:
 * increase Xss to 160k to accomodate latest 1.6 JVMs (CASSANDRA-4602)
 * fix toString of hint destination tokens (CASSANDRA-4568)
 * Fix multiple values for CurrentLocal NodeID (CASSANDRA-4626)


1.1.4
 * fix offline scrub to catch >= out of order rows (CASSANDRA-4411)
 * fix cassandra-env.sh on RHEL and other non-dash-based systems
   (CASSANDRA-4494)
Merged from 1.0:
 * (Hadoop) fix setting key length for old-style mapred api (CASSANDRA-4534)
 * (Hadoop) fix iterating through a resultset consisting entirely
   of tombstoned rows (CASSANDRA-4466)


1.1.3
 * (cqlsh) add COPY TO (CASSANDRA-4434)
 * munmap commitlog segments before rename (CASSANDRA-4337)
 * (JMX) rename getRangeKeySample to sampleKeyRange to avoid returning
   multi-MB results as an attribute (CASSANDRA-4452)
 * flush based on data size, not throughput; overwritten columns no
   longer artificially inflate liveRatio (CASSANDRA-4399)
 * update default commitlog segment size to 32MB and total commitlog
   size to 32/1024 MB for 32/64 bit JVMs, respectively (CASSANDRA-4422)
 * avoid using global partitioner to estimate ranges in index sstables
   (CASSANDRA-4403)
 * restore pre-CASSANDRA-3862 approach to removing expired tombstones
   from row cache during compaction (CASSANDRA-4364)
 * (stress) support for CQL prepared statements (CASSANDRA-3633)
 * Correctly catch exception when Snappy cannot be loaded (CASSANDRA-4400)
 * (cql3) Support ORDER BY when IN condition is given in WHERE clause (CASSANDRA-4327)
 * (cql3) delete "component_index" column on DROP TABLE call (CASSANDRA-4420)
 * change nanoTime() to currentTimeInMillis() in schema related code (CASSANDRA-4432)
 * add a token generation tool (CASSANDRA-3709)
 * Fix LCS bug with sstable containing only 1 row (CASSANDRA-4411)
 * fix "Can't Modify Index Name" problem on CF update (CASSANDRA-4439)
 * Fix assertion error in getOverlappingSSTables during repair (CASSANDRA-4456)
 * fix nodetool's setcompactionthreshold command (CASSANDRA-4455)
 * Ensure compacted files are never used, to avoid counter overcount (CASSANDRA-4436)
Merged from 1.0:
 * Push the validation of secondary index values to the SecondaryIndexManager (CASSANDRA-4240)
 * allow dropping columns shadowed by not-yet-expired supercolumn or row
   tombstones in PrecompactedRow (CASSANDRA-4396)


1.1.2
 * Fix cleanup not deleting index entries (CASSANDRA-4379)
 * Use correct partitioner when saving + loading caches (CASSANDRA-4331)
 * Check schema before trying to export sstable (CASSANDRA-2760)
 * Raise a meaningful exception instead of NPE when PFS encounters
   an unconfigured node + no default (CASSANDRA-4349)
 * fix bug in sstable blacklisting with LCS (CASSANDRA-4343)
 * LCS no longer promotes tiny sstables out of L0 (CASSANDRA-4341)
 * skip tombstones during hint replay (CASSANDRA-4320)
 * fix NPE in compactionstats (CASSANDRA-4318)
 * enforce 1m min keycache for auto (CASSANDRA-4306)
 * Have DeletedColumn.isMFD always return true (CASSANDRA-4307)
 * (cql3) exeption message for ORDER BY constraints said primary filter can be
    an IN clause, which is misleading (CASSANDRA-4319)
 * (cql3) Reject (not yet supported) creation of 2ndardy indexes on tables with
   composite primary keys (CASSANDRA-4328)
 * Set JVM stack size to 160k for java 7 (CASSANDRA-4275)
 * cqlsh: add COPY command to load data from CSV flat files (CASSANDRA-4012)
 * CFMetaData.fromThrift to throw ConfigurationException upon error (CASSANDRA-4353)
 * Use CF comparator to sort indexed columns in SecondaryIndexManager
   (CASSANDRA-4365)
 * add strategy_options to the KSMetaData.toString() output (CASSANDRA-4248)
 * (cql3) fix range queries containing unqueried results (CASSANDRA-4372)
 * (cql3) allow updating column_alias types (CASSANDRA-4041)
 * (cql3) Fix deletion bug (CASSANDRA-4193)
 * Fix computation of overlapping sstable for leveled compaction (CASSANDRA-4321)
 * Improve scrub and allow to run it offline (CASSANDRA-4321)
 * Fix assertionError in StorageService.bulkLoad (CASSANDRA-4368)
 * (cqlsh) add option to authenticate to a keyspace at startup (CASSANDRA-4108)
 * (cqlsh) fix ASSUME functionality (CASSANDRA-4352)
 * Fix ColumnFamilyRecordReader to not return progress > 100% (CASSANDRA-3942)
Merged from 1.0:
 * Set gc_grace on index CF to 0 (CASSANDRA-4314)


1.1.1
 * add populate_io_cache_on_flush option (CASSANDRA-2635)
 * allow larger cache capacities than 2GB (CASSANDRA-4150)
 * add getsstables command to nodetool (CASSANDRA-4199)
 * apply parent CF compaction settings to secondary index CFs (CASSANDRA-4280)
 * preserve commitlog size cap when recycling segments at startup
   (CASSANDRA-4201)
 * (Hadoop) fix split generation regression (CASSANDRA-4259)
 * ignore min/max compactions settings in LCS, while preserving
   behavior that min=max=0 disables autocompaction (CASSANDRA-4233)
 * log number of rows read from saved cache (CASSANDRA-4249)
 * calculate exact size required for cleanup operations (CASSANDRA-1404)
 * avoid blocking additional writes during flush when the commitlog
   gets behind temporarily (CASSANDRA-1991)
 * enable caching on index CFs based on data CF cache setting (CASSANDRA-4197)
 * warn on invalid replication strategy creation options (CASSANDRA-4046)
 * remove [Freeable]Memory finalizers (CASSANDRA-4222)
 * include tombstone size in ColumnFamily.size, which can prevent OOM
   during sudden mass delete operations by yielding a nonzero liveRatio
   (CASSANDRA-3741)
 * Open 1 sstableScanner per level for leveled compaction (CASSANDRA-4142)
 * Optimize reads when row deletion timestamps allow us to restrict
   the set of sstables we check (CASSANDRA-4116)
 * add support for commitlog archiving and point-in-time recovery
   (CASSANDRA-3690)
 * avoid generating redundant compaction tasks during streaming
   (CASSANDRA-4174)
 * add -cf option to nodetool snapshot, and takeColumnFamilySnapshot to
   StorageService mbean (CASSANDRA-556)
 * optimize cleanup to drop entire sstables where possible (CASSANDRA-4079)
 * optimize truncate when autosnapshot is disabled (CASSANDRA-4153)
 * update caches to use byte[] keys to reduce memory overhead (CASSANDRA-3966)
 * add column limit to cli (CASSANDRA-3012, 4098)
 * clean up and optimize DataOutputBuffer, used by CQL compression and
   CompositeType (CASSANDRA-4072)
 * optimize commitlog checksumming (CASSANDRA-3610)
 * identify and blacklist corrupted SSTables from future compactions
   (CASSANDRA-2261)
 * Move CfDef and KsDef validation out of thrift (CASSANDRA-4037)
 * Expose API to repair a user provided range (CASSANDRA-3912)
 * Add way to force the cassandra-cli to refresh its schema (CASSANDRA-4052)
 * Avoid having replicate on write tasks stacking up at CL.ONE (CASSANDRA-2889)
 * (cql3) Backwards compatibility for composite comparators in non-cql3-aware
   clients (CASSANDRA-4093)
 * (cql3) Fix order by for reversed queries (CASSANDRA-4160)
 * (cql3) Add ReversedType support (CASSANDRA-4004)
 * (cql3) Add timeuuid type (CASSANDRA-4194)
 * (cql3) Minor fixes (CASSANDRA-4185)
 * (cql3) Fix prepared statement in BATCH (CASSANDRA-4202)
 * (cql3) Reduce the list of reserved keywords (CASSANDRA-4186)
 * (cql3) Move max/min compaction thresholds to compaction strategy options
   (CASSANDRA-4187)
 * Fix exception during move when localhost is the only source (CASSANDRA-4200)
 * (cql3) Allow paging through non-ordered partitioner results (CASSANDRA-3771)
 * (cql3) Fix drop index (CASSANDRA-4192)
 * (cql3) Don't return range ghosts anymore (CASSANDRA-3982)
 * fix re-creating Keyspaces/ColumnFamilies with the same name as dropped
   ones (CASSANDRA-4219)
 * fix SecondaryIndex LeveledManifest save upon snapshot (CASSANDRA-4230)
 * fix missing arrayOffset in FBUtilities.hash (CASSANDRA-4250)
 * (cql3) Add name of parameters in CqlResultSet (CASSANDRA-4242)
 * (cql3) Correctly validate order by queries (CASSANDRA-4246)
 * rename stress to cassandra-stress for saner packaging (CASSANDRA-4256)
 * Fix exception on colum metadata with non-string comparator (CASSANDRA-4269)
 * Check for unknown/invalid compression options (CASSANDRA-4266)
 * (cql3) Adds simple access to column timestamp and ttl (CASSANDRA-4217)
 * (cql3) Fix range queries with secondary indexes (CASSANDRA-4257)
 * Better error messages from improper input in cli (CASSANDRA-3865)
 * Try to stop all compaction upon Keyspace or ColumnFamily drop (CASSANDRA-4221)
 * (cql3) Allow keyspace properties to contain hyphens (CASSANDRA-4278)
 * (cql3) Correctly validate keyspace access in create table (CASSANDRA-4296)
 * Avoid deadlock in migration stage (CASSANDRA-3882)
 * Take supercolumn names and deletion info into account in memtable throughput
   (CASSANDRA-4264)
 * Add back backward compatibility for old style replication factor (CASSANDRA-4294)
 * Preserve compatibility with pre-1.1 index queries (CASSANDRA-4262)
Merged from 1.0:
 * Fix super columns bug where cache is not updated (CASSANDRA-4190)
 * fix maxTimestamp to include row tombstones (CASSANDRA-4116)
 * (CLI) properly handle quotes in create/update keyspace commands (CASSANDRA-4129)
 * Avoids possible deadlock during bootstrap (CASSANDRA-4159)
 * fix stress tool that hangs forever on timeout or error (CASSANDRA-4128)
 * stress tool to return appropriate exit code on failure (CASSANDRA-4188)
 * fix compaction NPE when out of disk space and assertions disabled
   (CASSANDRA-3985)
 * synchronize LCS getEstimatedTasks to avoid CME (CASSANDRA-4255)
 * ensure unique streaming session id's (CASSANDRA-4223)
 * kick off background compaction when min/max thresholds change
   (CASSANDRA-4279)
 * improve ability of STCS.getBuckets to deal with 100s of 1000s of
   sstables, such as when convertinb back from LCS (CASSANDRA-4287)
 * Oversize integer in CQL throws NumberFormatException (CASSANDRA-4291)
 * fix 1.0.x node join to mixed version cluster, other nodes >= 1.1 (CASSANDRA-4195)
 * Fix LCS splitting sstable base on uncompressed size (CASSANDRA-4419)
 * Push the validation of secondary index values to the SecondaryIndexManager (CASSANDRA-4240)
 * Don't purge columns during upgradesstables (CASSANDRA-4462)
 * Make cqlsh work with piping (CASSANDRA-4113)
 * Validate arguments for nodetool decommission (CASSANDRA-4061)
 * Report thrift status in nodetool info (CASSANDRA-4010)


1.1.0-final
 * average a reduced liveRatio estimate with the previous one (CASSANDRA-4065)
 * Allow KS and CF names up to 48 characters (CASSANDRA-4157)
 * fix stress build (CASSANDRA-4140)
 * add time remaining estimate to nodetool compactionstats (CASSANDRA-4167)
 * (cql) fix NPE in cql3 ALTER TABLE (CASSANDRA-4163)
 * (cql) Add support for CL.TWO and CL.THREE in CQL (CASSANDRA-4156)
 * (cql) Fix type in CQL3 ALTER TABLE preventing update (CASSANDRA-4170)
 * (cql) Throw invalid exception from CQL3 on obsolete options (CASSANDRA-4171)
 * (cqlsh) fix recognizing uppercase SELECT keyword (CASSANDRA-4161)
 * Pig: wide row support (CASSANDRA-3909)
Merged from 1.0:
 * avoid streaming empty files with bulk loader if sstablewriter errors out
   (CASSANDRA-3946)


1.1-rc1
 * Include stress tool in binary builds (CASSANDRA-4103)
 * (Hadoop) fix wide row iteration when last row read was deleted
   (CASSANDRA-4154)
 * fix read_repair_chance to really default to 0.1 in the cli (CASSANDRA-4114)
 * Adds caching and bloomFilterFpChange to CQL options (CASSANDRA-4042)
 * Adds posibility to autoconfigure size of the KeyCache (CASSANDRA-4087)
 * fix KEYS index from skipping results (CASSANDRA-3996)
 * Remove sliced_buffer_size_in_kb dead option (CASSANDRA-4076)
 * make loadNewSStable preserve sstable version (CASSANDRA-4077)
 * Respect 1.0 cache settings as much as possible when upgrading
   (CASSANDRA-4088)
 * relax path length requirement for sstable files when upgrading on
   non-Windows platforms (CASSANDRA-4110)
 * fix terminination of the stress.java when errors were encountered
   (CASSANDRA-4128)
 * Move CfDef and KsDef validation out of thrift (CASSANDRA-4037)
 * Fix get_paged_slice (CASSANDRA-4136)
 * CQL3: Support slice with exclusive start and stop (CASSANDRA-3785)
Merged from 1.0:
 * support PropertyFileSnitch in bulk loader (CASSANDRA-4145)
 * add auto_snapshot option allowing disabling snapshot before drop/truncate
   (CASSANDRA-3710)
 * allow short snitch names (CASSANDRA-4130)


1.1-beta2
 * rename loaded sstables to avoid conflicts with local snapshots
   (CASSANDRA-3967)
 * start hint replay as soon as FD notifies that the target is back up
   (CASSANDRA-3958)
 * avoid unproductive deserializing of cached rows during compaction
   (CASSANDRA-3921)
 * fix concurrency issues with CQL keyspace creation (CASSANDRA-3903)
 * Show Effective Owership via Nodetool ring <keyspace> (CASSANDRA-3412)
 * Update ORDER BY syntax for CQL3 (CASSANDRA-3925)
 * Fix BulkRecordWriter to not throw NPE if reducer gets no map data from Hadoop (CASSANDRA-3944)
 * Fix bug with counters in super columns (CASSANDRA-3821)
 * Remove deprecated merge_shard_chance (CASSANDRA-3940)
 * add a convenient way to reset a node's schema (CASSANDRA-2963)
 * fix for intermittent SchemaDisagreementException (CASSANDRA-3884)
 * CLI `list <CF>` to limit number of columns and their order (CASSANDRA-3012)
 * ignore deprecated KsDef/CfDef/ColumnDef fields in native schema (CASSANDRA-3963)
 * CLI to report when unsupported column_metadata pair was given (CASSANDRA-3959)
 * reincarnate removed and deprecated KsDef/CfDef attributes (CASSANDRA-3953)
 * Fix race between writes and read for cache (CASSANDRA-3862)
 * perform static initialization of StorageProxy on start-up (CASSANDRA-3797)
 * support trickling fsync() on writes (CASSANDRA-3950)
 * expose counters for unavailable/timeout exceptions given to thrift clients (CASSANDRA-3671)
 * avoid quadratic startup time in LeveledManifest (CASSANDRA-3952)
 * Add type information to new schema_ columnfamilies and remove thrift
   serialization for schema (CASSANDRA-3792)
 * add missing column validator options to the CLI help (CASSANDRA-3926)
 * skip reading saved key cache if CF's caching strategy is NONE or ROWS_ONLY (CASSANDRA-3954)
 * Unify migration code (CASSANDRA-4017)
Merged from 1.0:
 * cqlsh: guess correct version of Python for Arch Linux (CASSANDRA-4090)
 * (CLI) properly handle quotes in create/update keyspace commands (CASSANDRA-4129)
 * Avoids possible deadlock during bootstrap (CASSANDRA-4159)
 * fix stress tool that hangs forever on timeout or error (CASSANDRA-4128)
 * Fix super columns bug where cache is not updated (CASSANDRA-4190)
 * stress tool to return appropriate exit code on failure (CASSANDRA-4188)


1.0.9
 * improve index sampling performance (CASSANDRA-4023)
 * always compact away deleted hints immediately after handoff (CASSANDRA-3955)
 * delete hints from dropped ColumnFamilies on handoff instead of
   erroring out (CASSANDRA-3975)
 * add CompositeType ref to the CLI doc for create/update column family (CASSANDRA-3980)
 * Pig: support Counter ColumnFamilies (CASSANDRA-3973)
 * Pig: Composite column support (CASSANDRA-3684)
 * Avoid NPE during repair when a keyspace has no CFs (CASSANDRA-3988)
 * Fix division-by-zero error on get_slice (CASSANDRA-4000)
 * don't change manifest level for cleanup, scrub, and upgradesstables
   operations under LeveledCompactionStrategy (CASSANDRA-3989, 4112)
 * fix race leading to super columns assertion failure (CASSANDRA-3957)
 * fix NPE on invalid CQL delete command (CASSANDRA-3755)
 * allow custom types in CLI's assume command (CASSANDRA-4081)
 * fix totalBytes count for parallel compactions (CASSANDRA-3758)
 * fix intermittent NPE in get_slice (CASSANDRA-4095)
 * remove unnecessary asserts in native code interfaces (CASSANDRA-4096)
 * Validate blank keys in CQL to avoid assertion errors (CASSANDRA-3612)
 * cqlsh: fix bad decoding of some column names (CASSANDRA-4003)
 * cqlsh: fix incorrect padding with unicode chars (CASSANDRA-4033)
 * Fix EC2 snitch incorrectly reporting region (CASSANDRA-4026)
 * Shut down thrift during decommission (CASSANDRA-4086)
 * Expose nodetool cfhistograms for 2ndary indexes (CASSANDRA-4063)
Merged from 0.8:
 * Fix ConcurrentModificationException in gossiper (CASSANDRA-4019)


1.1-beta1
 * (cqlsh)
   + add SOURCE and CAPTURE commands, and --file option (CASSANDRA-3479)
   + add ALTER COLUMNFAMILY WITH (CASSANDRA-3523)
   + bundle Python dependencies with Cassandra (CASSANDRA-3507)
   + added to Debian package (CASSANDRA-3458)
   + display byte data instead of erroring out on decode failure
     (CASSANDRA-3874)
 * add nodetool rebuild_index (CASSANDRA-3583)
 * add nodetool rangekeysample (CASSANDRA-2917)
 * Fix streaming too much data during move operations (CASSANDRA-3639)
 * Nodetool and CLI connect to localhost by default (CASSANDRA-3568)
 * Reduce memory used by primary index sample (CASSANDRA-3743)
 * (Hadoop) separate input/output configurations (CASSANDRA-3197, 3765)
 * avoid returning internal Cassandra classes over JMX (CASSANDRA-2805)
 * add row-level isolation via SnapTree (CASSANDRA-2893)
 * Optimize key count estimation when opening sstable on startup
   (CASSANDRA-2988)
 * multi-dc replication optimization supporting CL > ONE (CASSANDRA-3577)
 * add command to stop compactions (CASSANDRA-1740, 3566, 3582)
 * multithreaded streaming (CASSANDRA-3494)
 * removed in-tree redhat spec (CASSANDRA-3567)
 * "defragment" rows for name-based queries under STCS, again (CASSANDRA-2503)
 * Recycle commitlog segments for improved performance
   (CASSANDRA-3411, 3543, 3557, 3615)
 * update size-tiered compaction to prioritize small tiers (CASSANDRA-2407)
 * add message expiration logic to OutboundTcpConnection (CASSANDRA-3005)
 * off-heap cache to use sun.misc.Unsafe instead of JNA (CASSANDRA-3271)
 * EACH_QUORUM is only supported for writes (CASSANDRA-3272)
 * replace compactionlock use in schema migration by checking CFS.isValid
   (CASSANDRA-3116)
 * recognize that "SELECT first ... *" isn't really "SELECT *" (CASSANDRA-3445)
 * Use faster bytes comparison (CASSANDRA-3434)
 * Bulk loader is no longer a fat client, (HADOOP) bulk load output format
   (CASSANDRA-3045)
 * (Hadoop) add support for KeyRange.filter
 * remove assumption that keys and token are in bijection
   (CASSANDRA-1034, 3574, 3604)
 * always remove endpoints from delevery queue in HH (CASSANDRA-3546)
 * fix race between cf flush and its 2ndary indexes flush (CASSANDRA-3547)
 * fix potential race in AES when a repair fails (CASSANDRA-3548)
 * Remove columns shadowed by a deleted container even when we cannot purge
   (CASSANDRA-3538)
 * Improve memtable slice iteration performance (CASSANDRA-3545)
 * more efficient allocation of small bloom filters (CASSANDRA-3618)
 * Use separate writer thread in SSTableSimpleUnsortedWriter (CASSANDRA-3619)
 * fsync the directory after new sstable or commitlog segment are created (CASSANDRA-3250)
 * fix minor issues reported by FindBugs (CASSANDRA-3658)
 * global key/row caches (CASSANDRA-3143, 3849)
 * optimize memtable iteration during range scan (CASSANDRA-3638)
 * introduce 'crc_check_chance' in CompressionParameters to support
   a checksum percentage checking chance similarly to read-repair (CASSANDRA-3611)
 * a way to deactivate global key/row cache on per-CF basis (CASSANDRA-3667)
 * fix LeveledCompactionStrategy broken because of generation pre-allocation
   in LeveledManifest (CASSANDRA-3691)
 * finer-grained control over data directories (CASSANDRA-2749)
 * Fix ClassCastException during hinted handoff (CASSANDRA-3694)
 * Upgrade Thrift to 0.7 (CASSANDRA-3213)
 * Make stress.java insert operation to use microseconds (CASSANDRA-3725)
 * Allows (internally) doing a range query with a limit of columns instead of
   rows (CASSANDRA-3742)
 * Allow rangeSlice queries to be start/end inclusive/exclusive (CASSANDRA-3749)
 * Fix BulkLoader to support new SSTable layout and add stream
   throttling to prevent an NPE when there is no yaml config (CASSANDRA-3752)
 * Allow concurrent schema migrations (CASSANDRA-1391, 3832)
 * Add SnapshotCommand to trigger snapshot on remote node (CASSANDRA-3721)
 * Make CFMetaData conversions to/from thrift/native schema inverses
   (CASSANDRA_3559)
 * Add initial code for CQL 3.0-beta (CASSANDRA-2474, 3781, 3753)
 * Add wide row support for ColumnFamilyInputFormat (CASSANDRA-3264)
 * Allow extending CompositeType comparator (CASSANDRA-3657)
 * Avoids over-paging during get_count (CASSANDRA-3798)
 * Add new command to rebuild a node without (repair) merkle tree calculations
   (CASSANDRA-3483, 3922)
 * respect not only row cache capacity but caching mode when
   trying to read data (CASSANDRA-3812)
 * fix system tests (CASSANDRA-3827)
 * CQL support for altering row key type in ALTER TABLE (CASSANDRA-3781)
 * turn compression on by default (CASSANDRA-3871)
 * make hexToBytes refuse invalid input (CASSANDRA-2851)
 * Make secondary indexes CF inherit compression and compaction from their
   parent CF (CASSANDRA-3877)
 * Finish cleanup up tombstone purge code (CASSANDRA-3872)
 * Avoid NPE on aboarted stream-out sessions (CASSANDRA-3904)
 * BulkRecordWriter throws NPE for counter columns (CASSANDRA-3906)
 * Support compression using BulkWriter (CASSANDRA-3907)


1.0.8
 * fix race between cleanup and flush on secondary index CFSes (CASSANDRA-3712)
 * avoid including non-queried nodes in rangeslice read repair
   (CASSANDRA-3843)
 * Only snapshot CF being compacted for snapshot_before_compaction
   (CASSANDRA-3803)
 * Log active compactions in StatusLogger (CASSANDRA-3703)
 * Compute more accurate compaction score per level (CASSANDRA-3790)
 * Return InvalidRequest when using a keyspace that doesn't exist
   (CASSANDRA-3764)
 * disallow user modification of System keyspace (CASSANDRA-3738)
 * allow using sstable2json on secondary index data (CASSANDRA-3738)
 * (cqlsh) add DESCRIBE COLUMNFAMILIES (CASSANDRA-3586)
 * (cqlsh) format blobs correctly and use colors to improve output
   readability (CASSANDRA-3726)
 * synchronize BiMap of bootstrapping tokens (CASSANDRA-3417)
 * show index options in CLI (CASSANDRA-3809)
 * add optional socket timeout for streaming (CASSANDRA-3838)
 * fix truncate not to leave behind non-CFS backed secondary indexes
   (CASSANDRA-3844)
 * make CLI `show schema` to use output stream directly instead
   of StringBuilder (CASSANDRA-3842)
 * remove the wait on hint future during write (CASSANDRA-3870)
 * (cqlsh) ignore missing CfDef opts (CASSANDRA-3933)
 * (cqlsh) look for cqlshlib relative to realpath (CASSANDRA-3767)
 * Fix short read protection (CASSANDRA-3934)
 * Make sure infered and actual schema match (CASSANDRA-3371)
 * Fix NPE during HH delivery (CASSANDRA-3677)
 * Don't put boostrapping node in 'hibernate' status (CASSANDRA-3737)
 * Fix double quotes in windows bat files (CASSANDRA-3744)
 * Fix bad validator lookup (CASSANDRA-3789)
 * Fix soft reset in EC2MultiRegionSnitch (CASSANDRA-3835)
 * Don't leave zombie connections with THSHA thrift server (CASSANDRA-3867)
 * (cqlsh) fix deserialization of data (CASSANDRA-3874)
 * Fix removetoken force causing an inconsistent state (CASSANDRA-3876)
 * Fix ahndling of some types with Pig (CASSANDRA-3886)
 * Don't allow to drop the system keyspace (CASSANDRA-3759)
 * Make Pig deletes disabled by default and configurable (CASSANDRA-3628)
Merged from 0.8:
 * (Pig) fix CassandraStorage to use correct comparator in Super ColumnFamily
   case (CASSANDRA-3251)
 * fix thread safety issues in commitlog replay, primarily affecting
   systems with many (100s) of CF definitions (CASSANDRA-3751)
 * Fix relevant tombstone ignored with super columns (CASSANDRA-3875)


1.0.7
 * fix regression in HH page size calculation (CASSANDRA-3624)
 * retry failed stream on IOException (CASSANDRA-3686)
 * allow configuring bloom_filter_fp_chance (CASSANDRA-3497)
 * attempt hint delivery every ten minutes, or when failure detector
   notifies us that a node is back up, whichever comes first.  hint
   handoff throttle delay default changed to 1ms, from 50 (CASSANDRA-3554)
 * add nodetool setstreamthroughput (CASSANDRA-3571)
 * fix assertion when dropping a columnfamily with no sstables (CASSANDRA-3614)
 * more efficient allocation of small bloom filters (CASSANDRA-3618)
 * CLibrary.createHardLinkWithExec() to check for errors (CASSANDRA-3101)
 * Avoid creating empty and non cleaned writer during compaction (CASSANDRA-3616)
 * stop thrift service in shutdown hook so we can quiesce MessagingService
   (CASSANDRA-3335)
 * (CQL) compaction_strategy_options and compression_parameters for
   CREATE COLUMNFAMILY statement (CASSANDRA-3374)
 * Reset min/max compaction threshold when creating size tiered compaction
   strategy (CASSANDRA-3666)
 * Don't ignore IOException during compaction (CASSANDRA-3655)
 * Fix assertion error for CF with gc_grace=0 (CASSANDRA-3579)
 * Shutdown ParallelCompaction reducer executor after use (CASSANDRA-3711)
 * Avoid < 0 value for pending tasks in leveled compaction (CASSANDRA-3693)
 * (Hadoop) Support TimeUUID in Pig CassandraStorage (CASSANDRA-3327)
 * Check schema is ready before continuing boostrapping (CASSANDRA-3629)
 * Catch overflows during parsing of chunk_length_kb (CASSANDRA-3644)
 * Improve stream protocol mismatch errors (CASSANDRA-3652)
 * Avoid multiple thread doing HH to the same target (CASSANDRA-3681)
 * Add JMX property for rp_timeout_in_ms (CASSANDRA-2940)
 * Allow DynamicCompositeType to compare component of different types
   (CASSANDRA-3625)
 * Flush non-cfs backed secondary indexes (CASSANDRA-3659)
 * Secondary Indexes should report memory consumption (CASSANDRA-3155)
 * fix for SelectStatement start/end key are not set correctly
   when a key alias is involved (CASSANDRA-3700)
 * fix CLI `show schema` command insert of an extra comma in
   column_metadata (CASSANDRA-3714)
Merged from 0.8:
 * avoid logging (harmless) exception when GC takes < 1ms (CASSANDRA-3656)
 * prevent new nodes from thinking down nodes are up forever (CASSANDRA-3626)
 * use correct list of replicas for LOCAL_QUORUM reads when read repair
   is disabled (CASSANDRA-3696)
 * block on flush before compacting hints (may prevent OOM) (CASSANDRA-3733)


1.0.6
 * (CQL) fix cqlsh support for replicate_on_write (CASSANDRA-3596)
 * fix adding to leveled manifest after streaming (CASSANDRA-3536)
 * filter out unavailable cipher suites when using encryption (CASSANDRA-3178)
 * (HADOOP) add old-style api support for CFIF and CFRR (CASSANDRA-2799)
 * Support TimeUUIDType column names in Stress.java tool (CASSANDRA-3541)
 * (CQL) INSERT/UPDATE/DELETE/TRUNCATE commands should allow CF names to
   be qualified by keyspace (CASSANDRA-3419)
 * always remove endpoints from delevery queue in HH (CASSANDRA-3546)
 * fix race between cf flush and its 2ndary indexes flush (CASSANDRA-3547)
 * fix potential race in AES when a repair fails (CASSANDRA-3548)
 * fix default value validation usage in CLI SET command (CASSANDRA-3553)
 * Optimize componentsFor method for compaction and startup time
   (CASSANDRA-3532)
 * (CQL) Proper ColumnFamily metadata validation on CREATE COLUMNFAMILY
   (CASSANDRA-3565)
 * fix compression "chunk_length_kb" option to set correct kb value for
   thrift/avro (CASSANDRA-3558)
 * fix missing response during range slice repair (CASSANDRA-3551)
 * 'describe ring' moved from CLI to nodetool and available through JMX (CASSANDRA-3220)
 * add back partitioner to sstable metadata (CASSANDRA-3540)
 * fix NPE in get_count for counters (CASSANDRA-3601)
Merged from 0.8:
 * remove invalid assertion that table was opened before dropping it
   (CASSANDRA-3580)
 * range and index scans now only send requests to enough replicas to
   satisfy requested CL + RR (CASSANDRA-3598)
 * use cannonical host for local node in nodetool info (CASSANDRA-3556)
 * remove nonlocal DC write optimization since it only worked with
   CL.ONE or CL.LOCAL_QUORUM (CASSANDRA-3577, 3585)
 * detect misuses of CounterColumnType (CASSANDRA-3422)
 * turn off string interning in json2sstable, take 2 (CASSANDRA-2189)
 * validate compression parameters on add/update of the ColumnFamily
   (CASSANDRA-3573)
 * Check for 0.0.0.0 is incorrect in CFIF (CASSANDRA-3584)
 * Increase vm.max_map_count in debian packaging (CASSANDRA-3563)
 * gossiper will never add itself to saved endpoints (CASSANDRA-3485)


1.0.5
 * revert CASSANDRA-3407 (see CASSANDRA-3540)
 * fix assertion error while forwarding writes to local nodes (CASSANDRA-3539)


1.0.4
 * fix self-hinting of timed out read repair updates and make hinted handoff
   less prone to OOMing a coordinator (CASSANDRA-3440)
 * expose bloom filter sizes via JMX (CASSANDRA-3495)
 * enforce RP tokens 0..2**127 (CASSANDRA-3501)
 * canonicalize paths exposed through JMX (CASSANDRA-3504)
 * fix "liveSize" stat when sstables are removed (CASSANDRA-3496)
 * add bloom filter FP rates to nodetool cfstats (CASSANDRA-3347)
 * record partitioner in sstable metadata component (CASSANDRA-3407)
 * add new upgradesstables nodetool command (CASSANDRA-3406)
 * skip --debug requirement to see common exceptions in CLI (CASSANDRA-3508)
 * fix incorrect query results due to invalid max timestamp (CASSANDRA-3510)
 * make sstableloader recognize compressed sstables (CASSANDRA-3521)
 * avoids race in OutboundTcpConnection in multi-DC setups (CASSANDRA-3530)
 * use SETLOCAL in cassandra.bat (CASSANDRA-3506)
 * fix ConcurrentModificationException in Table.all() (CASSANDRA-3529)
Merged from 0.8:
 * fix concurrence issue in the FailureDetector (CASSANDRA-3519)
 * fix array out of bounds error in counter shard removal (CASSANDRA-3514)
 * avoid dropping tombstones when they might still be needed to shadow
   data in a different sstable (CASSANDRA-2786)


1.0.3
 * revert name-based query defragmentation aka CASSANDRA-2503 (CASSANDRA-3491)
 * fix invalidate-related test failures (CASSANDRA-3437)
 * add next-gen cqlsh to bin/ (CASSANDRA-3188, 3131, 3493)
 * (CQL) fix handling of rows with no columns (CASSANDRA-3424, 3473)
 * fix querying supercolumns by name returning only a subset of
   subcolumns or old subcolumn versions (CASSANDRA-3446)
 * automatically compute sha1 sum for uncompressed data files (CASSANDRA-3456)
 * fix reading metadata/statistics component for version < h (CASSANDRA-3474)
 * add sstable forward-compatibility (CASSANDRA-3478)
 * report compression ratio in CFSMBean (CASSANDRA-3393)
 * fix incorrect size exception during streaming of counters (CASSANDRA-3481)
 * (CQL) fix for counter decrement syntax (CASSANDRA-3418)
 * Fix race introduced by CASSANDRA-2503 (CASSANDRA-3482)
 * Fix incomplete deletion of delivered hints (CASSANDRA-3466)
 * Avoid rescheduling compactions when no compaction was executed
   (CASSANDRA-3484)
 * fix handling of the chunk_length_kb compression options (CASSANDRA-3492)
Merged from 0.8:
 * fix updating CF row_cache_provider (CASSANDRA-3414)
 * CFMetaData.convertToThrift method to set RowCacheProvider (CASSANDRA-3405)
 * acquire compactionlock during truncate (CASSANDRA-3399)
 * fix displaying cfdef entries for super columnfamilies (CASSANDRA-3415)
 * Make counter shard merging thread safe (CASSANDRA-3178)
 * Revert CASSANDRA-2855
 * Fix bug preventing the use of efficient cross-DC writes (CASSANDRA-3472)
 * `describe ring` command for CLI (CASSANDRA-3220)
 * (Hadoop) skip empty rows when entire row is requested, redux (CASSANDRA-2855)


1.0.2
 * "defragment" rows for name-based queries under STCS (CASSANDRA-2503)
 * Add timing information to cassandra-cli GET/SET/LIST queries (CASSANDRA-3326)
 * Only create one CompressionMetadata object per sstable (CASSANDRA-3427)
 * cleanup usage of StorageService.setMode() (CASSANDRA-3388)
 * Avoid large array allocation for compressed chunk offsets (CASSANDRA-3432)
 * fix DecimalType bytebuffer marshalling (CASSANDRA-3421)
 * fix bug that caused first column in per row indexes to be ignored
   (CASSANDRA-3441)
 * add JMX call to clean (failed) repair sessions (CASSANDRA-3316)
 * fix sstableloader reference acquisition bug (CASSANDRA-3438)
 * fix estimated row size regression (CASSANDRA-3451)
 * make sure we don't return more columns than asked (CASSANDRA-3303, 3395)
Merged from 0.8:
 * acquire compactionlock during truncate (CASSANDRA-3399)
 * fix displaying cfdef entries for super columnfamilies (CASSANDRA-3415)


1.0.1
 * acquire references during index build to prevent delete problems
   on Windows (CASSANDRA-3314)
 * describe_ring should include datacenter/topology information (CASSANDRA-2882)
 * Thrift sockets are not properly buffered (CASSANDRA-3261)
 * performance improvement for bytebufferutil compare function (CASSANDRA-3286)
 * add system.versions ColumnFamily (CASSANDRA-3140)
 * reduce network copies (CASSANDRA-3333, 3373)
 * limit nodetool to 32MB of heap (CASSANDRA-3124)
 * (CQL) update parser to accept "timestamp" instead of "date" (CASSANDRA-3149)
 * Fix CLI `show schema` to include "compression_options" (CASSANDRA-3368)
 * Snapshot to include manifest under LeveledCompactionStrategy (CASSANDRA-3359)
 * (CQL) SELECT query should allow CF name to be qualified by keyspace (CASSANDRA-3130)
 * (CQL) Fix internal application error specifying 'using consistency ...'
   in lower case (CASSANDRA-3366)
 * fix Deflate compression when compression actually makes the data bigger
   (CASSANDRA-3370)
 * optimize UUIDGen to avoid lock contention on InetAddress.getLocalHost
   (CASSANDRA-3387)
 * tolerate index being dropped mid-mutation (CASSANDRA-3334, 3313)
 * CompactionManager is now responsible for checking for new candidates
   post-task execution, enabling more consistent leveled compaction
   (CASSANDRA-3391)
 * Cache HSHA threads (CASSANDRA-3372)
 * use CF/KS names as snapshot prefix for drop + truncate operations
   (CASSANDRA-2997)
 * Break bloom filters up to avoid heap fragmentation (CASSANDRA-2466)
 * fix cassandra hanging on jsvc stop (CASSANDRA-3302)
 * Avoid leveled compaction getting blocked on errors (CASSANDRA-3408)
 * Make reloading the compaction strategy safe (CASSANDRA-3409)
 * ignore 0.8 hints even if compaction begins before we try to purge
   them (CASSANDRA-3385)
 * remove procrun (bin\daemon) from Cassandra source tree and
   artifacts (CASSANDRA-3331)
 * make cassandra compile under JDK7 (CASSANDRA-3275)
 * remove dependency of clientutil.jar to FBUtilities (CASSANDRA-3299)
 * avoid truncation errors by using long math on long values (CASSANDRA-3364)
 * avoid clock drift on some Windows machine (CASSANDRA-3375)
 * display cache provider in cli 'describe keyspace' command (CASSANDRA-3384)
 * fix incomplete topology information in describe_ring (CASSANDRA-3403)
 * expire dead gossip states based on time (CASSANDRA-2961)
 * improve CompactionTask extensibility (CASSANDRA-3330)
 * Allow one leveled compaction task to kick off another (CASSANDRA-3363)
 * allow encryption only between datacenters (CASSANDRA-2802)
Merged from 0.8:
 * fix truncate allowing data to be replayed post-restart (CASSANDRA-3297)
 * make iwriter final in IndexWriter to avoid NPE (CASSANDRA-2863)
 * (CQL) update grammar to require key clause in DELETE statement
   (CASSANDRA-3349)
 * (CQL) allow numeric keyspace names in USE statement (CASSANDRA-3350)
 * (Hadoop) skip empty rows when slicing the entire row (CASSANDRA-2855)
 * Fix handling of tombstone by SSTableExport/Import (CASSANDRA-3357)
 * fix ColumnIndexer to use long offsets (CASSANDRA-3358)
 * Improved CLI exceptions (CASSANDRA-3312)
 * Fix handling of tombstone by SSTableExport/Import (CASSANDRA-3357)
 * Only count compaction as active (for throttling) when they have
   successfully acquired the compaction lock (CASSANDRA-3344)
 * Display CLI version string on startup (CASSANDRA-3196)
 * (Hadoop) make CFIF try rpc_address or fallback to listen_address
   (CASSANDRA-3214)
 * (Hadoop) accept comma delimited lists of initial thrift connections
   (CASSANDRA-3185)
 * ColumnFamily min_compaction_threshold should be >= 2 (CASSANDRA-3342)
 * (Pig) add 0.8+ types and key validation type in schema (CASSANDRA-3280)
 * Fix completely removing column metadata using CLI (CASSANDRA-3126)
 * CLI `describe cluster;` output should be on separate lines for separate versions
   (CASSANDRA-3170)
 * fix changing durable_writes keyspace option during CF creation
   (CASSANDRA-3292)
 * avoid locking on update when no indexes are involved (CASSANDRA-3386)
 * fix assertionError during repair with ordered partitioners (CASSANDRA-3369)
 * correctly serialize key_validation_class for avro (CASSANDRA-3391)
 * don't expire counter tombstone after streaming (CASSANDRA-3394)
 * prevent nodes that failed to join from hanging around forever
   (CASSANDRA-3351)
 * remove incorrect optimization from slice read path (CASSANDRA-3390)
 * Fix race in AntiEntropyService (CASSANDRA-3400)


1.0.0-final
 * close scrubbed sstable fd before deleting it (CASSANDRA-3318)
 * fix bug preventing obsolete commitlog segments from being removed
   (CASSANDRA-3269)
 * tolerate whitespace in seed CDL (CASSANDRA-3263)
 * Change default heap thresholds to max(min(1/2 ram, 1G), min(1/4 ram, 8GB))
   (CASSANDRA-3295)
 * Fix broken CompressedRandomAccessReaderTest (CASSANDRA-3298)
 * (CQL) fix type information returned for wildcard queries (CASSANDRA-3311)
 * add estimated tasks to LeveledCompactionStrategy (CASSANDRA-3322)
 * avoid including compaction cache-warming in keycache stats (CASSANDRA-3325)
 * run compaction and hinted handoff threads at MIN_PRIORITY (CASSANDRA-3308)
 * default hsha thrift server to cpu core count in rpc pool (CASSANDRA-3329)
 * add bin\daemon to binary tarball for Windows service (CASSANDRA-3331)
 * Fix places where uncompressed size of sstables was use in place of the
   compressed one (CASSANDRA-3338)
 * Fix hsha thrift server (CASSANDRA-3346)
 * Make sure repair only stream needed sstables (CASSANDRA-3345)


1.0.0-rc2
 * Log a meaningful warning when a node receives a message for a repair session
   that doesn't exist anymore (CASSANDRA-3256)
 * test for NUMA policy support as well as numactl presence (CASSANDRA-3245)
 * Fix FD leak when internode encryption is enabled (CASSANDRA-3257)
 * Remove incorrect assertion in mergeIterator (CASSANDRA-3260)
 * FBUtilities.hexToBytes(String) to throw NumberFormatException when string
   contains non-hex characters (CASSANDRA-3231)
 * Keep SimpleSnitch proximity ordering unchanged from what the Strategy
   generates, as intended (CASSANDRA-3262)
 * remove Scrub from compactionstats when finished (CASSANDRA-3255)
 * fix counter entry in jdbc TypesMap (CASSANDRA-3268)
 * fix full queue scenario for ParallelCompactionIterator (CASSANDRA-3270)
 * fix bootstrap process (CASSANDRA-3285)
 * don't try delivering hints if when there isn't any (CASSANDRA-3176)
 * CLI documentation change for ColumnFamily `compression_options` (CASSANDRA-3282)
 * ignore any CF ids sent by client for adding CF/KS (CASSANDRA-3288)
 * remove obsolete hints on first startup (CASSANDRA-3291)
 * use correct ISortedColumns for time-optimized reads (CASSANDRA-3289)
 * Evict gossip state immediately when a token is taken over by a new IP
   (CASSANDRA-3259)


1.0.0-rc1
 * Update CQL to generate microsecond timestamps by default (CASSANDRA-3227)
 * Fix counting CFMetadata towards Memtable liveRatio (CASSANDRA-3023)
 * Kill server on wrapped OOME such as from FileChannel.map (CASSANDRA-3201)
 * remove unnecessary copy when adding to row cache (CASSANDRA-3223)
 * Log message when a full repair operation completes (CASSANDRA-3207)
 * Fix streamOutSession keeping sstables references forever if the remote end
   dies (CASSANDRA-3216)
 * Remove dynamic_snitch boolean from example configuration (defaulting to
   true) and set default badness threshold to 0.1 (CASSANDRA-3229)
 * Base choice of random or "balanced" token on bootstrap on whether
   schema definitions were found (CASSANDRA-3219)
 * Fixes for LeveledCompactionStrategy score computation, prioritization,
   scheduling, and performance (CASSANDRA-3224, 3234)
 * parallelize sstable open at server startup (CASSANDRA-2988)
 * fix handling of exceptions writing to OutboundTcpConnection (CASSANDRA-3235)
 * Allow using quotes in "USE <keyspace>;" CLI command (CASSANDRA-3208)
 * Don't allow any cache loading exceptions to halt startup (CASSANDRA-3218)
 * Fix sstableloader --ignores option (CASSANDRA-3247)
 * File descriptor limit increased in packaging (CASSANDRA-3206)
 * Fix deadlock in commit log during flush (CASSANDRA-3253)


1.0.0-beta1
 * removed binarymemtable (CASSANDRA-2692)
 * add commitlog_total_space_in_mb to prevent fragmented logs (CASSANDRA-2427)
 * removed commitlog_rotation_threshold_in_mb configuration (CASSANDRA-2771)
 * make AbstractBounds.normalize de-overlapp overlapping ranges (CASSANDRA-2641)
 * replace CollatingIterator, ReducingIterator with MergeIterator
   (CASSANDRA-2062)
 * Fixed the ability to set compaction strategy in cli using create column
   family command (CASSANDRA-2778)
 * clean up tmp files after failed compaction (CASSANDRA-2468)
 * restrict repair streaming to specific columnfamilies (CASSANDRA-2280)
 * don't bother persisting columns shadowed by a row tombstone (CASSANDRA-2589)
 * reset CF and SC deletion times after gc_grace (CASSANDRA-2317)
 * optimize away seek when compacting wide rows (CASSANDRA-2879)
 * single-pass streaming (CASSANDRA-2677, 2906, 2916, 3003)
 * use reference counting for deleting sstables instead of relying on GC
   (CASSANDRA-2521, 3179)
 * store hints as serialized mutations instead of pointers to data row
   (CASSANDRA-2045)
 * store hints in the coordinator node instead of in the closest replica
   (CASSANDRA-2914)
 * add row_cache_keys_to_save CF option (CASSANDRA-1966)
 * check column family validity in nodetool repair (CASSANDRA-2933)
 * use lazy initialization instead of class initialization in NodeId
   (CASSANDRA-2953)
 * add paging to get_count (CASSANDRA-2894)
 * fix "short reads" in [multi]get (CASSANDRA-2643, 3157, 3192)
 * add optional compression for sstables (CASSANDRA-47, 2994, 3001, 3128)
 * add scheduler JMX metrics (CASSANDRA-2962)
 * add block level checksum for compressed data (CASSANDRA-1717)
 * make column family backed column map pluggable and introduce unsynchronized
   ArrayList backed one to speedup reads (CASSANDRA-2843, 3165, 3205)
 * refactoring of the secondary index api (CASSANDRA-2982)
 * make CL > ONE reads wait for digest reconciliation before returning
   (CASSANDRA-2494)
 * fix missing logging for some exceptions (CASSANDRA-2061)
 * refactor and optimize ColumnFamilyStore.files(...) and Descriptor.fromFilename(String)
   and few other places responsible for work with SSTable files (CASSANDRA-3040)
 * Stop reading from sstables once we know we have the most recent columns,
   for query-by-name requests (CASSANDRA-2498)
 * Add query-by-column mode to stress.java (CASSANDRA-3064)
 * Add "install" command to cassandra.bat (CASSANDRA-292)
 * clean up KSMetadata, CFMetadata from unnecessary
   Thrift<->Avro conversion methods (CASSANDRA-3032)
 * Add timeouts to client request schedulers (CASSANDRA-3079, 3096)
 * Cli to use hashes rather than array of hashes for strategy options (CASSANDRA-3081)
 * LeveledCompactionStrategy (CASSANDRA-1608, 3085, 3110, 3087, 3145, 3154, 3182)
 * Improvements of the CLI `describe` command (CASSANDRA-2630)
 * reduce window where dropped CF sstables may not be deleted (CASSANDRA-2942)
 * Expose gossip/FD info to JMX (CASSANDRA-2806)
 * Fix streaming over SSL when compressed SSTable involved (CASSANDRA-3051)
 * Add support for pluggable secondary index implementations (CASSANDRA-3078)
 * remove compaction_thread_priority setting (CASSANDRA-3104)
 * generate hints for replicas that timeout, not just replicas that are known
   to be down before starting (CASSANDRA-2034)
 * Add throttling for internode streaming (CASSANDRA-3080)
 * make the repair of a range repair all replica (CASSANDRA-2610, 3194)
 * expose the ability to repair the first range (as returned by the
   partitioner) of a node (CASSANDRA-2606)
 * Streams Compression (CASSANDRA-3015)
 * add ability to use multiple threads during a single compaction
   (CASSANDRA-2901)
 * make AbstractBounds.normalize support overlapping ranges (CASSANDRA-2641)
 * fix of the CQL count() behavior (CASSANDRA-3068)
 * use TreeMap backed column families for the SSTable simple writers
   (CASSANDRA-3148)
 * fix inconsistency of the CLI syntax when {} should be used instead of [{}]
   (CASSANDRA-3119)
 * rename CQL type names to match expected SQL behavior (CASSANDRA-3149, 3031)
 * Arena-based allocation for memtables (CASSANDRA-2252, 3162, 3163, 3168)
 * Default RR chance to 0.1 (CASSANDRA-3169)
 * Add RowLevel support to secondary index API (CASSANDRA-3147)
 * Make SerializingCacheProvider the default if JNA is available (CASSANDRA-3183)
 * Fix backwards compatibilty for CQL memtable properties (CASSANDRA-3190)
 * Add five-minute delay before starting compactions on a restarted server
   (CASSANDRA-3181)
 * Reduce copies done for intra-host messages (CASSANDRA-1788, 3144)
 * support of compaction strategy option for stress.java (CASSANDRA-3204)
 * make memtable throughput and column count thresholds no-ops (CASSANDRA-2449)
 * Return schema information along with the resultSet in CQL (CASSANDRA-2734)
 * Add new DecimalType (CASSANDRA-2883)
 * Fix assertion error in RowRepairResolver (CASSANDRA-3156)
 * Reduce unnecessary high buffer sizes (CASSANDRA-3171)
 * Pluggable compaction strategy (CASSANDRA-1610)
 * Add new broadcast_address config option (CASSANDRA-2491)


0.8.7
 * Kill server on wrapped OOME such as from FileChannel.map (CASSANDRA-3201)
 * Allow using quotes in "USE <keyspace>;" CLI command (CASSANDRA-3208)
 * Log message when a full repair operation completes (CASSANDRA-3207)
 * Don't allow any cache loading exceptions to halt startup (CASSANDRA-3218)
 * Fix sstableloader --ignores option (CASSANDRA-3247)
 * File descriptor limit increased in packaging (CASSANDRA-3206)
 * Log a meaningfull warning when a node receive a message for a repair session
   that doesn't exist anymore (CASSANDRA-3256)
 * Fix FD leak when internode encryption is enabled (CASSANDRA-3257)
 * FBUtilities.hexToBytes(String) to throw NumberFormatException when string
   contains non-hex characters (CASSANDRA-3231)
 * Keep SimpleSnitch proximity ordering unchanged from what the Strategy
   generates, as intended (CASSANDRA-3262)
 * remove Scrub from compactionstats when finished (CASSANDRA-3255)
 * Fix tool .bat files when CASSANDRA_HOME contains spaces (CASSANDRA-3258)
 * Force flush of status table when removing/updating token (CASSANDRA-3243)
 * Evict gossip state immediately when a token is taken over by a new IP (CASSANDRA-3259)
 * Fix bug where the failure detector can take too long to mark a host
   down (CASSANDRA-3273)
 * (Hadoop) allow wrapping ranges in queries (CASSANDRA-3137)
 * (Hadoop) check all interfaces for a match with split location
   before falling back to random replica (CASSANDRA-3211)
 * (Hadoop) Make Pig storage handle implements LoadMetadata (CASSANDRA-2777)
 * (Hadoop) Fix exception during PIG 'dump' (CASSANDRA-2810)
 * Fix stress COUNTER_GET option (CASSANDRA-3301)
 * Fix missing fields in CLI `show schema` output (CASSANDRA-3304)
 * Nodetool no longer leaks threads and closes JMX connections (CASSANDRA-3309)
 * fix truncate allowing data to be replayed post-restart (CASSANDRA-3297)
 * Move SimpleAuthority and SimpleAuthenticator to examples (CASSANDRA-2922)
 * Fix handling of tombstone by SSTableExport/Import (CASSANDRA-3357)
 * Fix transposition in cfHistograms (CASSANDRA-3222)
 * Allow using number as DC name when creating keyspace in CQL (CASSANDRA-3239)
 * Force flush of system table after updating/removing a token (CASSANDRA-3243)


0.8.6
 * revert CASSANDRA-2388
 * change TokenRange.endpoints back to listen/broadcast address to match
   pre-1777 behavior, and add TokenRange.rpc_endpoints instead (CASSANDRA-3187)
 * avoid trying to watch cassandra-topology.properties when loaded from jar
   (CASSANDRA-3138)
 * prevent users from creating keyspaces with LocalStrategy replication
   (CASSANDRA-3139)
 * fix CLI `show schema;` to output correct keyspace definition statement
   (CASSANDRA-3129)
 * CustomTThreadPoolServer to log TTransportException at DEBUG level
   (CASSANDRA-3142)
 * allow topology sort to work with non-unique rack names between
   datacenters (CASSANDRA-3152)
 * Improve caching of same-version Messages on digest and repair paths
   (CASSANDRA-3158)
 * Randomize choice of first replica for counter increment (CASSANDRA-2890)
 * Fix using read_repair_chance instead of merge_shard_change (CASSANDRA-3202)
 * Avoid streaming data to nodes that already have it, on move as well as
   decommission (CASSANDRA-3041)
 * Fix divide by zero error in GCInspector (CASSANDRA-3164)
 * allow quoting of the ColumnFamily name in CLI `create column family`
   statement (CASSANDRA-3195)
 * Fix rolling upgrade from 0.7 to 0.8 problem (CASSANDRA-3166)
 * Accomodate missing encryption_options in IncomingTcpConnection.stream
   (CASSANDRA-3212)


0.8.5
 * fix NPE when encryption_options is unspecified (CASSANDRA-3007)
 * include column name in validation failure exceptions (CASSANDRA-2849)
 * make sure truncate clears out the commitlog so replay won't re-
   populate with truncated data (CASSANDRA-2950)
 * fix NPE when debug logging is enabled and dropped CF is present
   in a commitlog segment (CASSANDRA-3021)
 * fix cassandra.bat when CASSANDRA_HOME contains spaces (CASSANDRA-2952)
 * fix to SSTableSimpleUnsortedWriter bufferSize calculation (CASSANDRA-3027)
 * make cleanup and normal compaction able to skip empty rows
   (rows containing nothing but expired tombstones) (CASSANDRA-3039)
 * work around native memory leak in com.sun.management.GarbageCollectorMXBean
   (CASSANDRA-2868)
 * validate that column names in column_metadata are not equal to key_alias
   on create/update of the ColumnFamily and CQL 'ALTER' statement (CASSANDRA-3036)
 * return an InvalidRequestException if an indexed column is assigned
   a value larger than 64KB (CASSANDRA-3057)
 * fix of numeric-only and string column names handling in CLI "drop index"
   (CASSANDRA-3054)
 * prune index scan resultset back to original request for lazy
   resultset expansion case (CASSANDRA-2964)
 * (Hadoop) fail jobs when Cassandra node has failed but TaskTracker
   has not (CASSANDRA-2388)
 * fix dynamic snitch ignoring nodes when read_repair_chance is zero
   (CASSANDRA-2662)
 * avoid retaining references to dropped CFS objects in
   CompactionManager.estimatedCompactions (CASSANDRA-2708)
 * expose rpc timeouts per host in MessagingServiceMBean (CASSANDRA-2941)
 * avoid including cwd in classpath for deb and rpm packages (CASSANDRA-2881)
 * remove gossip state when a new IP takes over a token (CASSANDRA-3071)
 * allow sstable2json to work on index sstable files (CASSANDRA-3059)
 * always hint counters (CASSANDRA-3099)
 * fix log4j initialization in EmbeddedCassandraService (CASSANDRA-2857)
 * remove gossip state when a new IP takes over a token (CASSANDRA-3071)
 * work around native memory leak in com.sun.management.GarbageCollectorMXBean
    (CASSANDRA-2868)
 * fix UnavailableException with writes at CL.EACH_QUORM (CASSANDRA-3084)
 * fix parsing of the Keyspace and ColumnFamily names in numeric
   and string representations in CLI (CASSANDRA-3075)
 * fix corner cases in Range.differenceToFetch (CASSANDRA-3084)
 * fix ip address String representation in the ring cache (CASSANDRA-3044)
 * fix ring cache compatibility when mixing pre-0.8.4 nodes with post-
   in the same cluster (CASSANDRA-3023)
 * make repair report failure when a node participating dies (instead of
   hanging forever) (CASSANDRA-2433)
 * fix handling of the empty byte buffer by ReversedType (CASSANDRA-3111)
 * Add validation that Keyspace names are case-insensitively unique (CASSANDRA-3066)
 * catch invalid key_validation_class before instantiating UpdateColumnFamily (CASSANDRA-3102)
 * make Range and Bounds objects client-safe (CASSANDRA-3108)
 * optionally skip log4j configuration (CASSANDRA-3061)
 * bundle sstableloader with the debian package (CASSANDRA-3113)
 * don't try to build secondary indexes when there is none (CASSANDRA-3123)
 * improve SSTableSimpleUnsortedWriter speed for large rows (CASSANDRA-3122)
 * handle keyspace arguments correctly in nodetool snapshot (CASSANDRA-3038)
 * Fix SSTableImportTest on windows (CASSANDRA-3043)
 * expose compactionThroughputMbPerSec through JMX (CASSANDRA-3117)
 * log keyspace and CF of large rows being compacted


0.8.4
 * change TokenRing.endpoints to be a list of rpc addresses instead of
   listen/broadcast addresses (CASSANDRA-1777)
 * include files-to-be-streamed in StreamInSession.getSources (CASSANDRA-2972)
 * use JAVA env var in cassandra-env.sh (CASSANDRA-2785, 2992)
 * avoid doing read for no-op replicate-on-write at CL=1 (CASSANDRA-2892)
 * refuse counter write for CL.ANY (CASSANDRA-2990)
 * switch back to only logging recent dropped messages (CASSANDRA-3004)
 * always deserialize RowMutation for counters (CASSANDRA-3006)
 * ignore saved replication_factor strategy_option for NTS (CASSANDRA-3011)
 * make sure pre-truncate CL segments are discarded (CASSANDRA-2950)


0.8.3
 * add ability to drop local reads/writes that are going to timeout
   (CASSANDRA-2943)
 * revamp token removal process, keep gossip states for 3 days (CASSANDRA-2496)
 * don't accept extra args for 0-arg nodetool commands (CASSANDRA-2740)
 * log unavailableexception details at debug level (CASSANDRA-2856)
 * expose data_dir though jmx (CASSANDRA-2770)
 * don't include tmp files as sstable when create cfs (CASSANDRA-2929)
 * log Java classpath on startup (CASSANDRA-2895)
 * keep gossipped version in sync with actual on migration coordinator
   (CASSANDRA-2946)
 * use lazy initialization instead of class initialization in NodeId
   (CASSANDRA-2953)
 * check column family validity in nodetool repair (CASSANDRA-2933)
 * speedup bytes to hex conversions dramatically (CASSANDRA-2850)
 * Flush memtables on shutdown when durable writes are disabled
   (CASSANDRA-2958)
 * improved POSIX compatibility of start scripts (CASsANDRA-2965)
 * add counter support to Hadoop InputFormat (CASSANDRA-2981)
 * fix bug where dirty commitlog segments were removed (and avoid keeping
   segments with no post-flush activity permanently dirty) (CASSANDRA-2829)
 * fix throwing exception with batch mutation of counter super columns
   (CASSANDRA-2949)
 * ignore system tables during repair (CASSANDRA-2979)
 * throw exception when NTS is given replication_factor as an option
   (CASSANDRA-2960)
 * fix assertion error during compaction of counter CFs (CASSANDRA-2968)
 * avoid trying to create index names, when no index exists (CASSANDRA-2867)
 * don't sample the system table when choosing a bootstrap token
   (CASSANDRA-2825)
 * gossiper notifies of local state changes (CASSANDRA-2948)
 * add asynchronous and half-sync/half-async (hsha) thrift servers
   (CASSANDRA-1405)
 * fix potential use of free'd native memory in SerializingCache
   (CASSANDRA-2951)
 * prune index scan resultset back to original request for lazy
   resultset expansion case (CASSANDRA-2964)
 * (Hadoop) fail jobs when Cassandra node has failed but TaskTracker
    has not (CASSANDRA-2388)


0.8.2
 * CQL:
   - include only one row per unique key for IN queries (CASSANDRA-2717)
   - respect client timestamp on full row deletions (CASSANDRA-2912)
 * improve thread-safety in StreamOutSession (CASSANDRA-2792)
 * allow deleting a row and updating indexed columns in it in the
   same mutation (CASSANDRA-2773)
 * Expose number of threads blocked on submitting memtable to flush
   in JMX (CASSANDRA-2817)
 * add ability to return "endpoints" to nodetool (CASSANDRA-2776)
 * Add support for multiple (comma-delimited) coordinator addresses
   to ColumnFamilyInputFormat (CASSANDRA-2807)
 * fix potential NPE while scheduling read repair for range slice
   (CASSANDRA-2823)
 * Fix race in SystemTable.getCurrentLocalNodeId (CASSANDRA-2824)
 * Correctly set default for replicate_on_write (CASSANDRA-2835)
 * improve nodetool compactionstats formatting (CASSANDRA-2844)
 * fix index-building status display (CASSANDRA-2853)
 * fix CLI perpetuating obsolete KsDef.replication_factor (CASSANDRA-2846)
 * improve cli treatment of multiline comments (CASSANDRA-2852)
 * handle row tombstones correctly in EchoedRow (CASSANDRA-2786)
 * add MessagingService.get[Recently]DroppedMessages and
   StorageService.getExceptionCount (CASSANDRA-2804)
 * fix possibility of spurious UnavailableException for LOCAL_QUORUM
   reads with dynamic snitch + read repair disabled (CASSANDRA-2870)
 * add ant-optional as dependence for the debian package (CASSANDRA-2164)
 * add option to specify limit for get_slice in the CLI (CASSANDRA-2646)
 * decrease HH page size (CASSANDRA-2832)
 * reset cli keyspace after dropping the current one (CASSANDRA-2763)
 * add KeyRange option to Hadoop inputformat (CASSANDRA-1125)
 * fix protocol versioning (CASSANDRA-2818, 2860)
 * support spaces in path to log4j configuration (CASSANDRA-2383)
 * avoid including inferred types in CF update (CASSANDRA-2809)
 * fix JMX bulkload call (CASSANDRA-2908)
 * fix updating KS with durable_writes=false (CASSANDRA-2907)
 * add simplified facade to SSTableWriter for bulk loading use
   (CASSANDRA-2911)
 * fix re-using index CF sstable names after drop/recreate (CASSANDRA-2872)
 * prepend CF to default index names (CASSANDRA-2903)
 * fix hint replay (CASSANDRA-2928)
 * Properly synchronize repair's merkle tree computation (CASSANDRA-2816)


0.8.1
 * CQL:
   - support for insert, delete in BATCH (CASSANDRA-2537)
   - support for IN to SELECT, UPDATE (CASSANDRA-2553)
   - timestamp support for INSERT, UPDATE, and BATCH (CASSANDRA-2555)
   - TTL support (CASSANDRA-2476)
   - counter support (CASSANDRA-2473)
   - ALTER COLUMNFAMILY (CASSANDRA-1709)
   - DROP INDEX (CASSANDRA-2617)
   - add SCHEMA/TABLE as aliases for KS/CF (CASSANDRA-2743)
   - server handles wait-for-schema-agreement (CASSANDRA-2756)
   - key alias support (CASSANDRA-2480)
 * add support for comparator parameters and a generic ReverseType
   (CASSANDRA-2355)
 * add CompositeType and DynamicCompositeType (CASSANDRA-2231)
 * optimize batches containing multiple updates to the same row
   (CASSANDRA-2583)
 * adjust hinted handoff page size to avoid OOM with large columns
   (CASSANDRA-2652)
 * mark BRAF buffer invalid post-flush so we don't re-flush partial
   buffers again, especially on CL writes (CASSANDRA-2660)
 * add DROP INDEX support to CLI (CASSANDRA-2616)
 * don't perform HH to client-mode [storageproxy] nodes (CASSANDRA-2668)
 * Improve forceDeserialize/getCompactedRow encapsulation (CASSANDRA-2659)
 * Don't write CounterUpdateColumn to disk in tests (CASSANDRA-2650)
 * Add sstable bulk loading utility (CASSANDRA-1278)
 * avoid replaying hints to dropped columnfamilies (CASSANDRA-2685)
 * add placeholders for missing rows in range query pseudo-RR (CASSANDRA-2680)
 * remove no-op HHOM.renameHints (CASSANDRA-2693)
 * clone super columns to avoid modifying them during flush (CASSANDRA-2675)
 * allow writes to bypass the commitlog for certain keyspaces (CASSANDRA-2683)
 * avoid NPE when bypassing commitlog during memtable flush (CASSANDRA-2781)
 * Added support for making bootstrap retry if nodes flap (CASSANDRA-2644)
 * Added statusthrift to nodetool to report if thrift server is running (CASSANDRA-2722)
 * Fixed rows being cached if they do not exist (CASSANDRA-2723)
 * Support passing tableName and cfName to RowCacheProviders (CASSANDRA-2702)
 * close scrub file handles (CASSANDRA-2669)
 * throttle migration replay (CASSANDRA-2714)
 * optimize column serializer creation (CASSANDRA-2716)
 * Added support for making bootstrap retry if nodes flap (CASSANDRA-2644)
 * Added statusthrift to nodetool to report if thrift server is running
   (CASSANDRA-2722)
 * Fixed rows being cached if they do not exist (CASSANDRA-2723)
 * fix truncate/compaction race (CASSANDRA-2673)
 * workaround large resultsets causing large allocation retention
   by nio sockets (CASSANDRA-2654)
 * fix nodetool ring use with Ec2Snitch (CASSANDRA-2733)
 * fix removing columns and subcolumns that are supressed by a row or
   supercolumn tombstone during replica resolution (CASSANDRA-2590)
 * support sstable2json against snapshot sstables (CASSANDRA-2386)
 * remove active-pull schema requests (CASSANDRA-2715)
 * avoid marking entire list of sstables as actively being compacted
   in multithreaded compaction (CASSANDRA-2765)
 * seek back after deserializing a row to update cache with (CASSANDRA-2752)
 * avoid skipping rows in scrub for counter column family (CASSANDRA-2759)
 * fix ConcurrentModificationException in repair when dealing with 0.7 node
   (CASSANDRA-2767)
 * use threadsafe collections for StreamInSession (CASSANDRA-2766)
 * avoid infinite loop when creating merkle tree (CASSANDRA-2758)
 * avoids unmarking compacting sstable prematurely in cleanup (CASSANDRA-2769)
 * fix NPE when the commit log is bypassed (CASSANDRA-2718)
 * don't throw an exception in SS.isRPCServerRunning (CASSANDRA-2721)
 * make stress.jar executable (CASSANDRA-2744)
 * add daemon mode to java stress (CASSANDRA-2267)
 * expose the DC and rack of a node through JMX and nodetool ring (CASSANDRA-2531)
 * fix cache mbean getSize (CASSANDRA-2781)
 * Add Date, Float, Double, and Boolean types (CASSANDRA-2530)
 * Add startup flag to renew counter node id (CASSANDRA-2788)
 * add jamm agent to cassandra.bat (CASSANDRA-2787)
 * fix repair hanging if a neighbor has nothing to send (CASSANDRA-2797)
 * purge tombstone even if row is in only one sstable (CASSANDRA-2801)
 * Fix wrong purge of deleted cf during compaction (CASSANDRA-2786)
 * fix race that could result in Hadoop writer failing to throw an
   exception encountered after close() (CASSANDRA-2755)
 * fix scan wrongly throwing assertion error (CASSANDRA-2653)
 * Always use even distribution for merkle tree with RandomPartitionner
   (CASSANDRA-2841)
 * fix describeOwnership for OPP (CASSANDRA-2800)
 * ensure that string tokens do not contain commas (CASSANDRA-2762)


0.8.0-final
 * fix CQL grammar warning and cqlsh regression from CASSANDRA-2622
 * add ant generate-cql-html target (CASSANDRA-2526)
 * update CQL consistency levels (CASSANDRA-2566)
 * debian packaging fixes (CASSANDRA-2481, 2647)
 * fix UUIDType, IntegerType for direct buffers (CASSANDRA-2682, 2684)
 * switch to native Thrift for Hadoop map/reduce (CASSANDRA-2667)
 * fix StackOverflowError when building from eclipse (CASSANDRA-2687)
 * only provide replication_factor to strategy_options "help" for
   SimpleStrategy, OldNetworkTopologyStrategy (CASSANDRA-2678, 2713)
 * fix exception adding validators to non-string columns (CASSANDRA-2696)
 * avoid instantiating DatabaseDescriptor in JDBC (CASSANDRA-2694)
 * fix potential stack overflow during compaction (CASSANDRA-2626)
 * clone super columns to avoid modifying them during flush (CASSANDRA-2675)
 * reset underlying iterator in EchoedRow constructor (CASSANDRA-2653)


0.8.0-rc1
 * faster flushes and compaction from fixing excessively pessimistic
   rebuffering in BRAF (CASSANDRA-2581)
 * fix returning null column values in the python cql driver (CASSANDRA-2593)
 * fix merkle tree splitting exiting early (CASSANDRA-2605)
 * snapshot_before_compaction directory name fix (CASSANDRA-2598)
 * Disable compaction throttling during bootstrap (CASSANDRA-2612)
 * fix CQL treatment of > and < operators in range slices (CASSANDRA-2592)
 * fix potential double-application of counter updates on commitlog replay
   by moving replay position from header to sstable metadata (CASSANDRA-2419)
 * JDBC CQL driver exposes getColumn for access to timestamp
 * JDBC ResultSetMetadata properties added to AbstractType
 * r/m clustertool (CASSANDRA-2607)
 * add support for presenting row key as a column in CQL result sets
   (CASSANDRA-2622)
 * Don't allow {LOCAL|EACH}_QUORUM unless strategy is NTS (CASSANDRA-2627)
 * validate keyspace strategy_options during CQL create (CASSANDRA-2624)
 * fix empty Result with secondary index when limit=1 (CASSANDRA-2628)
 * Fix regression where bootstrapping a node with no schema fails
   (CASSANDRA-2625)
 * Allow removing LocationInfo sstables (CASSANDRA-2632)
 * avoid attempting to replay mutations from dropped keyspaces (CASSANDRA-2631)
 * avoid using cached position of a key when GT is requested (CASSANDRA-2633)
 * fix counting bloom filter true positives (CASSANDRA-2637)
 * initialize local ep state prior to gossip startup if needed (CASSANDRA-2638)
 * fix counter increment lost after restart (CASSANDRA-2642)
 * add quote-escaping via backslash to CLI (CASSANDRA-2623)
 * fix pig example script (CASSANDRA-2487)
 * fix dynamic snitch race in adding latencies (CASSANDRA-2618)
 * Start/stop cassandra after more important services such as mdadm in
   debian packaging (CASSANDRA-2481)


0.8.0-beta2
 * fix NPE compacting index CFs (CASSANDRA-2528)
 * Remove checking all column families on startup for compaction candidates
   (CASSANDRA-2444)
 * validate CQL create keyspace options (CASSANDRA-2525)
 * fix nodetool setcompactionthroughput (CASSANDRA-2550)
 * move	gossip heartbeat back to its own thread (CASSANDRA-2554)
 * validate cql TRUNCATE columnfamily before truncating (CASSANDRA-2570)
 * fix batch_mutate for mixed standard-counter mutations (CASSANDRA-2457)
 * disallow making schema changes to system keyspace (CASSANDRA-2563)
 * fix sending mutation messages multiple times (CASSANDRA-2557)
 * fix incorrect use of NBHM.size in ReadCallback that could cause
   reads to time out even when responses were received (CASSANDRA-2552)
 * trigger read repair correctly for LOCAL_QUORUM reads (CASSANDRA-2556)
 * Allow configuring the number of compaction thread (CASSANDRA-2558)
 * forceUserDefinedCompaction will attempt to compact what it is given
   even if the pessimistic estimate is that there is not enough disk space;
   automatic compactions will only compact 2 or more sstables (CASSANDRA-2575)
 * refuse to apply migrations with older timestamps than the current
   schema (CASSANDRA-2536)
 * remove unframed Thrift transport option
 * include indexes in snapshots (CASSANDRA-2596)
 * improve ignoring of obsolete mutations in index maintenance (CASSANDRA-2401)
 * recognize attempt to drop just the index while leaving the column
   definition alone (CASSANDRA-2619)


0.8.0-beta1
 * remove Avro RPC support (CASSANDRA-926)
 * support for columns that act as incr/decr counters
   (CASSANDRA-1072, 1937, 1944, 1936, 2101, 2093, 2288, 2105, 2384, 2236, 2342,
   2454)
 * CQL (CASSANDRA-1703, 1704, 1705, 1706, 1707, 1708, 1710, 1711, 1940,
   2124, 2302, 2277, 2493)
 * avoid double RowMutation serialization on write path (CASSANDRA-1800)
 * make NetworkTopologyStrategy the default (CASSANDRA-1960)
 * configurable internode encryption (CASSANDRA-1567, 2152)
 * human readable column names in sstable2json output (CASSANDRA-1933)
 * change default JMX port to 7199 (CASSANDRA-2027)
 * backwards compatible internal messaging (CASSANDRA-1015)
 * atomic switch of memtables and sstables (CASSANDRA-2284)
 * add pluggable SeedProvider (CASSANDRA-1669)
 * Fix clustertool to not throw exception when calling get_endpoints (CASSANDRA-2437)
 * upgrade to thrift 0.6 (CASSANDRA-2412)
 * repair works on a token range instead of full ring (CASSANDRA-2324)
 * purge tombstones from row cache (CASSANDRA-2305)
 * push replication_factor into strategy_options (CASSANDRA-1263)
 * give snapshots the same name on each node (CASSANDRA-1791)
 * remove "nodetool loadbalance" (CASSANDRA-2448)
 * multithreaded compaction (CASSANDRA-2191)
 * compaction throttling (CASSANDRA-2156)
 * add key type information and alias (CASSANDRA-2311, 2396)
 * cli no longer divides read_repair_chance by 100 (CASSANDRA-2458)
 * made CompactionInfo.getTaskType return an enum (CASSANDRA-2482)
 * add a server-wide cap on measured memtable memory usage and aggressively
   flush to keep under that threshold (CASSANDRA-2006)
 * add unified UUIDType (CASSANDRA-2233)
 * add off-heap row cache support (CASSANDRA-1969)


0.7.5
 * improvements/fixes to PIG driver (CASSANDRA-1618, CASSANDRA-2387,
   CASSANDRA-2465, CASSANDRA-2484)
 * validate index names (CASSANDRA-1761)
 * reduce contention on Table.flusherLock (CASSANDRA-1954)
 * try harder to detect failures during streaming, cleaning up temporary
   files more reliably (CASSANDRA-2088)
 * shut down server for OOM on a Thrift thread (CASSANDRA-2269)
 * fix tombstone handling in repair and sstable2json (CASSANDRA-2279)
 * preserve version when streaming data from old sstables (CASSANDRA-2283)
 * don't start repair if a neighboring node is marked as dead (CASSANDRA-2290)
 * purge tombstones from row cache (CASSANDRA-2305)
 * Avoid seeking when sstable2json exports the entire file (CASSANDRA-2318)
 * clear Built flag in system table when dropping an index (CASSANDRA-2320)
 * don't allow arbitrary argument for stress.java (CASSANDRA-2323)
 * validate values for index predicates in get_indexed_slice (CASSANDRA-2328)
 * queue secondary indexes for flush before the parent (CASSANDRA-2330)
 * allow job configuration to set the CL used in Hadoop jobs (CASSANDRA-2331)
 * add memtable_flush_queue_size defaulting to 4 (CASSANDRA-2333)
 * Allow overriding of initial_token, storage_port and rpc_port from system
   properties (CASSANDRA-2343)
 * fix comparator used for non-indexed secondary expressions in index scan
   (CASSANDRA-2347)
 * ensure size calculation and write phase of large-row compaction use
   the same threshold for TTL expiration (CASSANDRA-2349)
 * fix race when iterating CFs during add/drop (CASSANDRA-2350)
 * add ConsistencyLevel command to CLI (CASSANDRA-2354)
 * allow negative numbers in the cli (CASSANDRA-2358)
 * hard code serialVersionUID for tokens class (CASSANDRA-2361)
 * fix potential infinite loop in ByteBufferUtil.inputStream (CASSANDRA-2365)
 * fix encoding bugs in HintedHandoffManager, SystemTable when default
   charset is not UTF8 (CASSANDRA-2367)
 * avoids having removed node reappearing in Gossip (CASSANDRA-2371)
 * fix incorrect truncation of long to int when reading columns via block
   index (CASSANDRA-2376)
 * fix NPE during stream session (CASSANDRA-2377)
 * fix race condition that could leave orphaned data files when dropping CF or
   KS (CASSANDRA-2381)
 * fsync statistics component on write (CASSANDRA-2382)
 * fix duplicate results from CFS.scan (CASSANDRA-2406)
 * add IntegerType to CLI help (CASSANDRA-2414)
 * avoid caching token-only decoratedkeys (CASSANDRA-2416)
 * convert mmap assertion to if/throw so scrub can catch it (CASSANDRA-2417)
 * don't overwrite gc log (CASSANDR-2418)
 * invalidate row cache for streamed row to avoid inconsitencies
   (CASSANDRA-2420)
 * avoid copies in range/index scans (CASSANDRA-2425)
 * make sure we don't wipe data during cleanup if the node has not join
   the ring (CASSANDRA-2428)
 * Try harder to close files after compaction (CASSANDRA-2431)
 * re-set bootstrapped flag after move finishes (CASSANDRA-2435)
 * display validation_class in CLI 'describe keyspace' (CASSANDRA-2442)
 * make cleanup compactions cleanup the row cache (CASSANDRA-2451)
 * add column fields validation to scrub (CASSANDRA-2460)
 * use 64KB flush buffer instead of in_memory_compaction_limit (CASSANDRA-2463)
 * fix backslash substitutions in CLI (CASSANDRA-2492)
 * disable cache saving for system CFS (CASSANDRA-2502)
 * fixes for verifying destination availability under hinted conditions
   so UE can be thrown intead of timing out (CASSANDRA-2514)
 * fix update of validation class in column metadata (CASSANDRA-2512)
 * support LOCAL_QUORUM, EACH_QUORUM CLs outside of NTS (CASSANDRA-2516)
 * preserve version when streaming data from old sstables (CASSANDRA-2283)
 * fix backslash substitutions in CLI (CASSANDRA-2492)
 * count a row deletion as one operation towards memtable threshold
   (CASSANDRA-2519)
 * support LOCAL_QUORUM, EACH_QUORUM CLs outside of NTS (CASSANDRA-2516)


0.7.4
 * add nodetool join command (CASSANDRA-2160)
 * fix secondary indexes on pre-existing or streamed data (CASSANDRA-2244)
 * initialize endpoint in gossiper earlier (CASSANDRA-2228)
 * add ability to write to Cassandra from Pig (CASSANDRA-1828)
 * add rpc_[min|max]_threads (CASSANDRA-2176)
 * add CL.TWO, CL.THREE (CASSANDRA-2013)
 * avoid exporting an un-requested row in sstable2json, when exporting
   a key that does not exist (CASSANDRA-2168)
 * add incremental_backups option (CASSANDRA-1872)
 * add configurable row limit to Pig loadfunc (CASSANDRA-2276)
 * validate column values in batches as well as single-Column inserts
   (CASSANDRA-2259)
 * move sample schema from cassandra.yaml to schema-sample.txt,
   a cli scripts (CASSANDRA-2007)
 * avoid writing empty rows when scrubbing tombstoned rows (CASSANDRA-2296)
 * fix assertion error in range and index scans for CL < ALL
   (CASSANDRA-2282)
 * fix commitlog replay when flush position refers to data that didn't
   get synced before server died (CASSANDRA-2285)
 * fix fd leak in sstable2json with non-mmap'd i/o (CASSANDRA-2304)
 * reduce memory use during streaming of multiple sstables (CASSANDRA-2301)
 * purge tombstoned rows from cache after GCGraceSeconds (CASSANDRA-2305)
 * allow zero replicas in a NTS datacenter (CASSANDRA-1924)
 * make range queries respect snitch for local replicas (CASSANDRA-2286)
 * fix HH delivery when column index is larger than 2GB (CASSANDRA-2297)
 * make 2ary indexes use parent CF flush thresholds during initial build
   (CASSANDRA-2294)
 * update memtable_throughput to be a long (CASSANDRA-2158)


0.7.3
 * Keep endpoint state until aVeryLongTime (CASSANDRA-2115)
 * lower-latency read repair (CASSANDRA-2069)
 * add hinted_handoff_throttle_delay_in_ms option (CASSANDRA-2161)
 * fixes for cache save/load (CASSANDRA-2172, -2174)
 * Handle whole-row deletions in CFOutputFormat (CASSANDRA-2014)
 * Make memtable_flush_writers flush in parallel (CASSANDRA-2178)
 * Add compaction_preheat_key_cache option (CASSANDRA-2175)
 * refactor stress.py to have only one copy of the format string
   used for creating row keys (CASSANDRA-2108)
 * validate index names for \w+ (CASSANDRA-2196)
 * Fix Cassandra cli to respect timeout if schema does not settle
   (CASSANDRA-2187)
 * fix for compaction and cleanup writing old-format data into new-version
   sstable (CASSANDRA-2211, -2216)
 * add nodetool scrub (CASSANDRA-2217, -2240)
 * fix sstable2json large-row pagination (CASSANDRA-2188)
 * fix EOFing on requests for the last bytes in a file (CASSANDRA-2213)
 * fix BufferedRandomAccessFile bugs (CASSANDRA-2218, -2241)
 * check for memtable flush_after_mins exceeded every 10s (CASSANDRA-2183)
 * fix cache saving on Windows (CASSANDRA-2207)
 * add validateSchemaAgreement call + synchronization to schema
   modification operations (CASSANDRA-2222)
 * fix for reversed slice queries on large rows (CASSANDRA-2212)
 * fat clients were writing local data (CASSANDRA-2223)
 * set DEFAULT_MEMTABLE_LIFETIME_IN_MINS to 24h
 * improve detection and cleanup of partially-written sstables
   (CASSANDRA-2206)
 * fix supercolumn de/serialization when subcolumn comparator is different
   from supercolumn's (CASSANDRA-2104)
 * fix starting up on Windows when CASSANDRA_HOME contains whitespace
   (CASSANDRA-2237)
 * add [get|set][row|key]cacheSavePeriod to JMX (CASSANDRA-2100)
 * fix Hadoop ColumnFamilyOutputFormat dropping of mutations
   when batch fills up (CASSANDRA-2255)
 * move file deletions off of scheduledtasks executor (CASSANDRA-2253)


0.7.2
 * copy DecoratedKey.key when inserting into caches to avoid retaining
   a reference to the underlying buffer (CASSANDRA-2102)
 * format subcolumn names with subcomparator (CASSANDRA-2136)
 * fix column bloom filter deserialization (CASSANDRA-2165)


0.7.1
 * refactor MessageDigest creation code. (CASSANDRA-2107)
 * buffer network stack to avoid inefficient small TCP messages while avoiding
   the nagle/delayed ack problem (CASSANDRA-1896)
 * check log4j configuration for changes every 10s (CASSANDRA-1525, 1907)
 * more-efficient cross-DC replication (CASSANDRA-1530, -2051, -2138)
 * avoid polluting page cache with commitlog or sstable writes
   and seq scan operations (CASSANDRA-1470)
 * add RMI authentication options to nodetool (CASSANDRA-1921)
 * make snitches configurable at runtime (CASSANDRA-1374)
 * retry hadoop split requests on connection failure (CASSANDRA-1927)
 * implement describeOwnership for BOP, COPP (CASSANDRA-1928)
 * make read repair behave as expected for ConsistencyLevel > ONE
   (CASSANDRA-982, 2038)
 * distributed test harness (CASSANDRA-1859, 1964)
 * reduce flush lock contention (CASSANDRA-1930)
 * optimize supercolumn deserialization (CASSANDRA-1891)
 * fix CFMetaData.apply to only compare objects of the same class
   (CASSANDRA-1962)
 * allow specifying specific SSTables to compact from JMX (CASSANDRA-1963)
 * fix race condition in MessagingService.targets (CASSANDRA-1959, 2094, 2081)
 * refuse to open sstables from a future version (CASSANDRA-1935)
 * zero-copy reads (CASSANDRA-1714)
 * fix copy bounds for word Text in wordcount demo (CASSANDRA-1993)
 * fixes for contrib/javautils (CASSANDRA-1979)
 * check more frequently for memtable expiration (CASSANDRA-2000)
 * fix writing SSTable column count statistics (CASSANDRA-1976)
 * fix streaming of multiple CFs during bootstrap (CASSANDRA-1992)
 * explicitly set JVM GC new generation size with -Xmn (CASSANDRA-1968)
 * add short options for CLI flags (CASSANDRA-1565)
 * make keyspace argument to "describe keyspace" in CLI optional
   when authenticated to keyspace already (CASSANDRA-2029)
 * added option to specify -Dcassandra.join_ring=false on startup
   to allow "warm spare" nodes or performing JMX maintenance before
   joining the ring (CASSANDRA-526)
 * log migrations at INFO (CASSANDRA-2028)
 * add CLI verbose option in file mode (CASSANDRA-2030)
 * add single-line "--" comments to CLI (CASSANDRA-2032)
 * message serialization tests (CASSANDRA-1923)
 * switch from ivy to maven-ant-tasks (CASSANDRA-2017)
 * CLI attempts to block for new schema to propagate (CASSANDRA-2044)
 * fix potential overflow in nodetool cfstats (CASSANDRA-2057)
 * add JVM shutdownhook to sync commitlog (CASSANDRA-1919)
 * allow nodes to be up without being part of  normal traffic (CASSANDRA-1951)
 * fix CLI "show keyspaces" with null options on NTS (CASSANDRA-2049)
 * fix possible ByteBuffer race conditions (CASSANDRA-2066)
 * reduce garbage generated by MessagingService to prevent load spikes
   (CASSANDRA-2058)
 * fix math in RandomPartitioner.describeOwnership (CASSANDRA-2071)
 * fix deletion of sstable non-data components (CASSANDRA-2059)
 * avoid blocking gossip while deleting handoff hints (CASSANDRA-2073)
 * ignore messages from newer versions, keep track of nodes in gossip
   regardless of version (CASSANDRA-1970)
 * cache writing moved to CompactionManager to reduce i/o contention and
   updated to use non-cache-polluting writes (CASSANDRA-2053)
 * page through large rows when exporting to JSON (CASSANDRA-2041)
 * add flush_largest_memtables_at and reduce_cache_sizes_at options
   (CASSANDRA-2142)
 * add cli 'describe cluster' command (CASSANDRA-2127)
 * add cli support for setting username/password at 'connect' command
   (CASSANDRA-2111)
 * add -D option to Stress.java to allow reading hosts from a file
   (CASSANDRA-2149)
 * bound hints CF throughput between 32M and 256M (CASSANDRA-2148)
 * continue starting when invalid saved cache entries are encountered
   (CASSANDRA-2076)
 * add max_hint_window_in_ms option (CASSANDRA-1459)


0.7.0-final
 * fix offsets to ByteBuffer.get (CASSANDRA-1939)


0.7.0-rc4
 * fix cli crash after backgrounding (CASSANDRA-1875)
 * count timeouts in storageproxy latencies, and include latency
   histograms in StorageProxyMBean (CASSANDRA-1893)
 * fix CLI get recognition of supercolumns (CASSANDRA-1899)
 * enable keepalive on intra-cluster sockets (CASSANDRA-1766)
 * count timeouts towards dynamicsnitch latencies (CASSANDRA-1905)
 * Expose index-building status in JMX + cli schema description
   (CASSANDRA-1871)
 * allow [LOCAL|EACH]_QUORUM to be used with non-NetworkTopology
   replication Strategies
 * increased amount of index locks for faster commitlog replay
 * collect secondary index tombstones immediately (CASSANDRA-1914)
 * revert commitlog changes from #1780 (CASSANDRA-1917)
 * change RandomPartitioner min token to -1 to avoid collision w/
   tokens on actual nodes (CASSANDRA-1901)
 * examine the right nibble when validating TimeUUID (CASSANDRA-1910)
 * include secondary indexes in cleanup (CASSANDRA-1916)
 * CFS.scrubDataDirectories should also cleanup invalid secondary indexes
   (CASSANDRA-1904)
 * ability to disable/enable gossip on nodes to force them down
   (CASSANDRA-1108)


0.7.0-rc3
 * expose getNaturalEndpoints in StorageServiceMBean taking byte[]
   key; RMI cannot serialize ByteBuffer (CASSANDRA-1833)
 * infer org.apache.cassandra.locator for replication strategy classes
   when not otherwise specified
 * validation that generates less garbage (CASSANDRA-1814)
 * add TTL support to CLI (CASSANDRA-1838)
 * cli defaults to bytestype for subcomparator when creating
   column families (CASSANDRA-1835)
 * unregister index MBeans when index is dropped (CASSANDRA-1843)
 * make ByteBufferUtil.clone thread-safe (CASSANDRA-1847)
 * change exception for read requests during bootstrap from
   InvalidRequest to Unavailable (CASSANDRA-1862)
 * respect row-level tombstones post-flush in range scans
   (CASSANDRA-1837)
 * ReadResponseResolver check digests against each other (CASSANDRA-1830)
 * return InvalidRequest when remove of subcolumn without supercolumn
   is requested (CASSANDRA-1866)
 * flush before repair (CASSANDRA-1748)
 * SSTableExport validates key order (CASSANDRA-1884)
 * large row support for SSTableExport (CASSANDRA-1867)
 * Re-cache hot keys post-compaction without hitting disk (CASSANDRA-1878)
 * manage read repair in coordinator instead of data source, to
   provide latency information to dynamic snitch (CASSANDRA-1873)


0.7.0-rc2
 * fix live-column-count of slice ranges including tombstoned supercolumn
   with live subcolumn (CASSANDRA-1591)
 * rename o.a.c.internal.AntientropyStage -> AntiEntropyStage,
   o.a.c.request.Request_responseStage -> RequestResponseStage,
   o.a.c.internal.Internal_responseStage -> InternalResponseStage
 * add AbstractType.fromString (CASSANDRA-1767)
 * require index_type to be present when specifying index_name
   on ColumnDef (CASSANDRA-1759)
 * fix add/remove index bugs in CFMetadata (CASSANDRA-1768)
 * rebuild Strategy during system_update_keyspace (CASSANDRA-1762)
 * cli updates prompt to ... in continuation lines (CASSANDRA-1770)
 * support multiple Mutations per key in hadoop ColumnFamilyOutputFormat
   (CASSANDRA-1774)
 * improvements to Debian init script (CASSANDRA-1772)
 * use local classloader to check for version.properties (CASSANDRA-1778)
 * Validate that column names in column_metadata are valid for the
   defined comparator, and decode properly in cli (CASSANDRA-1773)
 * use cross-platform newlines in cli (CASSANDRA-1786)
 * add ExpiringColumn support to sstable import/export (CASSANDRA-1754)
 * add flush for each append to periodic commitlog mode; added
   periodic_without_flush option to disable this (CASSANDRA-1780)
 * close file handle used for post-flush truncate (CASSANDRA-1790)
 * various code cleanup (CASSANDRA-1793, -1794, -1795)
 * fix range queries against wrapped range (CASSANDRA-1781)
 * fix consistencylevel calculations for NetworkTopologyStrategy
   (CASSANDRA-1804)
 * cli support index type enum names (CASSANDRA-1810)
 * improved validation of column_metadata (CASSANDRA-1813)
 * reads at ConsistencyLevel > 1 throw UnavailableException
   immediately if insufficient live nodes exist (CASSANDRA-1803)
 * copy bytebuffers for local writes to avoid retaining the entire
   Thrift frame (CASSANDRA-1801)
 * fix NPE adding index to column w/o prior metadata (CASSANDRA-1764)
 * reduce fat client timeout (CASSANDRA-1730)
 * fix botched merge of CASSANDRA-1316


0.7.0-rc1
 * fix compaction and flush races with schema updates (CASSANDRA-1715)
 * add clustertool, config-converter, sstablekeys, and schematool
   Windows .bat files (CASSANDRA-1723)
 * reject range queries received during bootstrap (CASSANDRA-1739)
 * fix wrapping-range queries on non-minimum token (CASSANDRA-1700)
 * add nodetool cfhistogram (CASSANDRA-1698)
 * limit repaired ranges to what the nodes have in common (CASSANDRA-1674)
 * index scan treats missing columns as not matching secondary
   expressions (CASSANDRA-1745)
 * Fix misuse of DataOutputBuffer.getData in AntiEntropyService
   (CASSANDRA-1729)
 * detect and warn when obsolete version of JNA is present (CASSANDRA-1760)
 * reduce fat client timeout (CASSANDRA-1730)
 * cleanup smallest CFs first to increase free temp space for larger ones
   (CASSANDRA-1811)
 * Update windows .bat files to work outside of main Cassandra
   directory (CASSANDRA-1713)
 * fix read repair regression from 0.6.7 (CASSANDRA-1727)
 * more-efficient read repair (CASSANDRA-1719)
 * fix hinted handoff replay (CASSANDRA-1656)
 * log type of dropped messages (CASSANDRA-1677)
 * upgrade to SLF4J 1.6.1
 * fix ByteBuffer bug in ExpiringColumn.updateDigest (CASSANDRA-1679)
 * fix IntegerType.getString (CASSANDRA-1681)
 * make -Djava.net.preferIPv4Stack=true the default (CASSANDRA-628)
 * add INTERNAL_RESPONSE verb to differentiate from responses related
   to client requests (CASSANDRA-1685)
 * log tpstats when dropping messages (CASSANDRA-1660)
 * include unreachable nodes in describeSchemaVersions (CASSANDRA-1678)
 * Avoid dropping messages off the client request path (CASSANDRA-1676)
 * fix jna errno reporting (CASSANDRA-1694)
 * add friendlier error for UnknownHostException on startup (CASSANDRA-1697)
 * include jna dependency in RPM package (CASSANDRA-1690)
 * add --skip-keys option to stress.py (CASSANDRA-1696)
 * improve cli handling of non-string keys and column names
   (CASSANDRA-1701, -1693)
 * r/m extra subcomparator line in cli keyspaces output (CASSANDRA-1712)
 * add read repair chance to cli "show keyspaces"
 * upgrade to ConcurrentLinkedHashMap 1.1 (CASSANDRA-975)
 * fix index scan routing (CASSANDRA-1722)
 * fix tombstoning of supercolumns in range queries (CASSANDRA-1734)
 * clear endpoint cache after updating keyspace metadata (CASSANDRA-1741)
 * fix wrapping-range queries on non-minimum token (CASSANDRA-1700)
 * truncate includes secondary indexes (CASSANDRA-1747)
 * retain reference to PendingFile sstables (CASSANDRA-1749)
 * fix sstableimport regression (CASSANDRA-1753)
 * fix for bootstrap when no non-system tables are defined (CASSANDRA-1732)
 * handle replica unavailability in index scan (CASSANDRA-1755)
 * fix service initialization order deadlock (CASSANDRA-1756)
 * multi-line cli commands (CASSANDRA-1742)
 * fix race between snapshot and compaction (CASSANDRA-1736)
 * add listEndpointsPendingHints, deleteHintsForEndpoint JMX methods
   (CASSANDRA-1551)


0.7.0-beta3
 * add strategy options to describe_keyspace output (CASSANDRA-1560)
 * log warning when using randomly generated token (CASSANDRA-1552)
 * re-organize JMX into .db, .net, .internal, .request (CASSANDRA-1217)
 * allow nodes to change IPs between restarts (CASSANDRA-1518)
 * remember ring state between restarts by default (CASSANDRA-1518)
 * flush index built flag so we can read it before log replay (CASSANDRA-1541)
 * lock row cache updates to prevent race condition (CASSANDRA-1293)
 * remove assertion causing rare (and harmless) error messages in
   commitlog (CASSANDRA-1330)
 * fix moving nodes with no keyspaces defined (CASSANDRA-1574)
 * fix unbootstrap when no data is present in a transfer range (CASSANDRA-1573)
 * take advantage of AVRO-495 to simplify our avro IDL (CASSANDRA-1436)
 * extend authorization hierarchy to column family (CASSANDRA-1554)
 * deletion support in secondary indexes (CASSANDRA-1571)
 * meaningful error message for invalid replication strategy class
   (CASSANDRA-1566)
 * allow keyspace creation with RF > N (CASSANDRA-1428)
 * improve cli error handling (CASSANDRA-1580)
 * add cache save/load ability (CASSANDRA-1417, 1606, 1647)
 * add StorageService.getDrainProgress (CASSANDRA-1588)
 * Disallow bootstrap to an in-use token (CASSANDRA-1561)
 * Allow dynamic secondary index creation and destruction (CASSANDRA-1532)
 * log auto-guessed memtable thresholds (CASSANDRA-1595)
 * add ColumnDef support to cli (CASSANDRA-1583)
 * reduce index sample time by 75% (CASSANDRA-1572)
 * add cli support for column, strategy metadata (CASSANDRA-1578, 1612)
 * add cli support for schema modification (CASSANDRA-1584)
 * delete temp files on failed compactions (CASSANDRA-1596)
 * avoid blocking for dead nodes during removetoken (CASSANDRA-1605)
 * remove ConsistencyLevel.ZERO (CASSANDRA-1607)
 * expose in-progress compaction type in jmx (CASSANDRA-1586)
 * removed IClock & related classes from internals (CASSANDRA-1502)
 * fix removing tokens from SystemTable on decommission and removetoken
   (CASSANDRA-1609)
 * include CF metadata in cli 'show keyspaces' (CASSANDRA-1613)
 * switch from Properties to HashMap in PropertyFileSnitch to
   avoid synchronization bottleneck (CASSANDRA-1481)
 * PropertyFileSnitch configuration file renamed to
   cassandra-topology.properties
 * add cli support for get_range_slices (CASSANDRA-1088, CASSANDRA-1619)
 * Make memtable flush thresholds per-CF instead of global
   (CASSANDRA-1007, 1637)
 * add cli support for binary data without CfDef hints (CASSANDRA-1603)
 * fix building SSTable statistics post-stream (CASSANDRA-1620)
 * fix potential infinite loop in 2ary index queries (CASSANDRA-1623)
 * allow creating NTS keyspaces with no replicas configured (CASSANDRA-1626)
 * add jmx histogram of sstables accessed per read (CASSANDRA-1624)
 * remove system_rename_column_family and system_rename_keyspace from the
   client API until races can be fixed (CASSANDRA-1630, CASSANDRA-1585)
 * add cli sanity tests (CASSANDRA-1582)
 * update GC settings in cassandra.bat (CASSANDRA-1636)
 * cli support for index queries (CASSANDRA-1635)
 * cli support for updating schema memtable settings (CASSANDRA-1634)
 * cli --file option (CASSANDRA-1616)
 * reduce automatically chosen memtable sizes by 50% (CASSANDRA-1641)
 * move endpoint cache from snitch to strategy (CASSANDRA-1643)
 * fix commitlog recovery deleting the newly-created segment as well as
   the old ones (CASSANDRA-1644)
 * upgrade to Thrift 0.5 (CASSANDRA-1367)
 * renamed CL.DCQUORUM to LOCAL_QUORUM and DCQUORUMSYNC to EACH_QUORUM
 * cli truncate support (CASSANDRA-1653)
 * update GC settings in cassandra.bat (CASSANDRA-1636)
 * avoid logging when a node's ip/token is gossipped back to it (CASSANDRA-1666)


0.7-beta2
 * always use UTF-8 for hint keys (CASSANDRA-1439)
 * remove cassandra.yaml dependency from Hadoop and Pig (CASSADRA-1322)
 * expose CfDef metadata in describe_keyspaces (CASSANDRA-1363)
 * restore use of mmap_index_only option (CASSANDRA-1241)
 * dropping a keyspace with no column families generated an error
   (CASSANDRA-1378)
 * rename RackAwareStrategy to OldNetworkTopologyStrategy, RackUnawareStrategy
   to SimpleStrategy, DatacenterShardStrategy to NetworkTopologyStrategy,
   AbstractRackAwareSnitch to AbstractNetworkTopologySnitch (CASSANDRA-1392)
 * merge StorageProxy.mutate, mutateBlocking (CASSANDRA-1396)
 * faster UUIDType, LongType comparisons (CASSANDRA-1386, 1393)
 * fix setting read_repair_chance from CLI addColumnFamily (CASSANDRA-1399)
 * fix updates to indexed columns (CASSANDRA-1373)
 * fix race condition leaving to FileNotFoundException (CASSANDRA-1382)
 * fix sharded lock hash on index write path (CASSANDRA-1402)
 * add support for GT/E, LT/E in subordinate index clauses (CASSANDRA-1401)
 * cfId counter got out of sync when CFs were added (CASSANDRA-1403)
 * less chatty schema updates (CASSANDRA-1389)
 * rename column family mbeans. 'type' will now include either
   'IndexColumnFamilies' or 'ColumnFamilies' depending on the CFS type.
   (CASSANDRA-1385)
 * disallow invalid keyspace and column family names. This includes name that
   matches a '^\w+' regex. (CASSANDRA-1377)
 * use JNA, if present, to take snapshots (CASSANDRA-1371)
 * truncate hints if starting 0.7 for the first time (CASSANDRA-1414)
 * fix FD leak in single-row slicepredicate queries (CASSANDRA-1416)
 * allow index expressions against columns that are not part of the
   SlicePredicate (CASSANDRA-1410)
 * config-converter properly handles snitches and framed support
   (CASSANDRA-1420)
 * remove keyspace argument from multiget_count (CASSANDRA-1422)
 * allow specifying cassandra.yaml location as (local or remote) URL
   (CASSANDRA-1126)
 * fix using DynamicEndpointSnitch with NetworkTopologyStrategy
   (CASSANDRA-1429)
 * Add CfDef.default_validation_class (CASSANDRA-891)
 * fix EstimatedHistogram.max (CASSANDRA-1413)
 * quorum read optimization (CASSANDRA-1622)
 * handle zero-length (or missing) rows during HH paging (CASSANDRA-1432)
 * include secondary indexes during schema migrations (CASSANDRA-1406)
 * fix commitlog header race during schema change (CASSANDRA-1435)
 * fix ColumnFamilyStoreMBeanIterator to use new type name (CASSANDRA-1433)
 * correct filename generated by xml->yaml converter (CASSANDRA-1419)
 * add CMSInitiatingOccupancyFraction=75 and UseCMSInitiatingOccupancyOnly
   to default JVM options
 * decrease jvm heap for cassandra-cli (CASSANDRA-1446)
 * ability to modify keyspaces and column family definitions on a live cluster
   (CASSANDRA-1285)
 * support for Hadoop Streaming [non-jvm map/reduce via stdin/out]
   (CASSANDRA-1368)
 * Move persistent sstable stats from the system table to an sstable component
   (CASSANDRA-1430)
 * remove failed bootstrap attempt from pending ranges when gossip times
   it out after 1h (CASSANDRA-1463)
 * eager-create tcp connections to other cluster members (CASSANDRA-1465)
 * enumerate stages and derive stage from message type instead of
   transmitting separately (CASSANDRA-1465)
 * apply reversed flag during collation from different data sources
   (CASSANDRA-1450)
 * make failure to remove commitlog segment non-fatal (CASSANDRA-1348)
 * correct ordering of drain operations so CL.recover is no longer
   necessary (CASSANDRA-1408)
 * removed keyspace from describe_splits method (CASSANDRA-1425)
 * rename check_schema_agreement to describe_schema_versions
   (CASSANDRA-1478)
 * fix QUORUM calculation for RF > 3 (CASSANDRA-1487)
 * remove tombstones during non-major compactions when bloom filter
   verifies that row does not exist in other sstables (CASSANDRA-1074)
 * nodes that coordinated a loadbalance in the past could not be seen by
   newly added nodes (CASSANDRA-1467)
 * exposed endpoint states (gossip details) via jmx (CASSANDRA-1467)
 * ensure that compacted sstables are not included when new readers are
   instantiated (CASSANDRA-1477)
 * by default, calculate heap size and memtable thresholds at runtime (CASSANDRA-1469)
 * fix races dealing with adding/dropping keyspaces and column families in
   rapid succession (CASSANDRA-1477)
 * clean up of Streaming system (CASSANDRA-1503, 1504, 1506)
 * add options to configure Thrift socket keepalive and buffer sizes (CASSANDRA-1426)
 * make contrib CassandraServiceDataCleaner recursive (CASSANDRA-1509)
 * min, max compaction threshold are configurable and persistent
   per-ColumnFamily (CASSANDRA-1468)
 * fix replaying the last mutation in a commitlog unnecessarily
   (CASSANDRA-1512)
 * invoke getDefaultUncaughtExceptionHandler from DTPE with the original
   exception rather than the ExecutionException wrapper (CASSANDRA-1226)
 * remove Clock from the Thrift (and Avro) API (CASSANDRA-1501)
 * Close intra-node sockets when connection is broken (CASSANDRA-1528)
 * RPM packaging spec file (CASSANDRA-786)
 * weighted request scheduler (CASSANDRA-1485)
 * treat expired columns as deleted (CASSANDRA-1539)
 * make IndexInterval configurable (CASSANDRA-1488)
 * add describe_snitch to Thrift API (CASSANDRA-1490)
 * MD5 authenticator compares plain text submitted password with MD5'd
   saved property, instead of vice versa (CASSANDRA-1447)
 * JMX MessagingService pending and completed counts (CASSANDRA-1533)
 * fix race condition processing repair responses (CASSANDRA-1511)
 * make repair blocking (CASSANDRA-1511)
 * create EndpointSnitchInfo and MBean to expose rack and DC (CASSANDRA-1491)
 * added option to contrib/word_count to output results back to Cassandra
   (CASSANDRA-1342)
 * rewrite Hadoop ColumnFamilyRecordWriter to pool connections, retry to
   multiple Cassandra nodes, and smooth impact on the Cassandra cluster
   by using smaller batch sizes (CASSANDRA-1434)
 * fix setting gc_grace_seconds via CLI (CASSANDRA-1549)
 * support TTL'd index values (CASSANDRA-1536)
 * make removetoken work like decommission (CASSANDRA-1216)
 * make cli comparator-aware and improve quote rules (CASSANDRA-1523,-1524)
 * make nodetool compact and cleanup blocking (CASSANDRA-1449)
 * add memtable, cache information to GCInspector logs (CASSANDRA-1558)
 * enable/disable HintedHandoff via JMX (CASSANDRA-1550)
 * Ignore stray files in the commit log directory (CASSANDRA-1547)
 * Disallow bootstrap to an in-use token (CASSANDRA-1561)


0.7-beta1
 * sstable versioning (CASSANDRA-389)
 * switched to slf4j logging (CASSANDRA-625)
 * add (optional) expiration time for column (CASSANDRA-699)
 * access levels for authentication/authorization (CASSANDRA-900)
 * add ReadRepairChance to CF definition (CASSANDRA-930)
 * fix heisenbug in system tests, especially common on OS X (CASSANDRA-944)
 * convert to byte[] keys internally and all public APIs (CASSANDRA-767)
 * ability to alter schema definitions on a live cluster (CASSANDRA-44)
 * renamed configuration file to cassandra.xml, and log4j.properties to
   log4j-server.properties, which must now be loaded from
   the classpath (which is how our scripts in bin/ have always done it)
   (CASSANDRA-971)
 * change get_count to require a SlicePredicate. create multi_get_count
   (CASSANDRA-744)
 * re-organized endpointsnitch implementations and added SimpleSnitch
   (CASSANDRA-994)
 * Added preload_row_cache option (CASSANDRA-946)
 * add CRC to commitlog header (CASSANDRA-999)
 * removed deprecated batch_insert and get_range_slice methods (CASSANDRA-1065)
 * add truncate thrift method (CASSANDRA-531)
 * http mini-interface using mx4j (CASSANDRA-1068)
 * optimize away copy of sliced row on memtable read path (CASSANDRA-1046)
 * replace constant-size 2GB mmaped segments and special casing for index
   entries spanning segment boundaries, with SegmentedFile that computes
   segments that always contain entire entries/rows (CASSANDRA-1117)
 * avoid reading large rows into memory during compaction (CASSANDRA-16)
 * added hadoop OutputFormat (CASSANDRA-1101)
 * efficient Streaming (no more anticompaction) (CASSANDRA-579)
 * split commitlog header into separate file and add size checksum to
   mutations (CASSANDRA-1179)
 * avoid allocating a new byte[] for each mutation on replay (CASSANDRA-1219)
 * revise HH schema to be per-endpoint (CASSANDRA-1142)
 * add joining/leaving status to nodetool ring (CASSANDRA-1115)
 * allow multiple repair sessions per node (CASSANDRA-1190)
 * optimize away MessagingService for local range queries (CASSANDRA-1261)
 * make framed transport the default so malformed requests can't OOM the
   server (CASSANDRA-475)
 * significantly faster reads from row cache (CASSANDRA-1267)
 * take advantage of row cache during range queries (CASSANDRA-1302)
 * make GCGraceSeconds a per-ColumnFamily value (CASSANDRA-1276)
 * keep persistent row size and column count statistics (CASSANDRA-1155)
 * add IntegerType (CASSANDRA-1282)
 * page within a single row during hinted handoff (CASSANDRA-1327)
 * push DatacenterShardStrategy configuration into keyspace definition,
   eliminating datacenter.properties. (CASSANDRA-1066)
 * optimize forward slices starting with '' and single-index-block name
   queries by skipping the column index (CASSANDRA-1338)
 * streaming refactor (CASSANDRA-1189)
 * faster comparison for UUID types (CASSANDRA-1043)
 * secondary index support (CASSANDRA-749 and subtasks)
 * make compaction buckets deterministic (CASSANDRA-1265)


0.6.6
 * Allow using DynamicEndpointSnitch with RackAwareStrategy (CASSANDRA-1429)
 * remove the remaining vestiges of the unfinished DatacenterShardStrategy
   (replaced by NetworkTopologyStrategy in 0.7)


0.6.5
 * fix key ordering in range query results with RandomPartitioner
   and ConsistencyLevel > ONE (CASSANDRA-1145)
 * fix for range query starting with the wrong token range (CASSANDRA-1042)
 * page within a single row during hinted handoff (CASSANDRA-1327)
 * fix compilation on non-sun JDKs (CASSANDRA-1061)
 * remove String.trim() call on row keys in batch mutations (CASSANDRA-1235)
 * Log summary of dropped messages instead of spamming log (CASSANDRA-1284)
 * add dynamic endpoint snitch (CASSANDRA-981)
 * fix streaming for keyspaces with hyphens in their name (CASSANDRA-1377)
 * fix errors in hard-coded bloom filter optKPerBucket by computing it
   algorithmically (CASSANDRA-1220
 * remove message deserialization stage, and uncap read/write stages
   so slow reads/writes don't block gossip processing (CASSANDRA-1358)
 * add jmx port configuration to Debian package (CASSANDRA-1202)
 * use mlockall via JNA, if present, to prevent Linux from swapping
   out parts of the JVM (CASSANDRA-1214)


0.6.4
 * avoid queuing multiple hint deliveries for the same endpoint
   (CASSANDRA-1229)
 * better performance for and stricter checking of UTF8 column names
   (CASSANDRA-1232)
 * extend option to lower compaction priority to hinted handoff
   as well (CASSANDRA-1260)
 * log errors in gossip instead of re-throwing (CASSANDRA-1289)
 * avoid aborting commitlog replay prematurely if a flushed-but-
   not-removed commitlog segment is encountered (CASSANDRA-1297)
 * fix duplicate rows being read during mapreduce (CASSANDRA-1142)
 * failure detection wasn't closing command sockets (CASSANDRA-1221)
 * cassandra-cli.bat works on windows (CASSANDRA-1236)
 * pre-emptively drop requests that cannot be processed within RPCTimeout
   (CASSANDRA-685)
 * add ack to Binary write verb and update CassandraBulkLoader
   to wait for acks for each row (CASSANDRA-1093)
 * added describe_partitioner Thrift method (CASSANDRA-1047)
 * Hadoop jobs no longer require the Cassandra storage-conf.xml
   (CASSANDRA-1280, CASSANDRA-1047)
 * log thread pool stats when GC is excessive (CASSANDRA-1275)
 * remove gossip message size limit (CASSANDRA-1138)
 * parallelize local and remote reads during multiget, and respect snitch
   when determining whether to do local read for CL.ONE (CASSANDRA-1317)
 * fix read repair to use requested consistency level on digest mismatch,
   rather than assuming QUORUM (CASSANDRA-1316)
 * process digest mismatch re-reads in parallel (CASSANDRA-1323)
 * switch hints CF comparator to BytesType (CASSANDRA-1274)


0.6.3
 * retry to make streaming connections up to 8 times. (CASSANDRA-1019)
 * reject describe_ring() calls on invalid keyspaces (CASSANDRA-1111)
 * fix cache size calculation for size of 100% (CASSANDRA-1129)
 * fix cache capacity only being recalculated once (CASSANDRA-1129)
 * remove hourly scan of all hints on the off chance that the gossiper
   missed a status change; instead, expose deliverHintsToEndpoint to JMX
   so it can be done manually, if necessary (CASSANDRA-1141)
 * don't reject reads at CL.ALL (CASSANDRA-1152)
 * reject deletions to supercolumns in CFs containing only standard
   columns (CASSANDRA-1139)
 * avoid preserving login information after client disconnects
   (CASSANDRA-1057)
 * prefer sun jdk to openjdk in debian init script (CASSANDRA-1174)
 * detect partioner config changes between restarts and fail fast
   (CASSANDRA-1146)
 * use generation time to resolve node token reassignment disagreements
   (CASSANDRA-1118)
 * restructure the startup ordering of Gossiper and MessageService to avoid
   timing anomalies (CASSANDRA-1160)
 * detect incomplete commit log hearders (CASSANDRA-1119)
 * force anti-entropy service to stream files on the stream stage to avoid
   sending streams out of order (CASSANDRA-1169)
 * remove inactive stream managers after AES streams files (CASSANDRA-1169)
 * allow removing entire row through batch_mutate Deletion (CASSANDRA-1027)
 * add JMX metrics for row-level bloom filter false positives (CASSANDRA-1212)
 * added a redhat init script to contrib (CASSANDRA-1201)
 * use midpoint when bootstrapping a new machine into range with not
   much data yet instead of random token (CASSANDRA-1112)
 * kill server on OOM in executor stage as well as Thrift (CASSANDRA-1226)
 * remove opportunistic repairs, when two machines with overlapping replica
   responsibilities happen to finish major compactions of the same CF near
   the same time.  repairs are now fully manual (CASSANDRA-1190)
 * add ability to lower compaction priority (default is no change from 0.6.2)
   (CASSANDRA-1181)


0.6.2
 * fix contrib/word_count build. (CASSANDRA-992)
 * split CommitLogExecutorService into BatchCommitLogExecutorService and
   PeriodicCommitLogExecutorService (CASSANDRA-1014)
 * add latency histograms to CFSMBean (CASSANDRA-1024)
 * make resolving timestamp ties deterministic by using value bytes
   as a tiebreaker (CASSANDRA-1039)
 * Add option to turn off Hinted Handoff (CASSANDRA-894)
 * fix windows startup (CASSANDRA-948)
 * make concurrent_reads, concurrent_writes configurable at runtime via JMX
   (CASSANDRA-1060)
 * disable GCInspector on non-Sun JVMs (CASSANDRA-1061)
 * fix tombstone handling in sstable rows with no other data (CASSANDRA-1063)
 * fix size of row in spanned index entries (CASSANDRA-1056)
 * install json2sstable, sstable2json, and sstablekeys to Debian package
 * StreamingService.StreamDestinations wouldn't empty itself after streaming
   finished (CASSANDRA-1076)
 * added Collections.shuffle(splits) before returning the splits in
   ColumnFamilyInputFormat (CASSANDRA-1096)
 * do not recalculate cache capacity post-compaction if it's been manually
   modified (CASSANDRA-1079)
 * better defaults for flush sorter + writer executor queue sizes
   (CASSANDRA-1100)
 * windows scripts for SSTableImport/Export (CASSANDRA-1051)
 * windows script for nodetool (CASSANDRA-1113)
 * expose PhiConvictThreshold (CASSANDRA-1053)
 * make repair of RF==1 a no-op (CASSANDRA-1090)
 * improve default JVM GC options (CASSANDRA-1014)
 * fix SlicePredicate serialization inside Hadoop jobs (CASSANDRA-1049)
 * close Thrift sockets in Hadoop ColumnFamilyRecordReader (CASSANDRA-1081)


0.6.1
 * fix NPE in sstable2json when no excluded keys are given (CASSANDRA-934)
 * keep the replica set constant throughout the read repair process
   (CASSANDRA-937)
 * allow querying getAllRanges with empty token list (CASSANDRA-933)
 * fix command line arguments inversion in clustertool (CASSANDRA-942)
 * fix race condition that could trigger a false-positive assertion
   during post-flush discard of old commitlog segments (CASSANDRA-936)
 * fix neighbor calculation for anti-entropy repair (CASSANDRA-924)
 * perform repair even for small entropy differences (CASSANDRA-924)
 * Use hostnames in CFInputFormat to allow Hadoop's naive string-based
   locality comparisons to work (CASSANDRA-955)
 * cache read-only BufferedRandomAccessFile length to avoid
   3 system calls per invocation (CASSANDRA-950)
 * nodes with IPv6 (and no IPv4) addresses could not join cluster
   (CASSANDRA-969)
 * Retrieve the correct number of undeleted columns, if any, from
   a supercolumn in a row that had been deleted previously (CASSANDRA-920)
 * fix index scans that cross the 2GB mmap boundaries for both mmap
   and standard i/o modes (CASSANDRA-866)
 * expose drain via nodetool (CASSANDRA-978)


0.6.0-RC1
 * JMX drain to flush memtables and run through commit log (CASSANDRA-880)
 * Bootstrapping can skip ranges under the right conditions (CASSANDRA-902)
 * fix merging row versions in range_slice for CL > ONE (CASSANDRA-884)
 * default write ConsistencyLeven chaned from ZERO to ONE
 * fix for index entries spanning mmap buffer boundaries (CASSANDRA-857)
 * use lexical comparison if time part of TimeUUIDs are the same
   (CASSANDRA-907)
 * bound read, mutation, and response stages to fix possible OOM
   during log replay (CASSANDRA-885)
 * Use microseconds-since-epoch (UTC) in cli, instead of milliseconds
 * Treat batch_mutate Deletion with null supercolumn as "apply this predicate
   to top level supercolumns" (CASSANDRA-834)
 * Streaming destination nodes do not update their JMX status (CASSANDRA-916)
 * Fix internal RPC timeout calculation (CASSANDRA-911)
 * Added Pig loadfunc to contrib/pig (CASSANDRA-910)


0.6.0-beta3
 * fix compaction bucketing bug (CASSANDRA-814)
 * update windows batch file (CASSANDRA-824)
 * deprecate KeysCachedFraction configuration directive in favor
   of KeysCached; move to unified-per-CF key cache (CASSANDRA-801)
 * add invalidateRowCache to ColumnFamilyStoreMBean (CASSANDRA-761)
 * send Handoff hints to natural locations to reduce load on
   remaining nodes in a failure scenario (CASSANDRA-822)
 * Add RowWarningThresholdInMB configuration option to warn before very
   large rows get big enough to threaten node stability, and -x option to
   be able to remove them with sstable2json if the warning is unheeded
   until it's too late (CASSANDRA-843)
 * Add logging of GC activity (CASSANDRA-813)
 * fix ConcurrentModificationException in commitlog discard (CASSANDRA-853)
 * Fix hardcoded row count in Hadoop RecordReader (CASSANDRA-837)
 * Add a jmx status to the streaming service and change several DEBUG
   messages to INFO (CASSANDRA-845)
 * fix classpath in cassandra-cli.bat for Windows (CASSANDRA-858)
 * allow re-specifying host, port to cassandra-cli if invalid ones
   are first tried (CASSANDRA-867)
 * fix race condition handling rpc timeout in the coordinator
   (CASSANDRA-864)
 * Remove CalloutLocation and StagingFileDirectory from storage-conf files
   since those settings are no longer used (CASSANDRA-878)
 * Parse a long from RowWarningThresholdInMB instead of an int (CASSANDRA-882)
 * Remove obsolete ControlPort code from DatabaseDescriptor (CASSANDRA-886)
 * move skipBytes side effect out of assert (CASSANDRA-899)
 * add "double getLoad" to StorageServiceMBean (CASSANDRA-898)
 * track row stats per CF at compaction time (CASSANDRA-870)
 * disallow CommitLogDirectory matching a DataFileDirectory (CASSANDRA-888)
 * default key cache size is 200k entries, changed from 10% (CASSANDRA-863)
 * add -Dcassandra-foreground=yes to cassandra.bat
 * exit if cluster name is changed unexpectedly (CASSANDRA-769)


0.6.0-beta1/beta2
 * add batch_mutate thrift command, deprecating batch_insert (CASSANDRA-336)
 * remove get_key_range Thrift API, deprecated in 0.5 (CASSANDRA-710)
 * add optional login() Thrift call for authentication (CASSANDRA-547)
 * support fat clients using gossiper and StorageProxy to perform
   replication in-process [jvm-only] (CASSANDRA-535)
 * support mmapped I/O for reads, on by default on 64bit JVMs
   (CASSANDRA-408, CASSANDRA-669)
 * improve insert concurrency, particularly during Hinted Handoff
   (CASSANDRA-658)
 * faster network code (CASSANDRA-675)
 * stress.py moved to contrib (CASSANDRA-635)
 * row caching [must be explicitly enabled per-CF in config] (CASSANDRA-678)
 * present a useful measure of compaction progress in JMX (CASSANDRA-599)
 * add bin/sstablekeys (CASSNADRA-679)
 * add ConsistencyLevel.ANY (CASSANDRA-687)
 * make removetoken remove nodes from gossip entirely (CASSANDRA-644)
 * add ability to set cache sizes at runtime (CASSANDRA-708)
 * report latency and cache hit rate statistics with lifetime totals
   instead of average over the last minute (CASSANDRA-702)
 * support get_range_slice for RandomPartitioner (CASSANDRA-745)
 * per-keyspace replication factory and replication strategy (CASSANDRA-620)
 * track latency in microseconds (CASSANDRA-733)
 * add describe_ Thrift methods, deprecating get_string_property and
   get_string_list_property
 * jmx interface for tracking operation mode and streams in general.
   (CASSANDRA-709)
 * keep memtables in sorted order to improve range query performance
   (CASSANDRA-799)
 * use while loop instead of recursion when trimming sstables compaction list
   to avoid blowing stack in pathological cases (CASSANDRA-804)
 * basic Hadoop map/reduce support (CASSANDRA-342)


0.5.1
 * ensure all files for an sstable are streamed to the same directory.
   (CASSANDRA-716)
 * more accurate load estimate for bootstrapping (CASSANDRA-762)
 * tolerate dead or unavailable bootstrap target on write (CASSANDRA-731)
 * allow larger numbers of keys (> 140M) in a sstable bloom filter
   (CASSANDRA-790)
 * include jvm argument improvements from CASSANDRA-504 in debian package
 * change streaming chunk size to 32MB to accomodate Windows XP limitations
   (was 64MB) (CASSANDRA-795)
 * fix get_range_slice returning results in the wrong order (CASSANDRA-781)


0.5.0 final
 * avoid attempting to delete temporary bootstrap files twice (CASSANDRA-681)
 * fix bogus NaN in nodeprobe cfstats output (CASSANDRA-646)
 * provide a policy for dealing with single thread executors w/ a full queue
   (CASSANDRA-694)
 * optimize inner read in MessagingService, vastly improving multiple-node
   performance (CASSANDRA-675)
 * wait for table flush before streaming data back to a bootstrapping node.
   (CASSANDRA-696)
 * keep track of bootstrapping sources by table so that bootstrapping doesn't
   give the indication of finishing early (CASSANDRA-673)


0.5.0 RC3
 * commit the correct version of the patch for CASSANDRA-663


0.5.0 RC2 (unreleased)
 * fix bugs in converting get_range_slice results to Thrift
   (CASSANDRA-647, CASSANDRA-649)
 * expose java.util.concurrent.TimeoutException in StorageProxy methods
   (CASSANDRA-600)
 * TcpConnectionManager was holding on to disconnected connections,
   giving the false indication they were being used. (CASSANDRA-651)
 * Remove duplicated write. (CASSANDRA-662)
 * Abort bootstrap if IP is already in the token ring (CASSANDRA-663)
 * increase default commitlog sync period, and wait for last sync to
   finish before submitting another (CASSANDRA-668)


0.5.0 RC1
 * Fix potential NPE in get_range_slice (CASSANDRA-623)
 * add CRC32 to commitlog entries (CASSANDRA-605)
 * fix data streaming on windows (CASSANDRA-630)
 * GC compacted sstables after cleanup and compaction (CASSANDRA-621)
 * Speed up anti-entropy validation (CASSANDRA-629)
 * Fix anti-entropy assertion error (CASSANDRA-639)
 * Fix pending range conflicts when bootstapping or moving
   multiple nodes at once (CASSANDRA-603)
 * Handle obsolete gossip related to node movement in the case where
   one or more nodes is down when the movement occurs (CASSANDRA-572)
 * Include dead nodes in gossip to avoid a variety of problems
   and fix HH to removed nodes (CASSANDRA-634)
 * return an InvalidRequestException for mal-formed SlicePredicates
   (CASSANDRA-643)
 * fix bug determining closest neighbor for use in multiple datacenters
   (CASSANDRA-648)
 * Vast improvements in anticompaction speed (CASSANDRA-607)
 * Speed up log replay and writes by avoiding redundant serializations
   (CASSANDRA-652)


0.5.0 beta 2
 * Bootstrap improvements (several tickets)
 * add nodeprobe repair anti-entropy feature (CASSANDRA-193, CASSANDRA-520)
 * fix possibility of partition when many nodes restart at once
   in clusters with multiple seeds (CASSANDRA-150)
 * fix NPE in get_range_slice when no data is found (CASSANDRA-578)
 * fix potential NPE in hinted handoff (CASSANDRA-585)
 * fix cleanup of local "system" keyspace (CASSANDRA-576)
 * improve computation of cluster load balance (CASSANDRA-554)
 * added super column read/write, column count, and column/row delete to
   cassandra-cli (CASSANDRA-567, CASSANDRA-594)
 * fix returning live subcolumns of deleted supercolumns (CASSANDRA-583)
 * respect JAVA_HOME in bin/ scripts (several tickets)
 * add StorageService.initClient for fat clients on the JVM (CASSANDRA-535)
   (see contrib/client_only for an example of use)
 * make consistency_level functional in get_range_slice (CASSANDRA-568)
 * optimize key deserialization for RandomPartitioner (CASSANDRA-581)
 * avoid GCing tombstones except on major compaction (CASSANDRA-604)
 * increase failure conviction threshold, resulting in less nodes
   incorrectly (and temporarily) marked as down (CASSANDRA-610)
 * respect memtable thresholds during log replay (CASSANDRA-609)
 * support ConsistencyLevel.ALL on read (CASSANDRA-584)
 * add nodeprobe removetoken command (CASSANDRA-564)


0.5.0 beta
 * Allow multiple simultaneous flushes, improving flush throughput
   on multicore systems (CASSANDRA-401)
 * Split up locks to improve write and read throughput on multicore systems
   (CASSANDRA-444, CASSANDRA-414)
 * More efficient use of memory during compaction (CASSANDRA-436)
 * autobootstrap option: when enabled, all non-seed nodes will attempt
   to bootstrap when started, until bootstrap successfully
   completes. -b option is removed.  (CASSANDRA-438)
 * Unless a token is manually specified in the configuration xml,
   a bootstraping node will use a token that gives it half the
   keys from the most-heavily-loaded node in the cluster,
   instead of generating a random token.
   (CASSANDRA-385, CASSANDRA-517)
 * Miscellaneous bootstrap fixes (several tickets)
 * Ability to change a node's token even after it has data on it
   (CASSANDRA-541)
 * Ability to decommission a live node from the ring (CASSANDRA-435)
 * Semi-automatic loadbalancing via nodeprobe (CASSANDRA-192)
 * Add ability to set compaction thresholds at runtime via
   JMX / nodeprobe.  (CASSANDRA-465)
 * Add "comment" field to ColumnFamily definition. (CASSANDRA-481)
 * Additional JMX metrics (CASSANDRA-482)
 * JSON based export and import tools (several tickets)
 * Hinted Handoff fixes (several tickets)
 * Add key cache to improve read performance (CASSANDRA-423)
 * Simplified construction of custom ReplicationStrategy classes
   (CASSANDRA-497)
 * Graphical application (Swing) for ring integrity verification and
   visualization was added to contrib (CASSANDRA-252)
 * Add DCQUORUM, DCQUORUMSYNC consistency levels and corresponding
   ReplicationStrategy / EndpointSnitch classes.  Experimental.
   (CASSANDRA-492)
 * Web client interface added to contrib (CASSANDRA-457)
 * More-efficient flush for Random, CollatedOPP partitioners
   for normal writes (CASSANDRA-446) and bulk load (CASSANDRA-420)
 * Add MemtableFlushAfterMinutes, a global replacement for the old
   per-CF FlushPeriodInMinutes setting (CASSANDRA-463)
 * optimizations to slice reading (CASSANDRA-350) and supercolumn
   queries (CASSANDRA-510)
 * force binding to given listenaddress for nodes with multiple
   interfaces (CASSANDRA-546)
 * stress.py benchmarking tool improvements (several tickets)
 * optimized replica placement code (CASSANDRA-525)
 * faster log replay on restart (CASSANDRA-539, CASSANDRA-540)
 * optimized local-node writes (CASSANDRA-558)
 * added get_range_slice, deprecating get_key_range (CASSANDRA-344)
 * expose TimedOutException to thrift (CASSANDRA-563)


0.4.2
 * Add validation disallowing null keys (CASSANDRA-486)
 * Fix race conditions in TCPConnectionManager (CASSANDRA-487)
 * Fix using non-utf8-aware comparison as a sanity check.
   (CASSANDRA-493)
 * Improve default garbage collector options (CASSANDRA-504)
 * Add "nodeprobe flush" (CASSANDRA-505)
 * remove NotFoundException from get_slice throws list (CASSANDRA-518)
 * fix get (not get_slice) of entire supercolumn (CASSANDRA-508)
 * fix null token during bootstrap (CASSANDRA-501)


0.4.1
 * Fix FlushPeriod columnfamily configuration regression
   (CASSANDRA-455)
 * Fix long column name support (CASSANDRA-460)
 * Fix for serializing a row that only contains tombstones
   (CASSANDRA-458)
 * Fix for discarding unneeded commitlog segments (CASSANDRA-459)
 * Add SnapshotBeforeCompaction configuration option (CASSANDRA-426)
 * Fix compaction abort under insufficient disk space (CASSANDRA-473)
 * Fix reading subcolumn slice from tombstoned CF (CASSANDRA-484)
 * Fix race condition in RVH causing occasional NPE (CASSANDRA-478)


0.4.0
 * fix get_key_range problems when a node is down (CASSANDRA-440)
   and add UnavailableException to more Thrift methods
 * Add example EndPointSnitch contrib code (several tickets)


0.4.0 RC2
 * fix SSTable generation clash during compaction (CASSANDRA-418)
 * reject method calls with null parameters (CASSANDRA-308)
 * properly order ranges in nodeprobe output (CASSANDRA-421)
 * fix logging of certain errors on executor threads (CASSANDRA-425)


0.4.0 RC1
 * Bootstrap feature is live; use -b on startup (several tickets)
 * Added multiget api (CASSANDRA-70)
 * fix Deadlock with SelectorManager.doProcess and TcpConnection.write
   (CASSANDRA-392)
 * remove key cache b/c of concurrency bugs in third-party
   CLHM library (CASSANDRA-405)
 * update non-major compaction logic to use two threshold values
   (CASSANDRA-407)
 * add periodic / batch commitlog sync modes (several tickets)
 * inline BatchMutation into batch_insert params (CASSANDRA-403)
 * allow setting the logging level at runtime via mbean (CASSANDRA-402)
 * change default comparator to BytesType (CASSANDRA-400)
 * add forwards-compatible ConsistencyLevel parameter to get_key_range
   (CASSANDRA-322)
 * r/m special case of blocking for local destination when writing with
   ConsistencyLevel.ZERO (CASSANDRA-399)
 * Fixes to make BinaryMemtable [bulk load interface] useful (CASSANDRA-337);
   see contrib/bmt_example for an example of using it.
 * More JMX properties added (several tickets)
 * Thrift changes (several tickets)
    - Merged _super get methods with the normal ones; return values
      are now of ColumnOrSuperColumn.
    - Similarly, merged batch_insert_super into batch_insert.



0.4.0 beta
 * On-disk data format has changed to allow billions of keys/rows per
   node instead of only millions
 * Multi-keyspace support
 * Scan all sstables for all queries to avoid situations where
   different types of operation on the same ColumnFamily could
   disagree on what data was present
 * Snapshot support via JMX
 * Thrift API has changed a _lot_:
    - removed time-sorted CFs; instead, user-defined comparators
      may be defined on the column names, which are now byte arrays.
      Default comparators are provided for UTF8, Bytes, Ascii, Long (i64),
      and UUID types.
    - removed colon-delimited strings in thrift api in favor of explicit
      structs such as ColumnPath, ColumnParent, etc.  Also normalized
      thrift struct and argument naming.
    - Added columnFamily argument to get_key_range.
    - Change signature of get_slice to accept starting and ending
      columns as well as an offset.  (This allows use of indexes.)
      Added "ascending" flag to allow reasonably-efficient reverse
      scans as well.  Removed get_slice_by_range as redundant.
    - get_key_range operates on one CF at a time
    - changed `block` boolean on insert methods to ConsistencyLevel enum,
      with options of NONE, ONE, QUORUM, and ALL.
    - added similar consistency_level parameter to read methods
    - column-name-set slice with no names given now returns zero columns
      instead of all of them.  ("all" can run your server out of memory.
      use a range-based slice with a high max column count instead.)
 * Removed the web interface. Node information can now be obtained by
   using the newly introduced nodeprobe utility.
 * More JMX stats
 * Remove magic values from internals (e.g. special key to indicate
   when to flush memtables)
 * Rename configuration "table" to "keyspace"
 * Moved to crash-only design; no more shutdown (just kill the process)
 * Lots of bug fixes

Full list of issues resolved in 0.4 is at https://issues.apache.org/jira/secure/IssueNavigator.jspa?reset=true&&pid=12310865&fixfor=12313862&resolution=1&sorter/field=issuekey&sorter/order=DESC


0.3.0 RC3
 * Fix potential deadlock under load in TCPConnection.
   (CASSANDRA-220)


0.3.0 RC2
 * Fix possible data loss when server is stopped after replaying
   log but before new inserts force memtable flush.
   (CASSANDRA-204)
 * Added BUGS file


0.3.0 RC1
 * Range queries on keys, including user-defined key collation
 * Remove support
 * Workarounds for a weird bug in JDK select/register that seems
   particularly common on VM environments. Cassandra should deploy
   fine on EC2 now
 * Much improved infrastructure: the beginnings of a decent test suite
   ("ant test" for unit tests; "nosetests" for system tests), code
   coverage reporting, etc.
 * Expanded node status reporting via JMX
 * Improved error reporting/logging on both server and client
 * Reduced memory footprint in default configuration
 * Combined blocking and non-blocking versions of insert APIs
 * Added FlushPeriodInMinutes configuration parameter to force
   flushing of infrequently-updated ColumnFamilies<|MERGE_RESOLUTION|>--- conflicted
+++ resolved
@@ -39,7 +39,6 @@
  * Allow EXTRA_CLASSPATH to work on tar/source installations (CASSANDRA-15567)
 
 
-<<<<<<< HEAD
 3.11.6
  * Fix bad UDT sstable metadata serialization headers written by C* 3.0 on upgrade and in sstablescrub (CASSANDRA-15035)
  * Fix nodetool compactionstats showing extra pending task for TWCS - patch implemented (CASSANDRA-15409)
@@ -47,9 +46,6 @@
  * Fix LegacyLayout to have same behavior as 2.x when handling unknown column names (CASSANDRA-15081)
  * Update nodetool help stop output (CASSANDRA-15401)
 Merged from 3.0:
-=======
-3.0.20
->>>>>>> 4f11cb9f
  * Run in-jvm upgrade dtests in circleci (CASSANDRA-15506)
  * Include updates to static column in mutation size calculations (CASSANDRA-15293)
  * Fix point-in-time recoevery ignoring timestamp of updates to static columns (CASSANDRA-15292)
@@ -75,7 +71,6 @@
  * Fix NativeLibrary.tryOpenDirectory callers for Windows (CASSANDRA-15426)
 
 
-<<<<<<< HEAD
 3.11.5
  * Fix SASI non-literal string comparisons (range operators) (CASSANDRA-15169)
  * Make sure user defined compaction transactions are always closed (CASSANDRA-15123)
@@ -83,9 +78,6 @@
  * Fixed nodetool cfstats printing index name twice (CASSANDRA-14903)
  * Add flag to disable SASI indexes, and warnings on creation (CASSANDRA-14866)
 Merged from 3.0:
-=======
-3.0.19
->>>>>>> 4f11cb9f
  * Add ability to cap max negotiable protocol version (CASSANDRA-15193)
  * Gossip tokens on startup if available (CASSANDRA-15335)
  * Fix resource leak in CompressedSequentialWriter (CASSANDRA-15340)
