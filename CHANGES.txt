--- conflicted
+++ resolved
@@ -1,4 +1,3 @@
-<<<<<<< HEAD
 3.11.11
  * Enable tombstone compactions when unchecked_tombstone_compaction is set in TWCS (CASSANDRA-14496)
  * Read only the required SSTables for single partition queries (CASSANDRA-16737)
@@ -11,10 +10,7 @@
  * Make sure sstables with moved starts are removed correctly in LeveledGenerations (CASSANDRA-16552)
  * Upgrade jackson-databind to 2.9.10.8 (CASSANDRA-16462)
 Merged from 3.0:
-=======
-3.0.25:
  * Handle correctly the exceptions thrown by custom QueryHandler constructors (CASSANDRA-16703)
->>>>>>> eadb171d
  * Adding columns via ALTER TABLE can generate corrupt sstables (CASSANDRA-16735)
  * Add flag to disable ALTER...DROP COMPACT STORAGE statements (CASSANDRA-16733)
  * Clean transaction log leftovers at the beginning of sstablelevelreset and sstableofflinerelevel (CASSANDRA-12519)
