--- conflicted
+++ resolved
@@ -1,12 +1,6 @@
-<<<<<<< HEAD
 3.11.16
 Merged from 3.0:
-=======
-3.0.30
  * Validate the existence of a datacenter in nodetool rebuild (CASSANDRA-14319)
-
-3.0.29
->>>>>>> b8e21fb8
  * Suppress CVE-2023-2251 (CASSANDRA-18497)
 
 3.11.15
