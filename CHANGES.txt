--- conflicted
+++ resolved
@@ -164,10 +164,6 @@
  * Nodetool upgradesstables/scrub/compact ignores system tables (CASSANDRA-13410)
  * Fix schema version calculation for rolling upgrades (CASSANDRA-13441)
 Merged from 2.2:
-<<<<<<< HEAD
- * Upgrade JNA to version 4.4.0 (CASSANDRA-13072)
-=======
->>>>>>> 2bd135eb
  * Avoid starting gossiper in RemoveTest (CASSANDRA-13407)
  * Fix weightedSize() for row-cache reported by JMX and NodeTool (CASSANDRA-13393)
  * Fix JVM metric names (CASSANDRA-13103)
