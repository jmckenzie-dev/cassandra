<!--
  Licensed to the Apache Software Foundation (ASF) under one or more
  contributor license agreements.  See the NOTICE file distributed with
  this work for additional information regarding copyright ownership.
  The ASF licenses this file to You under the Apache License, Version 2.0
  (the "License"); you may not use this file except in compliance with
  the License.  You may obtain a copy of the License at

      http://www.apache.org/licenses/LICENSE-2.0

  Unless required by applicable law or agreed to in writing, software
  distributed under the License is distributed on an "AS IS" BASIS,
  WITHOUT WARRANTIES OR CONDITIONS OF ANY KIND, either express or implied.
  See the License for the specific language governing permissions and
  limitations under the License.
-->
<project basedir="." default="jar" name="apache-cassandra"
         xmlns:artifact="antlib:org.apache.maven.artifact.ant"
         xmlns:if="ant:if"
         xmlns:unless="ant:unless">
    <property environment="env"/>
    <property file="build.properties" />
    <property file="build.properties.default" />
    <property name="debuglevel" value="source,lines,vars"/>

    <!-- default version and SCM information -->
    <property name="base.version" value="4.0.1"/>
    <property name="scm.connection" value="scm:https://gitbox.apache.org/repos/asf/cassandra.git"/>
    <property name="scm.developerConnection" value="scm:https://gitbox.apache.org/repos/asf/cassandra.git"/>
    <property name="scm.url" value="https://gitbox.apache.org/repos/asf?p=cassandra.git;a=tree"/>

    <!-- directory details -->
    <property name="basedir" value="."/>
    <property name="build.src" value="${basedir}/src"/>
    <property name="build.src.java" value="${basedir}/src/java"/>
    <property name="build.src.antlr" value="${basedir}/src/antlr"/>
    <property name="build.src.resources" value="${basedir}/src/resources"/>
    <property name="build.src.gen-java" value="${basedir}/src/gen-java"/>
    <property name="build.lib" value="${basedir}/lib"/>
    <property name="build.dir" value="${basedir}/build"/>
    <property name="build.dir.lib" value="${basedir}/build/lib"/>
    <property name="build.test.dir" value="${build.dir}/test"/>
    <property name="build.classes" value="${build.dir}/classes"/>
    <property name="build.classes.main" value="${build.classes}/main" />
    <property name="javadoc.dir" value="${build.dir}/javadoc"/>
    <property name="interface.dir" value="${basedir}/interface"/>
    <property name="test.dir" value="${basedir}/test"/>
    <property name="test.resources" value="${test.dir}/resources"/>
    <property name="test.lib" value="${build.dir}/test/lib"/>
    <property name="test.classes" value="${build.dir}/test/classes"/>
    <property name="test.conf" value="${test.dir}/conf"/>
    <property name="test.data" value="${test.dir}/data"/>
    <property name="test.name" value="*Test"/>
    <property name="test.classlistfile" value="testlist.txt"/>
    <property name="test.classlistprefix" value="unit"/>
    <property name="benchmark.name" value=""/>
    <property name="test.methods" value=""/>
    <property name="test.unit.src" value="${test.dir}/unit"/>
    <property name="test.long.src" value="${test.dir}/long"/>
    <property name="test.burn.src" value="${test.dir}/burn"/>
    <property name="test.memory.src" value="${test.dir}/memory"/>
    <property name="test.microbench.src" value="${test.dir}/microbench"/>
    <property name="test.distributed.src" value="${test.dir}/distributed"/>
    <property name="test.compression.algo" value="LZ4"/>
    <property name="test.driver.connection_timeout_ms" value="5000"/>
    <property name="test.driver.read_timeout_ms" value="12000"/>
    <property name="dist.dir" value="${build.dir}/dist"/>
    <property name="tmp.dir" value="${java.io.tmpdir}"/>

    <property name="doc.dir" value="${basedir}/doc"/>

    <condition property="version" value="${base.version}">
      <isset property="release"/>
    </condition>
    <property name="version" value="${base.version}-SNAPSHOT"/>
    <property name="version.properties.dir"
              value="${build.src.resources}/org/apache/cassandra/config/" />
    <property name="final.name" value="${ant.project.name}-${version}"/>

    <!-- details of what version of Maven ANT Tasks to fetch -->
    <property name="maven-ant-tasks.version" value="2.1.3" />
    <property name="maven-ant-tasks.local" value="${user.home}/.m2/repository/org/apache/maven/maven-ant-tasks"/>
    <property name="maven-ant-tasks.url"
              value="https://repo.maven.apache.org/maven2/org/apache/maven/maven-ant-tasks" />
    <!-- details of how and which Maven repository we publish to -->
    <property name="maven.version" value="3.0.3" />
    <condition property="maven-repository-url" value="https://repository.apache.org/service/local/staging/deploy/maven2">
      <isset property="release"/>
    </condition>
    <condition property="maven-repository-id" value="apache.releases.https">
      <isset property="release"/>
    </condition>
    <property name="maven-repository-url" value="https://repository.apache.org/content/repositories/snapshots"/>
    <property name="maven-repository-id" value="apache.snapshots.https"/>

    <property name="test.timeout" value="240000" />
    <property name="test.memory.timeout" value="480000" />
    <property name="test.long.timeout" value="600000" />
    <property name="test.burn.timeout" value="60000000" />
    <property name="test.distributed.timeout" value="900000" />

    <!-- default for cql tests. Can be override by -Dcassandra.test.use_prepared=false -->
    <property name="cassandra.test.use_prepared" value="true" />

    <!-- skip flushing schema tables during tests -->
    <property name="cassandra.test.flush_local_schema_changes" value="false" />

    <!-- https://www.eclemma.org/jacoco/ -->
    <property name="jacoco.export.dir" value="${build.dir}/jacoco/" />
    <property name="jacoco.partials.dir" value="${jacoco.export.dir}/partials" />
    <property name="jacoco.partialexecfile" value="${jacoco.partials.dir}/partial.exec" />
    <property name="jacoco.finalexecfile" value="${jacoco.export.dir}/jacoco.exec" />
    <property name="jacoco.version" value="0.8.6"/>

    <property name="byteman.version" value="4.0.6"/>
    <property name="jamm.version" value="0.3.2"/>
    <property name="ecj.version" value="4.6.1"/>
    <property name="ohc.version" value="0.5.1"/>
    <property name="asm.version" value="7.1"/>
    <property name="allocation-instrumenter.version" value="3.1.0"/>
    <property name="bytebuddy.version" value="1.10.10"/>
    <property name="jflex.version" value="1.8.2"/>

    <!-- https://mvnrepository.com/artifact/net.openhft/chronicle-bom/1.16.23 -->
    <property name="chronicle-queue.version" value="5.20.123" />
    <property name="chronicle-core.version" value="2.20.126" />
    <property name="chronicle-bytes.version" value="2.20.111" />
    <property name="chronicle-wire.version" value="2.20.117" />
    <property name="chronicle-threads.version" value="2.20.111" />

    <condition property="maven-ant-tasks.jar.exists">
      <available file="${build.dir}/maven-ant-tasks-${maven-ant-tasks.version}.jar" />
    </condition>

    <condition property="maven-ant-tasks.jar.local">
      <available file="${maven-ant-tasks.local}/${maven-ant-tasks.version}/maven-ant-tasks-${maven-ant-tasks.version}.jar" />
    </condition>

    <condition property="is.source.artifact">
      <available file="${build.src.java}" type="dir" />
    </condition>

    <!-- Check if all tests are being run or just one. If it's all tests don't spam the console with test output.
         If it's an individual test print the output from the test under the assumption someone is debugging the test
         and wants to know what is going on without having to context switch to the log file that is generated.
         Debug level output still needs to be retrieved from the log file.  -->
    <script language="javascript">
        if (project.getProperty("cassandra.keepBriefBrief") == null)
        {
            if (project.getProperty("test.name").equals("*Test"))
                project.setProperty("cassandra.keepBriefBrief", "true");
            else
                project.setProperty("cassandra.keepBriefBrief", "false");
        }
    </script>

    <condition property="java.version.8">
        <equals arg1="${ant.java.version}" arg2="1.8"/>
    </condition>
    <condition property="java.version.11">
        <not><isset property="java.version.8"/></not>
    </condition>
    <fail><condition><not><or>
        <isset property="java.version.8"/>
        <isset property="java.version.11"/>
    </or></not></condition></fail>

    <resources id="_jvm11_arg_items">
        <string>-Djdk.attach.allowAttachSelf=true</string>

        <string>-XX:+UseConcMarkSweepGC</string>
        <string>-XX:+CMSParallelRemarkEnabled</string>
        <string>-XX:SurvivorRatio=8</string>
        <string>-XX:MaxTenuringThreshold=1</string>
        <string>-XX:CMSInitiatingOccupancyFraction=75</string>
        <string>-XX:+UseCMSInitiatingOccupancyOnly</string>
        <string>-XX:CMSWaitDuration=10000</string>
        <string>-XX:+CMSParallelInitialMarkEnabled</string>
        <string>-XX:+CMSEdenChunksRecordAlways</string>

        <string>--add-exports java.base/jdk.internal.misc=ALL-UNNAMED</string>
        <string>--add-exports java.base/jdk.internal.ref=ALL-UNNAMED</string>
        <string>--add-exports java.base/sun.nio.ch=ALL-UNNAMED</string>
        <string>--add-exports java.management.rmi/com.sun.jmx.remote.internal.rmi=ALL-UNNAMED</string>
        <string>--add-exports java.rmi/sun.rmi.registry=ALL-UNNAMED</string>
        <string>--add-exports java.rmi/sun.rmi.server=ALL-UNNAMED</string>
        <string>--add-exports java.sql/java.sql=ALL-UNNAMED</string>

        <string>--add-opens java.base/java.lang.module=ALL-UNNAMED</string>
        <string>--add-opens java.base/java.net=ALL-UNNAMED</string>
        <string>--add-opens java.base/jdk.internal.loader=ALL-UNNAMED</string>
        <string>--add-opens java.base/jdk.internal.ref=ALL-UNNAMED</string>
        <string>--add-opens java.base/jdk.internal.reflect=ALL-UNNAMED</string>
        <string>--add-opens java.base/jdk.internal.math=ALL-UNNAMED</string>
        <string>--add-opens java.base/jdk.internal.module=ALL-UNNAMED</string>
        <string>--add-opens java.base/jdk.internal.util.jar=ALL-UNNAMED</string>
        <string>--add-opens jdk.management/com.sun.management.internal=ALL-UNNAMED</string>
    </resources>
    <pathconvert property="_jvm_args_concat" refid="_jvm11_arg_items" pathsep=" "/>
    <condition property="java11-jvmargs" value="${_jvm_args_concat}" else="">
        <not>
            <equals arg1="${ant.java.version}" arg2="1.8"/>
        </not>
    </condition>

    <!--
      JVM arguments for tests.

      There is a race condition bug in java 11 (see CASSANDRA-15981) which causes a crash of the
      JVM; this race is between CMS and class unloading.  In java 8 we can cap the metaspace to
      make tests stable on low resource environments, but in java 11 we need to make it unlimited
      (don't define MaxMetaspaceSize) and disable class unloading in CMS outside of a
      stop-the-world pause.

      In java 11 we also need to set a system property to enable netty to use Unsafe direct byte
      buffer construction (see CASSANDRA-16493)
    -->
    <resources id="_jvm8_test_arg_items">
      <!-- TODO see CASSANDRA-16212 - we seem to OOM non stop now after CASSANDRA-16212, so to have clean CI while this gets looked into, disabling limiting metaspace
        <string>-XX:MaxMetaspaceExpansion=64M</string>
        <string>-XX:MaxMetaspaceSize=512M</string>
        <string>-XX:MetaspaceSize=128M</string>
      -->
    </resources>
    <pathconvert property="_jvm8_test_arg_items_concat" refid="_jvm8_test_arg_items" pathsep=" "/>
    <resources id="_jvm11_test_arg_items">
        <string>-XX:-CMSClassUnloadingEnabled</string>
        <string>-Dio.netty.tryReflectionSetAccessible=true</string>
    </resources>
    <pathconvert property="_jvm11_test_arg_items_concat" refid="_jvm11_test_arg_items" pathsep=" "/>
    <condition property="test-jvmargs" value="${_jvm11_test_arg_items_concat}" else="${_jvm8_test_arg_items_concat}">
        <not>
            <equals arg1="${ant.java.version}" arg2="1.8"/>
        </not>
    </condition>

    <!-- needed to compile org.apache.cassandra.utils.JMXServerUtils -->
    <condition property="jdk11-javac-exports" value="--add-exports java.rmi/sun.rmi.registry=ALL-UNNAMED" else="">
        <not>
            <equals arg1="${ant.java.version}" arg2="1.8"/>
        </not>
    </condition>
    <condition property="jdk11-javadoc-exports" value="${jdk11-javac-exports} --frames" else="">
        <not>
            <equals arg1="${ant.java.version}" arg2="1.8"/>
        </not>
    </condition>

    <condition property="build.java.11">
        <istrue value="${use.jdk11}"/>
    </condition>

    <condition property="source.version" value="8" else="11">
        <equals arg1="${java.version.8}" arg2="true"/>
    </condition>
    <condition property="target.version" value="8" else="11">
        <equals arg1="${java.version.8}" arg2="true"/>
    </condition>

    <!--
         Add all the dependencies.
    -->
    <path id="maven-ant-tasks.classpath" path="${build.dir}/maven-ant-tasks-${maven-ant-tasks.version}.jar" />
    <path id="cassandra.classpath">
        <pathelement location="${build.classes.main}" />
        <fileset dir="${build.dir.lib}">
            <include name="**/*.jar" />
        </fileset>
    </path>
    <path id="cassandra.classpath.test">
        <file file="${build.dir}/${final.name}.jar"/> <!-- we need the jar for tests and benchmarks (multi-version jar) -->
        <fileset dir="${build.dir.lib}">
            <include name="**/*.jar" />
        </fileset>
        <fileset dir="${test.lib}/jars">
            <include name="**/*.jar" />
            <exclude name="**/ant-*.jar"/>
        </fileset>
    </path>

  <macrodef name="create-javadoc">
    <attribute name="destdir"/>
    <element name="filesets"/>
    <sequential>
      <javadoc destdir="@{destdir}" author="true" version="true" use="true"
        windowtitle="${ant.project.name} API" classpathref="cassandra.classpath"
        bottom="Copyright &amp;copy; 2009-2021 The Apache Software Foundation"
        useexternalfile="yes" encoding="UTF-8" failonerror="false"
        maxmemory="256m" additionalparam="${jdk11-javadoc-exports}">
        <filesets/>
      </javadoc>
      <fail message="javadoc failed">
        <condition>
            <not>
                <available file="@{destdir}/index-all.html" />
            </not>
        </condition>
      </fail>
    </sequential>
  </macrodef>

    <target name="validate-build-conf">
        <condition property="use-jdk11">
            <or>
                <isset property="build.java.11"/>
                <istrue value="${env.CASSANDRA_USE_JDK11}"/>
            </or>
        </condition>
        <fail message="Inconsistent JDK11 options set">
            <condition>
                    <and>
                        <istrue value="${env.CASSANDRA_USE_JDK11}"/>
                        <isset property="use.jdk11"/>
                        <not>
                            <istrue value="${use.jdk11}"/>
                        </not>
                    </and>
            </condition>
                </fail>
        <fail message="Inconsistent JDK11 options set">
            <condition>
                    <and>
                        <isset property="env.CASSANDRA_USE_JDK11"/>
                        <not>
                            <istrue value="${env.CASSANDRA_USE_JDK11}"/>
                        </not>
                        <istrue value="${use.jdk11}"/>
                    </and>
            </condition>
        </fail>
        <fail message="-Duse.jdk11=true or $CASSANDRA_USE_JDK11=true cannot be set when building from java 8">
            <condition>
                <not><or>
                    <not><isset property="java.version.8"/></not>
                    <not><isset property="use-jdk11"/></not>
                </or></not>
            </condition>
        </fail>
        <fail message="-Duse.jdk11=true or $CASSANDRA_USE_JDK11=true must be set when building from java 11">
            <condition>
                <not><or>
                    <isset property="java.version.8"/>
                    <isset property="use-jdk11"/>
                </or></not>
            </condition>
        </fail>
    </target>

    <!--
        Setup the output directories.
    -->
    <target name="init" depends="validate-build-conf">
        <fail unless="is.source.artifact"
            message="Not a source artifact, stopping here." />
        <mkdir dir="${build.classes.main}"/>
        <mkdir dir="${test.lib}"/>
        <mkdir dir="${test.classes}"/>
        <mkdir dir="${stress.test.classes}"/>
        <mkdir dir="${fqltool.test.classes}"/>
        <mkdir dir="${build.src.gen-java}"/>
        <mkdir dir="${build.dir.lib}"/>
        <mkdir dir="${jacoco.export.dir}"/>
        <mkdir dir="${jacoco.partials.dir}"/>
    </target>

    <target name="clean" description="Remove all locally created artifacts">
        <delete dir="${build.test.dir}" />
        <delete dir="${build.classes}" />
        <delete dir="${build.src.gen-java}" />
        <delete dir="${version.properties.dir}" />
        <delete dir="${jacoco.export.dir}" />
        <delete dir="${jacoco.partials.dir}"/>
    </target>
    <target depends="clean" name="cleanall"/>

    <target name="realclean" depends="clean" description="Remove the entire build directory and all downloaded artifacts">
        <delete>
          <fileset dir="${build.lib}" excludes="cassandra-driver-internal-only-*"/>
        </delete>
        <delete dir="${build.dir}" />
        <delete dir="${doc.dir}/build" />
        <delete dir="${doc.dir}/source/tools/nodetool" />
    </target>

    <!--
       This generates the CQL grammar files from Cql.g
    -->
    <target name="check-gen-cql3-grammar">
        <uptodate property="cql3current"
                targetfile="${build.src.gen-java}/org/apache/cassandra/cql3/Cql.tokens">
            <srcfiles dir="${build.src.antlr}">
                <include name="*.g"/>
            </srcfiles>
        </uptodate>
    </target>

    <target name="gen-cql3-grammar" depends="check-gen-cql3-grammar" unless="cql3current">
      <echo>Building Grammar ${build.src.antlr}/Cql.g  ...</echo>
      <java classname="org.antlr.Tool"
            classpathref="cql3-grammar.classpath"
            failonerror="true">
         <arg value="-Xconversiontimeout" />
         <arg value="10000" />
         <arg value="${build.src.antlr}/Cql.g" />
         <arg value="-fo" />
         <arg value="${build.src.gen-java}/org/apache/cassandra/cql3/" />
         <arg value="-Xmaxinlinedfastates"/>
         <arg value="10"/> <!-- default is 60 -->
      </java>
    </target>

    <target name="generate-cql-html" depends="resolver-init" description="Generate HTML from textile source">
        <taskdef classpathref="wikitext.classpath" resource="wikitexttasks.properties" />
        <wikitext-to-html markupLanguage="Textile">
            <fileset dir="${basedir}">
                <include name="doc/cql3/*.textile"/>
            </fileset>
        </wikitext-to-html>
    </target>

    <target name="gen-doc" description="Generate documentation" depends="jar" unless="ant.gen-doc.skip">
        <exec executable="make" osfamily="unix" dir="${doc.dir}">
            <arg value="html"/>
        </exec>
        <exec executable="cmd" osfamily="dos" dir="${doc.dir}">
            <arg value="/c"/>
            <arg value="make.bat"/>
            <arg value="html"/>
        </exec>
    </target>

    <!--
        Generates Java sources for tokenization support from jflex
        grammar files
    -->
    <target name="generate-jflex-java" description="Generate Java from jflex grammar">
        <taskdef classname="jflex.anttask.JFlexTask" classpathref="jflex.classpath" name="jflex" />
        <jflex file="${build.src.java}/org/apache/cassandra/index/sasi/analyzer/StandardTokenizerImpl.jflex" destdir="${build.src.gen-java}/" />
    </target>

    <!--
       Fetch Maven Ant Tasks and Cassandra's dependencies
       These targets are intentionally free of dependencies so that they
       can be run stand-alone from a binary release artifact.
    -->
    <target name="maven-ant-tasks-localrepo" unless="maven-ant-tasks.jar.exists" if="maven-ant-tasks.jar.local"
            depends="init" description="Fetch Maven ANT Tasks from Maven Local Repository">
      <copy file="${maven-ant-tasks.local}/${maven-ant-tasks.version}/maven-ant-tasks-${maven-ant-tasks.version}.jar"
           tofile="${build.dir}/maven-ant-tasks-${maven-ant-tasks.version}.jar"/>
      <property name="maven-ant-tasks.jar.exists" value="true"/>
    </target>

    <target name="maven-ant-tasks-download" depends="init,maven-ant-tasks-localrepo" unless="maven-ant-tasks.jar.exists"
            description="Fetch Maven ANT Tasks from Maven Central Repositroy">
      <echo>Downloading Maven ANT Tasks...</echo>
      <get src="${maven-ant-tasks.url}/${maven-ant-tasks.version}/maven-ant-tasks-${maven-ant-tasks.version}.jar"
           dest="${build.dir}/maven-ant-tasks-${maven-ant-tasks.version}.jar" usetimestamp="true" />
      <copy file="${build.dir}/maven-ant-tasks-${maven-ant-tasks.version}.jar"
            tofile="${maven-ant-tasks.local}/${maven-ant-tasks.version}/maven-ant-tasks-${maven-ant-tasks.version}.jar"/>
    </target>

    <target name="maven-ant-tasks-init" depends="maven-ant-tasks-download,resolver-init" unless="maven-ant-tasks.initialized"
            description="Initialize Maven ANT Tasks">
      <typedef uri="antlib:org.apache.maven.artifact.ant" classpathref="maven-ant-tasks.classpath" />
      <property name="maven-ant-tasks.initialized" value="true"/>
    </target>

    <!-- this task defines the dependencies that will be fetched by Maven ANT Tasks
         the dependencies are re-used for publishing artifacts to Maven Central
         in order to keep everything consistent -->
    <target name="maven-declare-dependencies" depends="maven-ant-tasks-init"
            description="Define dependencies and dependency versions">
      <!-- The parent pom defines the versions of all dependencies -->
      <artifact:pom id="parent-pom"
                    groupId="org.apache.cassandra"
                    artifactId="cassandra-parent"
                    packaging="pom"
                    version="${version}"
                    url="https://cassandra.apache.org"
                    name="Apache Cassandra"
                    inceptionYear="2009"
                    description="The Apache Cassandra Project develops a highly scalable second-generation distributed database, bringing together Dynamo's fully distributed design and Bigtable's ColumnFamily-based data model.">

        <!-- Inherit from the ASF template pom file, ref http://maven.apache.org/pom/asf/ -->
        <parent groupId="org.apache" artifactId="apache" version="22"/>
        <license name="The Apache Software License, Version 2.0" url="https://www.apache.org/licenses/LICENSE-2.0.txt"/>
        <scm connection="${scm.connection}" developerConnection="${scm.developerConnection}" url="${scm.url}"/>
        <dependencyManagement>
          <dependency groupId="org.xerial.snappy" artifactId="snappy-java" version="1.1.2.6"/>
          <dependency groupId="org.lz4" artifactId="lz4-java" version="1.8.0"/>
          <dependency groupId="com.ning" artifactId="compress-lzf" version="0.8.4" scope="provided"/>
          <dependency groupId="com.github.luben" artifactId="zstd-jni" version="1.5.0-4"/>
          <dependency groupId="com.google.guava" artifactId="guava" version="27.0-jre">
            <exclusion groupId="com.google.code.findbugs" artifactId="jsr305" />
            <exclusion groupId="org.codehaus.mojo" artifactId="animal-sniffer-annotations" />
            <exclusion groupId="com.google.guava" artifactId="listenablefuture" />
            <exclusion groupId="com.google.guava" artifactId="failureaccess" />
            <exclusion groupId="org.checkerframework" artifactId="checker-qual" />
            <exclusion groupId="com.google.errorprone" artifactId="error_prone_annotations" />
          </dependency>
          <dependency groupId="org.hdrhistogram" artifactId="HdrHistogram" version="2.1.9"/>
          <dependency groupId="commons-cli" artifactId="commons-cli" version="1.1"/>
          <dependency groupId="commons-codec" artifactId="commons-codec" version="1.9"/>
          <dependency groupId="commons-io" artifactId="commons-io" version="2.6" scope="test"/>
          <dependency groupId="org.apache.commons" artifactId="commons-lang3" version="3.11"/>
          <dependency groupId="org.apache.commons" artifactId="commons-math3" version="3.2"/>
          <dependency groupId="org.antlr" artifactId="antlr" version="3.5.2" scope="provided">
            <exclusion groupId="org.antlr" artifactId="stringtemplate"/>
          </dependency>
          <dependency groupId="org.antlr" artifactId="ST4" version="4.0.8"/>
          <dependency groupId="org.antlr" artifactId="antlr-runtime" version="3.5.2">
            <exclusion groupId="org.antlr" artifactId="stringtemplate"/>
          </dependency>
          <dependency groupId="org.slf4j" artifactId="slf4j-api" version="1.7.25"/>
          <dependency groupId="org.slf4j" artifactId="log4j-over-slf4j" version="1.7.25"/>
          <dependency groupId="org.slf4j" artifactId="jcl-over-slf4j" version="1.7.25" />
          <dependency groupId="ch.qos.logback" artifactId="logback-core" version="1.2.3"/>
          <dependency groupId="ch.qos.logback" artifactId="logback-classic" version="1.2.3"/>
          <dependency groupId="com.fasterxml.jackson.core" artifactId="jackson-core" version="2.9.10"/>
          <dependency groupId="com.fasterxml.jackson.core" artifactId="jackson-databind" version="2.9.10.8"/>
          <dependency groupId="com.fasterxml.jackson.core" artifactId="jackson-annotations" version="2.9.10"/>
          <dependency groupId="com.googlecode.json-simple" artifactId="json-simple" version="1.1"/>
          <dependency groupId="com.boundary" artifactId="high-scale-lib" version="1.0.6"/>
          <dependency groupId="com.github.jbellis" artifactId="jamm" version="${jamm.version}"/>
          <dependency groupId="org.yaml" artifactId="snakeyaml" version="1.26"/>
          <dependency groupId="junit" artifactId="junit" version="4.12" scope="test">
            <exclusion groupId="org.hamcrest" artifactId="hamcrest-core"/>
          </dependency>
          <dependency groupId="org.mockito" artifactId="mockito-core" version="3.2.4" scope="test"/>
          <dependency groupId="org.quicktheories" artifactId="quicktheories" version="0.26" scope="test"/>
          <dependency groupId="com.google.code.java-allocation-instrumenter" artifactId="java-allocation-instrumenter" version="${allocation-instrumenter.version}" scope="test">
            <exclusion groupId="com.google.guava" artifactId="guava"/>
          </dependency>
          <dependency groupId="org.apache.cassandra" artifactId="dtest-api" version="0.0.8" scope="test"/>
          <dependency groupId="org.reflections" artifactId="reflections" version="0.9.12" scope="test"/>
          <dependency groupId="org.apache.hadoop" artifactId="hadoop-core" version="1.0.3" scope="provided">
<<<<<<< HEAD
            <exclusion groupId="org.mortbay.jetty" artifactId="servlet-api"/>
            <exclusion groupId="commons-logging" artifactId="commons-logging"/>
            <exclusion groupId="org.eclipse.jdt" artifactId="core"/>
            <exclusion groupId="ant" artifactId="ant"/>
            <exclusion groupId="junit" artifactId="junit"/>
            <exclusion groupId="org.slf4j" artifactId="slf4j-api"/>
          </dependency>
          <dependency groupId="org.apache.hadoop" artifactId="hadoop-minicluster" version="1.0.3" scope="provided">
            <exclusion groupId="asm" artifactId="asm"/> <!-- this is the outdated version 3.1 -->
            <exclusion groupId="org.slf4j" artifactId="slf4j-api"/>
=======
          	<exclusion groupId="org.mortbay.jetty" artifactId="servlet-api"/>
          	<exclusion groupId="commons-logging" artifactId="commons-logging"/>
          	<exclusion groupId="org.eclipse.jdt" artifactId="core"/>
		    <exclusion groupId="ant" artifactId="ant"/>
		    <exclusion groupId="junit" artifactId="junit"/>
            <exclusion groupId="org.codehaus.jackson" artifactId="jackson-mapper-asl"/>
          </dependency>
          <dependency groupId="org.apache.hadoop" artifactId="hadoop-minicluster" version="1.0.3" scope="provided">
		    <exclusion groupId="asm" artifactId="asm"/> <!-- this is the outdated version 3.1 -->
            <exclusion groupId="org.codehaus.jackson" artifactId="jackson-mapper-asl"/>
>>>>>>> b0cdaec5
          </dependency>
          <dependency groupId="net.java.dev.jna" artifactId="jna" version="5.6.0"/>

          <dependency groupId="org.jacoco" artifactId="org.jacoco.agent" version="${jacoco.version}" scope="test"/>
          <dependency groupId="org.jacoco" artifactId="org.jacoco.ant" version="${jacoco.version}" scope="test"/>

          <dependency groupId="org.jboss.byteman" artifactId="byteman-install" version="${byteman.version}" scope="provided"/>
          <dependency groupId="org.jboss.byteman" artifactId="byteman" version="${byteman.version}" scope="provided"/>
          <dependency groupId="org.jboss.byteman" artifactId="byteman-submit" version="${byteman.version}" scope="provided"/>
          <dependency groupId="org.jboss.byteman" artifactId="byteman-bmunit" version="${byteman.version}" scope="provided"/>

          <dependency groupId="net.bytebuddy" artifactId="byte-buddy" version="${bytebuddy.version}" />
          <dependency groupId="net.bytebuddy" artifactId="byte-buddy-agent" version="${bytebuddy.version}" />

          <dependency groupId="org.openjdk.jmh" artifactId="jmh-core" version="1.21" scope="test"/>
          <dependency groupId="org.openjdk.jmh" artifactId="jmh-generator-annprocess" version="1.21" scope="test"/>

          <dependency groupId="org.apache.ant" artifactId="ant-junit" version="1.9.7" scope="test"/>

          <dependency groupId="org.apache.cassandra" artifactId="cassandra-all" version="${version}" />
          <dependency groupId="io.dropwizard.metrics" artifactId="metrics-core" version="3.1.5" />
          <dependency groupId="io.dropwizard.metrics" artifactId="metrics-jvm" version="3.1.5" />
          <dependency groupId="io.dropwizard.metrics" artifactId="metrics-logback" version="3.1.5" />
          <dependency groupId="com.addthis.metrics" artifactId="reporter-config3" version="3.0.3">
            <exclusion groupId="org.hibernate" artifactId="hibernate-validator" />
           </dependency>
          <dependency groupId="org.mindrot" artifactId="jbcrypt" version="0.3m" />
          <dependency groupId="io.airlift" artifactId="airline" version="0.8">
            <exclusion groupId="com.google.code.findbugs" artifactId="jsr305" />
           </dependency>
          <dependency groupId="io.netty" artifactId="netty-bom" version="4.1.58.Final" type="pom" scope="provided"/>
          <dependency groupId="io.netty" artifactId="netty-all" version="4.1.58.Final" />
          <dependency groupId="io.netty" artifactId="netty-tcnative-boringssl-static" version="2.0.36.Final"/>
          <dependency groupId="net.openhft" artifactId="chronicle-queue" version="${chronicle-queue.version}">
            <exclusion groupId="com.sun" artifactId="tools" />
          </dependency>
          <dependency groupId="net.openhft" artifactId="chronicle-core" version="${chronicle-core.version}">
            <exclusion groupId="net.openhft" artifactId="chronicle-analytics" />
            <exclusion groupId="org.jetbrains" artifactId="annotations" />
          </dependency>
          <dependency groupId="net.openhft" artifactId="chronicle-bytes" version="${chronicle-bytes.version}">
            <exclusion groupId="org.jetbrains" artifactId="annotations" />
          </dependency>
          <dependency groupId="net.openhft" artifactId="chronicle-wire" version="${chronicle-wire.version}">
            <exclusion groupId="net.openhft" artifactId="compiler" />
          </dependency>
          <dependency groupId="net.openhft" artifactId="chronicle-threads" version="${chronicle-threads.version}">
            <exclusion groupId="net.openhft" artifactId="affinity" />
            <!-- Exclude JNA here, as we want to avoid breaking consumers of the cassandra-all jar -->
            <exclusion groupId="net.java.dev.jna" artifactId="jna" />
            <exclusion groupId="net.java.dev.jna" artifactId="jna-platform" />
          </dependency>
          <dependency groupId="com.google.code.findbugs" artifactId="jsr305" version="2.0.2" scope="provided"/>
          <dependency groupId="com.clearspring.analytics" artifactId="stream" version="2.5.2">
            <exclusion groupId="it.unimi.dsi" artifactId="fastutil" />
          </dependency>
          <dependency groupId="com.datastax.cassandra" artifactId="cassandra-driver-core" version="3.11.0" classifier="shaded">
            <exclusion groupId="io.netty" artifactId="netty-buffer"/>
            <exclusion groupId="io.netty" artifactId="netty-codec"/>
            <exclusion groupId="io.netty" artifactId="netty-handler"/>
            <exclusion groupId="io.netty" artifactId="netty-transport"/>
            <exclusion groupId="org.slf4j" artifactId="slf4j-api"/>
            <exclusion groupId="com.github.jnr" artifactId="jnr-ffi"/>
            <exclusion groupId="com.github.jnr" artifactId="jnr-posix"/>
          </dependency>
          <dependency groupId="org.eclipse.jdt.core.compiler" artifactId="ecj" version="${ecj.version}" />
          <dependency groupId="org.caffinitas.ohc" artifactId="ohc-core" version="${ohc.version}">
            <exclusion groupId="org.slf4j" artifactId="slf4j-api"/>
          </dependency>
          <dependency groupId="org.caffinitas.ohc" artifactId="ohc-core-j8" version="${ohc.version}" />
          <dependency groupId="net.ju-n.compile-command-annotations" artifactId="compile-command-annotations" version="1.2.0" scope="provided"/>
          <dependency groupId="org.fusesource" artifactId="sigar" version="1.6.4">
            <exclusion groupId="log4j" artifactId="log4j"/>
          </dependency>
          <dependency groupId="com.carrotsearch" artifactId="hppc" version="0.8.1" />
          <dependency groupId="de.jflex" artifactId="jflex" version="${jflex.version}">
            <exclusion groupId="org.apache.ant" artifactId="ant"/>
          </dependency>
          <dependency groupId="com.github.rholder" artifactId="snowball-stemmer" version="1.3.0.581.1" />
          <dependency groupId="com.googlecode.concurrent-trees" artifactId="concurrent-trees" version="2.4.0" />
          <dependency groupId="com.github.ben-manes.caffeine" artifactId="caffeine" version="2.3.5" />
          <dependency groupId="org.jctools" artifactId="jctools-core" version="3.1.0"/>
          <dependency groupId="org.ow2.asm" artifactId="asm" version="${asm.version}"/>
          <dependency groupId="org.ow2.asm" artifactId="asm-tree" version="${asm.version}" scope="test"/>
          <dependency groupId="org.ow2.asm" artifactId="asm-commons" version="${asm.version}" scope="test"/>
          <dependency groupId="org.gridkit.jvmtool" artifactId="sjk-cli" version="0.14"/>
          <dependency groupId="org.gridkit.jvmtool" artifactId="sjk-core" version="0.14">
            <exclusion groupId="org.gridkit.jvmtool" artifactId="sjk-hflame"/>
            <exclusion groupId="org.perfkit.sjk.parsers" artifactId="sjk-hflame"/>
            <exclusion groupId="org.perfkit.sjk.parsers" artifactId="sjk-jfr-standalone"/>
            <exclusion groupId="org.perfkit.sjk.parsers" artifactId="sjk-nps"/>
            <exclusion groupId="org.perfkit.sjk.parsers" artifactId="sjk-jfr5"/>
            <exclusion groupId="org.perfkit.sjk.parsers" artifactId="sjk-jfr6"/>
          </dependency>
          <dependency groupId="org.gridkit.jvmtool" artifactId="sjk-stacktrace" version="0.14"/>
          <dependency groupId="org.gridkit.jvmtool" artifactId="mxdump" version="0.14"/>
          <dependency groupId="org.gridkit.lab" artifactId="jvm-attach-api" version="1.5"/>
          <dependency groupId="org.gridkit.jvmtool" artifactId="sjk-json" version="0.14"/>
          <dependency groupId="com.beust" artifactId="jcommander" version="1.30"/>
          <dependency groupId="org.psjava" artifactId="psjava" version="0.1.19"/>
          <dependency groupId="javax.inject" artifactId="javax.inject" version="1"/>
          <dependency groupId="com.google.j2objc" artifactId="j2objc-annotations" version="1.3"/>
          <!-- adding this dependency is necessary for assertj. When updating assertj, need to also update the version of
             this that the new assertj's `assertj-parent-pom` depends on. -->
          <dependency groupId="org.junit" artifactId="junit-bom" version="5.6.0" type="pom" scope="test"/>
          <!-- when updating assertj, make sure to also update the corresponding junit-bom dependency -->
          <dependency groupId="org.assertj" artifactId="assertj-core" version="3.15.0" scope="provided"/>
          <dependency groupId="org.awaitility" artifactId="awaitility" version="4.0.3"  scope="test">
            <exclusion groupId="org.hamcrest" artifactId="hamcrest"/>
          </dependency>
          <dependency groupId="org.hamcrest" artifactId="hamcrest" version="2.2" scope="test"/>
        </dependencyManagement>
        <developer id="adelapena" name="Andres de la Peña"/>
        <developer id="alakshman" name="Avinash Lakshman"/>
        <developer id="aleksey" name="Aleksey Yeschenko"/>
        <developer id="amorton" name="Aaron Morton"/>
        <developer id="aweisberg" name="Ariel Weisberg"/>
        <developer id="bdeggleston" name="Blake Eggleston"/>
        <developer id="benedict" name="Benedict Elliott Smith"/>
        <developer id="benjamin" name="Benjamin Lerer"/>
        <developer id="blambov" name="Branimir Lambov"/>
        <developer id="brandonwilliams" name="Brandon Williams"/>
        <developer id="carl" name="Carl Yeksigian"/>
        <developer id="dbrosius" name="David Brosiusd"/>
        <developer id="dikang" name="Dikang Gu"/>
        <developer id="eevans" name="Eric Evans"/>
        <developer id="edimitrova" name="Ekaterina Dimitrova"/>
        <developer id="gdusbabek" name="Gary Dusbabek"/>
        <developer id="goffinet" name="Chris Goffinet"/>
        <developer id="ifesdjeen" name="Alex Petrov"/>
        <developer id="jaakko" name="Laine Jaakko Olavi"/>
        <developer id="jake" name="T Jake Luciani"/>
        <developer id="jasonbrown" name="Jason Brown"/>
        <developer id="jbellis" name="Jonathan Ellis"/>
        <developer id="jfarrell" name="Jake Farrell"/>
        <developer id="jjirsa" name="Jeff Jirsa"/>
        <developer id="jkni" name="Joel Knighton"/>
        <developer id="jmckenzie" name="Josh McKenzie"/>
        <developer id="johan" name="Johan Oskarsson"/>
        <developer id="junrao" name="Jun Rao"/>
        <developer id="jzhuang" name="Jay Zhuang"/>
        <developer id="kohlisankalp" name="Sankalp Kohli"/>
        <developer id="marcuse" name="Marcus Eriksson"/>
        <developer id="mck" name="Michael Semb Wever"/>
        <developer id="mishail" name="Mikhail Stepura"/>
        <developer id="mshuler" name="Michael Shuler"/>
        <developer id="paulo" name="Paulo Motta"/>
        <developer id="pmalik" name="Prashant Malik"/>
        <developer id="rstupp" name="Robert Stupp"/>
        <developer id="scode" name="Peter Schuller"/>
        <developer id="beobal" name="Sam Tunnicliffe"/>
        <developer id="slebresne" name="Sylvain Lebresne"/>
        <developer id="stefania" name="Stefania Alborghetti"/>
        <developer id="tylerhobbs" name="Tyler Hobbs"/>
        <developer id="vijay" name="Vijay Parthasarathy"/>
        <developer id="xedin" name="Pavel Yaskevich"/>
        <developer id="yukim" name="Yuki Morishita"/>
        <developer id="zznate" name="Nate McCall"/>
      </artifact:pom>

      <!-- each dependency set then defines the subset of the dependencies for that dependency set -->
      <artifact:pom id="build-deps-pom"
                    artifactId="cassandra-build-deps">
        <parent groupId="org.apache.cassandra"
                artifactId="cassandra-parent"
                version="${version}"
                relativePath="${final.name}-parent.pom"/>
        <dependency groupId="junit" artifactId="junit"/>
        <dependency groupId="commons-io" artifactId="commons-io"/>
        <dependency groupId="org.mockito" artifactId="mockito-core"/>
        <dependency groupId="org.quicktheories" artifactId="quicktheories"/>
        <dependency groupId="org.reflections" artifactId="reflections"/>
        <dependency groupId="com.google.code.java-allocation-instrumenter" artifactId="java-allocation-instrumenter" version="${allocation-instrumenter.version}"/>
        <dependency groupId="org.apache.cassandra" artifactId="dtest-api"/>
        <dependency groupId="org.openjdk.jmh" artifactId="jmh-core"/>
        <dependency groupId="org.openjdk.jmh" artifactId="jmh-generator-annprocess"/>
        <dependency groupId="org.apache.ant" artifactId="ant-junit"/>
        <!-- adding this dependency is necessary for assertj. When updating assertj, need to also update the version of
             this that the new assertj's `assertj-parent-pom` depends on. -->
        <dependency groupId="org.junit" artifactId="junit-bom" type="pom"/>
        <dependency groupId="org.awaitility" artifactId="awaitility"/>
        <dependency groupId="org.hamcrest" artifactId="hamcrest"/>
        <!-- coverage debs -->
        <dependency groupId="org.jacoco" artifactId="org.jacoco.agent"/>
        <dependency groupId="org.jacoco" artifactId="org.jacoco.ant"/>
      </artifact:pom>

      <!-- now the pom's for artifacts being deployed to Maven Central -->
      <artifact:pom id="all-pom"
                    artifactId="cassandra-all"
                    url="https://cassandra.apache.org"
                    name="Apache Cassandra">
        <parent groupId="org.apache.cassandra"
                artifactId="cassandra-parent"
                version="${version}"
                relativePath="${final.name}-parent.pom"/>
        <scm connection="${scm.connection}" developerConnection="${scm.developerConnection}" url="${scm.url}"/>
        <dependency groupId="org.xerial.snappy" artifactId="snappy-java"/>
        <dependency groupId="org.lz4" artifactId="lz4-java"/>
        <dependency groupId="com.ning" artifactId="compress-lzf"/>
        <dependency groupId="com.google.guava" artifactId="guava"/>
        <dependency groupId="commons-cli" artifactId="commons-cli"/>
        <dependency groupId="commons-codec" artifactId="commons-codec"/>
        <dependency groupId="org.apache.commons" artifactId="commons-lang3"/>
        <dependency groupId="org.apache.commons" artifactId="commons-math3"/>
        <dependency groupId="org.antlr" artifactId="antlr" scope="provided"/>
        <dependency groupId="org.antlr" artifactId="ST4"/>
        <dependency groupId="org.antlr" artifactId="antlr-runtime"/>
        <dependency groupId="org.slf4j" artifactId="slf4j-api"/>
        <dependency groupId="org.slf4j" artifactId="log4j-over-slf4j"/>
        <dependency groupId="org.slf4j" artifactId="jcl-over-slf4j"/>
        <dependency groupId="com.fasterxml.jackson.core" artifactId="jackson-core"/>
        <dependency groupId="com.fasterxml.jackson.core" artifactId="jackson-databind"/>
        <dependency groupId="com.fasterxml.jackson.core" artifactId="jackson-annotations"/>
        <dependency groupId="com.googlecode.json-simple" artifactId="json-simple"/>
        <dependency groupId="com.boundary" artifactId="high-scale-lib"/>
        <dependency groupId="org.yaml" artifactId="snakeyaml"/>
        <dependency groupId="org.mindrot" artifactId="jbcrypt"/>
        <dependency groupId="io.airlift" artifactId="airline"/>
        <dependency groupId="io.dropwizard.metrics" artifactId="metrics-core"/>
        <dependency groupId="io.dropwizard.metrics" artifactId="metrics-jvm"/>
        <dependency groupId="io.dropwizard.metrics" artifactId="metrics-logback"/>
        <dependency groupId="com.addthis.metrics" artifactId="reporter-config3"/>
        <dependency groupId="com.clearspring.analytics" artifactId="stream"/>

        <dependency groupId="ch.qos.logback" artifactId="logback-core"/>
        <dependency groupId="ch.qos.logback" artifactId="logback-classic"/>

        <!-- don't need hadoop classes to run, but if you use the hadoop stuff -->
        <dependency groupId="org.apache.hadoop" artifactId="hadoop-core" optional="true"/>
        <dependency groupId="org.apache.hadoop" artifactId="hadoop-minicluster" optional="true"/>

        <!-- don't need the Java Driver to run, but if you use the hadoop stuff or UDFs -->
        <dependency groupId="com.datastax.cassandra" artifactId="cassandra-driver-core" classifier="shaded" optional="true"/>
          <!-- don't need jna to run, but nice to have -->
        <dependency groupId="net.java.dev.jna" artifactId="jna"/>

        <!-- don't need jamm unless running a server in which case it needs to be a -javagent to be used anyway -->
        <dependency groupId="com.github.jbellis" artifactId="jamm"/>

        <dependency groupId="io.netty" artifactId="netty-bom"  type="pom"  />
        <dependency groupId="io.netty" artifactId="netty-all"/>
        <dependency groupId="net.openhft" artifactId="chronicle-queue"/>
        <dependency groupId="net.openhft" artifactId="chronicle-core"/>
        <dependency groupId="net.openhft" artifactId="chronicle-bytes"/>
        <dependency groupId="net.openhft" artifactId="chronicle-wire"/>
        <dependency groupId="net.openhft" artifactId="chronicle-threads"/>
        <dependency groupId="org.fusesource" artifactId="sigar"/>
        <dependency groupId="org.eclipse.jdt.core.compiler" artifactId="ecj"/>
        <dependency groupId="org.caffinitas.ohc" artifactId="ohc-core"/>
        <dependency groupId="org.caffinitas.ohc" artifactId="ohc-core-j8"/>
        <dependency groupId="com.github.ben-manes.caffeine" artifactId="caffeine" />
        <dependency groupId="org.jctools" artifactId="jctools-core"/>
        <dependency groupId="org.ow2.asm" artifactId="asm" />
        <dependency groupId="com.carrotsearch" artifactId="hppc" />
        <dependency groupId="org.gridkit.jvmtool" artifactId="sjk-cli" />
        <dependency groupId="org.gridkit.jvmtool" artifactId="sjk-core" />
        <dependency groupId="org.gridkit.jvmtool" artifactId="sjk-stacktrace" />
        <dependency groupId="org.gridkit.jvmtool" artifactId="mxdump" />
        <dependency groupId="org.gridkit.lab" artifactId="jvm-attach-api" />
        <dependency groupId="com.beust" artifactId="jcommander" />
        <dependency groupId="org.gridkit.jvmtool" artifactId="sjk-json"/>
        <dependency groupId="com.github.luben" artifactId="zstd-jni"/>
        <dependency groupId="org.psjava" artifactId="psjava"/>
        <dependency groupId="io.netty" artifactId="netty-tcnative-boringssl-static"/>
        <dependency groupId="javax.inject" artifactId="javax.inject"/>
        <dependency groupId="com.google.j2objc" artifactId="j2objc-annotations"/>
        <dependency groupId="org.hdrhistogram" artifactId="HdrHistogram"/>

        <!-- sasi deps -->
        <dependency groupId="de.jflex" artifactId="jflex" />
        <dependency groupId="com.github.rholder" artifactId="snowball-stemmer" />
        <dependency groupId="com.googlecode.concurrent-trees" artifactId="concurrent-trees" />

        <!-- compile tools -->
        <dependency groupId="com.google.code.findbugs" artifactId="jsr305"/>
        <dependency groupId="net.ju-n.compile-command-annotations" artifactId="compile-command-annotations"/>
        <dependency groupId="org.assertj" artifactId="assertj-core"/>
        <dependency groupId="org.jboss.byteman" artifactId="byteman-install"/>
        <dependency groupId="org.jboss.byteman" artifactId="byteman"/>
        <dependency groupId="org.jboss.byteman" artifactId="byteman-submit"/>
        <dependency groupId="org.jboss.byteman" artifactId="byteman-bmunit"/>
      </artifact:pom>
    </target>

    <!-- deprecated: legacy compatibility for build scripts in other repositories -->
    <target name="maven-ant-tasks-retrieve-build" depends="resolver-retrieve-build"/>

    <target name="echo-base-version">
        <echo message="${base.version}" />
    </target>

    <!-- create properties file with C version -->
    <target name="createVersionPropFile">
      <taskdef name="propertyfile" classname="org.apache.tools.ant.taskdefs.optional.PropertyFile"/>
      <mkdir dir="${version.properties.dir}"/>
      <propertyfile file="${version.properties.dir}/version.properties">
        <entry key="CassandraVersion" value="${version}"/>
      </propertyfile>
    </target>

    <target name="test-run" depends="jar"
            description="Run in test mode.  Not for production use!">
      <java classname="org.apache.cassandra.service.CassandraDaemon" fork="true">
        <classpath>
          <path refid="cassandra.classpath.test"/>
          <pathelement location="${test.conf}"/>
        </classpath>
        <jvmarg value="-Dstorage-config=${test.conf}"/>
        <jvmarg value="-javaagent:${build.lib}/jamm-${jamm.version}.jar" />
        <jvmarg value="-ea"/>
        <jvmarg line="${java11-jvmargs}"/>
      </java>
    </target>

    <!--
        The build target builds all the .class files
    -->
    <target name="build" depends="resolver-retrieve-build,build-project" description="Compile Cassandra classes"/>
    <target name="codecoverage" depends="jacoco-run,jacoco-report" description="Create code coverage report"/>

    <target name="_build_java">
        <!-- Note: we cannot use javac's 'release' option, as that does not allow accessing sun.misc.Unsafe nor
        Nashorn's ClassFilter class as any javac modules option is invalid for relase 8. -->
        <echo message="Compiling for Java ${target.version}..."/>
        <javac
               debug="true" debuglevel="${debuglevel}" encoding="utf-8"
               destdir="${build.classes.main}" includeantruntime="false" source="${source.version}" target="${target.version}">
            <src path="${build.src.java}"/>
            <src path="${build.src.gen-java}"/>
            <compilerarg value="-XDignore.symbol.file"/>
            <compilerarg line="${jdk11-javac-exports}"/>
            <classpath>
                <path refid="cassandra.classpath"/>
            </classpath>
        </javac>
    </target>

    <target depends="init,gen-cql3-grammar,generate-cql-html,generate-jflex-java,rat-check"
            name="build-project">
        <echo message="${ant.project.name}: ${ant.file}"/>
        <!-- Order matters! -->
        <antcall target="_build_java"/>
        <antcall target="createVersionPropFile"/>
        <copy todir="${build.classes.main}">
            <fileset dir="${build.src.resources}" />
        </copy>
        <copy todir="${basedir}/conf" file="${build.classes.main}/META-INF/hotspot_compiler"/>
    </target>

    <!-- Stress build file -->
    <property name="stress.build.src" value="${basedir}/tools/stress/src" />
    <property name="stress.test.src" value="${basedir}/tools/stress/test/unit" />
    <property name="stress.build.classes" value="${build.classes}/stress" />
    <property name="stress.test.classes" value="${build.dir}/test/stress-classes" />
	<property name="stress.manifest" value="${stress.build.classes}/MANIFEST.MF" />

    <target name="stress-build-test" depends="stress-build" description="Compile stress tests">
        <javac debug="true" debuglevel="${debuglevel}" destdir="${stress.test.classes}"
               source="${source.version}" target="${target.version}"
               includeantruntime="false" encoding="utf-8">
            <classpath>
                <path refid="cassandra.classpath.test"/>
                <pathelement location="${stress.build.classes}" />
            </classpath>
            <src path="${stress.test.src}"/>
        </javac>
    </target>

    <target name="stress-build" depends="build" description="build stress tool">
        <antcall target="_stress_build"/>
    </target>

    <target name="_stress_build">
    	<mkdir dir="${stress.build.classes}" />
        <javac compiler="modern" debug="true" debuglevel="${debuglevel}"
               source="${source.version}" target="${target.version}"
               encoding="utf-8" destdir="${stress.build.classes}" includeantruntime="true">
            <src path="${stress.build.src}" />
            <classpath>
                <path refid="cassandra.classpath" />
            </classpath>
        </javac>
        <copy todir="${stress.build.classes}">
            <fileset dir="${stress.build.src}/resources" />
        </copy>
    </target>

    <target name="stress-test" depends="stress-build-test, build-test" description="Runs stress tests">
        <testmacro inputdir="${stress.test.src}"
                       timeout="${test.timeout}">
        </testmacro>
    </target>

    <target name="stress-test-some" depends="stress-build-test, build-test" description="Runs stress tests">
        <testmacro inputdir="${stress.test.src}"
                       timeout="${test.timeout}">
          <test unless:blank="${test.methods}" name="${test.name}" methods="${test.methods}" outfile="build/test/output/TEST-${test.name}-${test.methods}"/>
          <test if:blank="${test.methods}" name="${test.name}" outfile="build/test/output/TEST-${test.name}"/>
        </testmacro>
    </target>

    <!--
        fqltool build file
        -->
    <property name="fqltool.build.src" value="${basedir}/tools/fqltool/src" />
    <property name="fqltool.test.src" value="${basedir}/tools/fqltool/test/unit" />
    <property name="fqltool.build.classes" value="${build.classes}/fqltool" />
    <property name="fqltool.test.classes" value="${build.dir}/test/fqltool-classes" />
    <property name="fqltool.manifest" value="${fqltool.build.classes}/MANIFEST.MF" />

    <target name="fqltool-build-test" depends="fqltool-build" description="Compile fqltool tests">
        <javac debug="true" debuglevel="${debuglevel}" destdir="${fqltool.test.classes}"
               source="${source.version}" target="${target.version}"
               includeantruntime="false" encoding="utf-8">
            <classpath>
                <path refid="cassandra.classpath.test"/>
                <pathelement location="${fqltool.build.classes}" />
            </classpath>
            <src path="${fqltool.test.src}"/>
        </javac>
    </target>

    <target name="fqltool-build" depends="build" description="build fqltool">
        <antcall target="_fqltool_build"/>
    </target>

    <target name="_fqltool_build">
    	<mkdir dir="${fqltool.build.classes}" />
        <javac compiler="modern" debug="true" debuglevel="${debuglevel}"
               source="${source.version}" target="${target.version}"
               encoding="utf-8" destdir="${fqltool.build.classes}" includeantruntime="true">
            <src path="${fqltool.build.src}" />
            <classpath>
                <path refid="cassandra.classpath" />
            </classpath>
        </javac>
    </target>

    <target name="fqltool-test" depends="fqltool-build-test, build-test" description="Runs fqltool tests">
        <testmacro inputdir="${fqltool.test.src}"
                       timeout="${test.timeout}">
        </testmacro>
    </target>

	<target name="_write-poms" depends="maven-declare-dependencies">
	    <artifact:writepom pomRefId="parent-pom" file="${build.dir}/${final.name}-parent.pom"/>
	    <artifact:writepom pomRefId="all-pom" file="${build.dir}/${final.name}.pom"/>
	    <artifact:writepom pomRefId="build-deps-pom" file="${build.dir}/tmp-${final.name}-deps.pom"/>
	</target>

	<target name="write-poms" unless="without.maven">
	    <antcall target="_write-poms" />
	</target>

    <!--
        The jar target makes cassandra.jar output.
    -->
    <target name="_main-jar"
            depends="build"
            description="Assemble Cassandra JAR files">
      <mkdir dir="${build.classes.main}/META-INF" />
      <copy file="LICENSE.txt"
            tofile="${build.classes.main}/META-INF/LICENSE.txt"/>
      <copy file="NOTICE.txt"
            tofile="${build.classes.main}/META-INF/NOTICE.txt"/>

      <!-- Main Jar -->
      <jar jarfile="${build.dir}/${final.name}.jar">
        <fileset dir="${build.classes.main}">
        </fileset>
        <manifest>
        <!-- <section name="org/apache/cassandra/infrastructure"> -->
          <attribute name="Multi-Release" value="true"/>
          <attribute name="Implementation-Title" value="Cassandra"/>
          <attribute name="Implementation-Version" value="${version}"/>
          <attribute name="Implementation-Vendor" value="Apache"/>
        <!-- </section> -->
        </manifest>
      </jar>
    </target>
    <target name="jar"
            depends="_main-jar,build-test,stress-build,fqltool-build,write-poms"
            description="Assemble Cassandra JAR files">
      <!-- Stress jar -->
      <manifest file="${stress.manifest}">
        <attribute name="Built-By" value="Pavel Yaskevich"/>
        <attribute name="Main-Class" value="org.apache.cassandra.stress.Stress"/>
      </manifest>
      <mkdir dir="${stress.build.classes}/META-INF" />
      <mkdir dir="${build.dir}/tools/lib/" />
      <jar destfile="${build.dir}/tools/lib/stress.jar" manifest="${stress.manifest}">
        <fileset dir="${stress.build.classes}"/>
      </jar>
      <!-- fqltool jar -->
      <manifest file="${fqltool.manifest}">
        <attribute name="Built-By" value="Marcus Eriksson"/>
        <attribute name="Main-Class" value="org.apache.cassandra.fqltool.FullQueryLogTool"/>
      </manifest>
      <mkdir dir="${fqltool.build.classes}/META-INF" />
      <mkdir dir="${build.dir}/tools/lib/" />
      <jar destfile="${build.dir}/tools/lib/fqltool.jar" manifest="${stress.manifest}">
        <fileset dir="${fqltool.build.classes}"/>
      </jar>
    </target>

    <!--
        The javadoc-jar target makes cassandra-javadoc.jar output required for publishing to Maven central repository.
    -->
    <target name="javadoc-jar" depends="javadoc" unless="no-javadoc" description="Assemble Cassandra JavaDoc JAR file">
      <jar jarfile="${build.dir}/${final.name}-javadoc.jar" basedir="${javadoc.dir}"/>
      <!-- javadoc task always rebuilds so might as well remove the generated docs to prevent
           being pulled into the distribution by accident -->
      <delete quiet="true" dir="${javadoc.dir}"/>
    </target>

    <!--
        The sources-jar target makes cassandra-sources.jar output required for publishing to Maven central repository.
    -->
    <target name="sources-jar" depends="init" description="Assemble Cassandra Sources JAR file">
      <jar jarfile="${build.dir}/${final.name}-sources.jar">
        <fileset dir="${build.src.java}" defaultexcludes="yes">
          <include name="org/apache/**/*.java"/>
        </fileset>
        <fileset dir="${build.src.gen-java}" defaultexcludes="yes">
          <include name="org/apache/**/*.java"/>
        </fileset>
      </jar>
    </target>

    <target name="_artifacts-init" depends="jar">
      <mkdir dir="${dist.dir}"/>
      <!-- fix the control linefeed so that builds on windows works on linux -->
      <fixcrlf srcdir="bin" includes="**/*" eol="lf" eof="remove" />
      <fixcrlf srcdir="conf" includes="**/*" eol="lf" eof="remove" />
      <fixcrlf srcdir="tools/bin" includes="**/*" eol="lf" eof="remove" />
      <copy todir="${dist.dir}/lib">
        <fileset dir="${build.lib}"/>
        <fileset dir="${build.dir}">
          <include name="${final.name}.jar" />
        </fileset>
      </copy>
      <copy todir="${dist.dir}/doc" failonerror="false">
        <fileset dir="doc">
          <include name="cql3/CQL.html" />
          <include name="cql3/CQL.css" />
          <include name="SASI.md" />
        </fileset>
      </copy>
      <copy todir="${dist.dir}/doc/html" failonerror="false">
        <fileset dir="doc" />
        <globmapper from="build/html/*" to="*"/>
      </copy>
      <copy todir="${dist.dir}/bin">
        <fileset dir="bin"/>
      </copy>
      <copy todir="${dist.dir}/conf">
        <fileset dir="conf"/>
      </copy>
      <copy todir="${dist.dir}/pylib">
        <fileset dir="pylib">
          <include name="**" />
          <exclude name="**/*.pyc" />
        </fileset>
      </copy>
      <copy todir="${dist.dir}/">
        <fileset dir="${basedir}">
          <include name="*.txt" />
        </fileset>
      </copy>
      <copy todir="${dist.dir}/tools/bin">
        <fileset dir="${basedir}/tools/bin"/>
      </copy>
      <copy todir="${dist.dir}/tools/">
        <fileset dir="${basedir}/tools/">
            <include name="*.yaml"/>
	</fileset>
      </copy>
      <copy todir="${dist.dir}/tools/lib">
        <fileset dir="${build.dir}/tools/lib/">
            <include name="*.jar" />
        </fileset>
      </copy>
    </target>

    <!-- creates release tarballs -->
    <target name="artifacts" depends="_artifacts-init,gen-doc,sources-jar,javadoc-jar"
            description="Create Cassandra release artifacts">
      <tar compression="gzip" longfile="gnu"
        destfile="${build.dir}/${final.name}-bin.tar.gz">

        <!-- Everything but bin/ (default mode) -->
        <tarfileset dir="${dist.dir}" prefix="${final.name}">
          <include name="**"/>
          <exclude name="bin/*" />
          <exclude name="tools/bin/*"/>
        </tarfileset>
        <!-- Shell includes in bin/ (default mode) -->
        <tarfileset dir="${dist.dir}" prefix="${final.name}">
          <include name="bin/*.in.sh" />
          <include name="tools/bin/*.in.sh" />
        </tarfileset>
        <!-- Executable scripts in bin/ -->
        <tarfileset dir="${dist.dir}" prefix="${final.name}" mode="755">
          <include name="bin/*"/>
          <include name="tools/bin/*"/>
          <exclude name="bin/*.in.sh" />
          <exclude name="tools/bin/*.in.sh" />
        </tarfileset>
      </tar>

      <tar compression="gzip" longfile="gnu"
           destfile="${build.dir}/${final.name}-src.tar.gz">

        <tarfileset dir="${basedir}"
                    prefix="${final.name}-src">
          <include name="**"/>
          <exclude name="build/**" />
          <exclude name="lib/**" />
          <exclude name="src/gen-java/**" />
          <exclude name=".git/**" />
          <exclude name="venv/**" />
          <exclude name="src/resources/org/apache/cassandra/config/version.properties" />
          <exclude name="conf/hotspot_compiler" />
          <exclude name="doc/cql3/CQL.html" />
          <exclude name="doc/build/**" />
          <exclude name="bin/*" /> <!-- handled separately below -->
          <exclude name="tools/bin/*" /> <!-- handled separately below -->
          <!-- exclude python generated files -->
          <exclude name="**/__pycache__/**" />
          <!-- exclude Eclipse files -->
          <exclude name=".project" />
          <exclude name=".classpath" />
          <exclude name=".settings/**" />
          <exclude name=".externalToolBuilders/**" />
          <!-- exclude NetBeans files -->
          <exclude name="ide/nbproject/private/**" />
        </tarfileset>

        <!-- python driver -->
        <tarfileset dir="${basedir}" prefix="${final.name}-src">
          <include name="lib/cassandra-driver-internal-only-**" />
        </tarfileset>

        <!-- Shell includes in bin/ and tools/bin/ -->
        <tarfileset dir="${basedir}" prefix="${final.name}-src">
          <include name="bin/*.in.sh" />
          <include name="tools/bin/*.in.sh" />
        </tarfileset>
        <!-- Everything else (assumed to be scripts), is executable -->
        <tarfileset dir="${basedir}" prefix="${final.name}-src" mode="755">
          <include name="bin/*"/>
          <exclude name="bin/*.in.sh" />
          <include name="tools/bin/*"/>
          <exclude name="tools/bin/*.in.sh" />
        </tarfileset>
      </tar>

      <checksum forceOverwrite="yes" todir="${build.dir}" fileext=".sha256" algorithm="SHA-256">
        <fileset dir="${build.dir}">
          <include name="${final.name}-bin.tar.gz" />
          <include name="${final.name}-src.tar.gz" />
        </fileset>
      </checksum>
      <checksum forceOverwrite="yes" todir="${build.dir}" fileext=".sha512" algorithm="SHA-512">
        <fileset dir="${build.dir}">
          <include name="${final.name}-bin.tar.gz" />
          <include name="${final.name}-src.tar.gz" />
        </fileset>
      </checksum>
    </target>

  <target name="build-jmh" depends="build-test, jar" description="Create JMH uber jar">
      <jar jarfile="${build.test.dir}/deps.jar">
          <zipgroupfileset dir="${build.dir.lib}/jars">
              <include name="*jmh*.jar"/>
              <include name="jopt*.jar"/>
              <include name="commons*.jar"/>
          </zipgroupfileset>
          <zipgroupfileset dir="${build.lib}" includes="*.jar"/>
      </jar>
      <jar jarfile="${build.test.dir}/benchmarks.jar">
          <manifest>
              <attribute name="Main-Class" value="org.openjdk.jmh.Main"/>
          </manifest>
          <zipfileset src="${build.test.dir}/deps.jar" excludes="META-INF/*.SF" />
          <fileset dir="${build.classes.main}"/>
          <fileset dir="${test.classes}"/>
          <fileset dir="${test.conf}" />
      </jar>
  </target>

  <target name="build-test" depends="_main-jar,stress-build,fqltool-build,resolver-dist-lib" unless="no-build-test"
          description="Compile test classes">
    <antcall target="_build-test"/>
  </target>

  <target name="_build-test">
    <javac
     compiler="modern"
     debug="true"
     debuglevel="${debuglevel}"
     destdir="${test.classes}"
     includeantruntime="true"
     source="${source.version}"
     target="${target.version}"
     encoding="utf-8">
     <classpath>
        <path refid="cassandra.classpath.test"/>
        <pathelement location="${fqltool.build.classes}"/>
     </classpath>
     <compilerarg value="-XDignore.symbol.file"/>
     <src path="${test.unit.src}"/>
     <src path="${test.long.src}"/>
     <src path="${test.burn.src}"/>
     <src path="${test.memory.src}"/>
     <src path="${test.microbench.src}"/>
     <src path="${test.distributed.src}"/>
    </javac>

    <!-- Non-java resources needed by the test suite -->
    <copy todir="${test.classes}">
      <fileset dir="${test.resources}"/>
    </copy>
  </target>

  <!-- Run tests separately and report errors after and generate a junit report -->
  <macrodef name="testhelper">
    <attribute name="testdelegate"/>
    <sequential>
      <testhelper_ testdelegate="@{testdelegate}"/>
      <fail message="Some test(s) failed.">
        <condition>
            <and>
            <isset property="testfailed"/>
            <not>
              <isset property="ant.test.failure.ignore"/>
            </not>
          </and>
        </condition>
      </fail>
    </sequential>
  </macrodef>

  <!-- Run a list of junit tasks but don't track errors or generate a report after
       If a test fails the testfailed property will be set. All the tests are run using the testdelegate
       macro that is specified as an attribute and they will be run sequentially in this ant process -->
  <scriptdef name="testhelper_" language="javascript">
    <attribute name="testdelegate"/>
    <![CDATA[
        sep = project.getProperty("path.separator");
        all = project.getProperty("all-test-classes").split(sep);
        var p = project.createTask('sequential');
        for (i = 0; i < all.length; i++) {
            if (all[i] == undefined) continue;
            task = project.createTask( attributes.get("testdelegate") );
            task.setDynamicAttribute( "test.file.list", "" + all[i]);
            p.addTask(task);
        }
        p.perform();
    ]]>
  </scriptdef>

  <!-- Defines how to run a set of tests. If you change the defaults for attributes
       you should also update them in testmacro.,
       The two are split because the helper doesn't generate
       a junit report or fail on errors -->
  <macrodef name="testmacrohelper">
    <attribute name="inputdir" />
    <attribute name="timeout" default="${test.timeout}" />
    <attribute name="forkmode" default="perTest"/>
    <element name="optjvmargs" implicit="true" optional="true" />
    <attribute name="filter" default="**/${test.name}.java"/>
    <attribute name="exclude" default="" />
    <attribute name="filelist" default="" />
    <attribute name="testtag" default=""/>
    <attribute name="usejacoco" default="no"/>
    <attribute name="showoutput" default="false"/>

    <sequential>
      <condition property="additionalagent"
                 value="-javaagent:${build.dir.lib}/jars/jacocoagent.jar=destfile=${jacoco.partialexecfile}"
                 else="">
        <istrue value="${usejacoco}"/>
      </condition>
      <taskdef name="junit-timeout" classname="org.apache.cassandra.JStackJUnitTask">
        <classpath>
          <pathelement location="${test.classes}"/>
        </classpath>
      </taskdef>
      <mkdir dir="${build.test.dir}/cassandra"/>
      <mkdir dir="${build.test.dir}/output"/>
      <mkdir dir="${build.test.dir}/output/@{testtag}"/>
      <junit-timeout fork="on" forkmode="@{forkmode}" failureproperty="testfailed" maxmemory="1024m" timeout="@{timeout}" showoutput="@{showoutput}">
        <formatter classname="org.apache.cassandra.CassandraXMLJUnitResultFormatter" extension=".xml" usefile="true"/>
        <formatter classname="org.apache.cassandra.CassandraBriefJUnitResultFormatter" usefile="false"/>
        <jvmarg value="-Dstorage-config=${test.conf}"/>
        <jvmarg value="-Djava.awt.headless=true"/>
        <!-- Cassandra 3.0+ needs <jvmarg line="... ${additionalagent}" /> here! (not value=) -->
        <jvmarg line="-javaagent:${build.lib}/jamm-${jamm.version}.jar ${additionalagent}" />
        <jvmarg value="-ea"/>
        <jvmarg value="-Djava.io.tmpdir=${tmp.dir}"/>
        <jvmarg value="-Dcassandra.debugrefcount=true"/>
        <jvmarg value="-Xss256k"/>
        <!-- When we do classloader manipulation SoftReferences can cause memory leaks
             that can OOM our test runs. The next two settings informs our GC
             algorithm to limit the metaspace size and clean up SoftReferences
             more aggressively rather than waiting. See CASSANDRA-14922 for more details.
        -->
        <jvmarg value="-XX:SoftRefLRUPolicyMSPerMB=0" />
        <jvmarg value="-Dcassandra.test.driver.connection_timeout_ms=${test.driver.connection_timeout_ms}"/>
        <jvmarg value="-Dcassandra.test.driver.read_timeout_ms=${test.driver.read_timeout_ms}"/>
        <jvmarg value="-Dcassandra.memtable_row_overhead_computation_step=100"/>
        <jvmarg value="-Dcassandra.test.use_prepared=${cassandra.test.use_prepared}"/>
        <jvmarg value="-Dcassandra.test.sstableformatdevelopment=true"/>
        <!-- The first time SecureRandom initializes can be slow if it blocks on /dev/random -->
        <jvmarg value="-Djava.security.egd=file:/dev/urandom" />
        <jvmarg value="-Dcassandra.testtag=@{testtag}"/>
        <jvmarg value="-Dcassandra.keepBriefBrief=${cassandra.keepBriefBrief}" />
        <jvmarg value="-Dcassandra.strict.runtime.checks=true" />
        <jvmarg line="${java11-jvmargs}"/>
        <!-- disable shrinks in quicktheories CASSANDRA-15554 -->
        <jvmarg value="-DQT_SHRINKS=0"/>
        <jvmarg line="${test-jvmargs}" />
        <optjvmargs/>
        <!-- Uncomment to debug unittest, attach debugger to port 1416 -->
        <!--
        <jvmarg line="-agentlib:jdwp=transport=dt_socket,address=localhost:1416,server=y,suspend=y" />
        -->
        <classpath>
          <pathelement path="${java.class.path}"/>
          <pathelement location="${stress.build.classes}"/>
          <pathelement location="${fqltool.build.classes}"/>
          <path refid="cassandra.classpath.test" />
          <pathelement location="${test.classes}"/>
          <pathelement location="${stress.test.classes}"/>
          <pathelement location="${fqltool.test.classes}"/>
          <pathelement location="${test.conf}"/>
          <fileset dir="${test.lib}">
            <include name="**/*.jar" />
              <exclude name="**/ant-*.jar"/>
          </fileset>
        </classpath>
        <batchtest todir="${build.test.dir}/output/@{testtag}">
            <fileset dir="@{inputdir}" includes="@{filter}" excludes="@{exclude}"/>
            <filelist dir="@{inputdir}" files="@{filelist}"/>
        </batchtest>
      </junit-timeout>

      <delete quiet="true" failonerror="false" dir="${build.test.dir}/cassandra/commitlog"/>
      <delete quiet="true" failonerror="false" dir="${build.test.dir}/cassandra/cdc_raw"/>
      <delete quiet="true" failonerror="false" dir="${build.test.dir}/cassandra/data"/>
      <delete quiet="true" failonerror="false" dir="${build.test.dir}/cassandra/system_data"/>
      <delete quiet="true" failonerror="false" dir="${build.test.dir}/cassandra/saved_caches"/>
      <delete quiet="true" failonerror="false" dir="${build.test.dir}/cassandra/hints"/>
    </sequential>
  </macrodef>

  <target name="testold" depends="build-test" description="Execute unit tests">
    <testmacro inputdir="${test.unit.src}" timeout="${test.timeout}">
      <jvmarg value="-Dlegacy-sstable-root=${test.data}/legacy-sstables"/>
      <jvmarg value="-Dinvalid-legacy-sstable-root=${test.data}/invalid-legacy-sstables"/>
      <jvmarg value="-Dcassandra.ring_delay_ms=1000"/>
      <jvmarg value="-Dcassandra.tolerate_sstable_size=true"/>
      <jvmarg value="-Dcassandra.skip_sync=true" />
    </testmacro>
    <fileset dir="${test.unit.src}" />
  </target>

  <!-- Will not generate a junit report or fail on error  -->
  <macrodef name="testlist">
    <attribute name="test.file.list"/>
    <sequential>
      <testmacrohelper inputdir="${test.dir}/${test.classlistprefix}" filelist="@{test.file.list}" exclude="**/*.java" timeout="${test.timeout}">
        <jvmarg value="-Dlegacy-sstable-root=${test.data}/legacy-sstables"/>
        <jvmarg value="-Dinvalid-legacy-sstable-root=${test.data}/invalid-legacy-sstables"/>
        <jvmarg value="-Dcassandra.ring_delay_ms=1000"/>
        <jvmarg value="-Dcassandra.tolerate_sstable_size=true"/>
        <jvmarg value="-Dcassandra.skip_sync=true" />
      </testmacrohelper>
    </sequential>
  </macrodef>

  <!-- Will not generate a junit report  -->
  <macrodef name="testlist-compression">
    <attribute name="test.file.list" />
    <sequential>
      <property name="compressed_yaml" value="${build.test.dir}/cassandra.compressed.yaml"/>
      <concat destfile="${compressed_yaml}">
          <fileset file="${test.conf}/cassandra.yaml"/>
          <fileset file="${test.conf}/commitlog_compression_${test.compression.algo}.yaml"/>
      </concat>
      <testmacrohelper inputdir="${test.unit.src}" filelist="@{test.file.list}"
                       exclude="**/*.java" timeout="${test.timeout}" testtag="compression">
        <jvmarg value="-Dlegacy-sstable-root=${test.data}/legacy-sstables"/>
        <jvmarg value="-Dinvalid-legacy-sstable-root=${test.data}/invalid-legacy-sstables"/>
        <jvmarg value="-Dcassandra.test.compression=true"/>
        <jvmarg value="-Dcassandra.test.compression.algo=${test.compression.algo}"/>
        <jvmarg value="-Dcassandra.ring_delay_ms=1000"/>
        <jvmarg value="-Dcassandra.tolerate_sstable_size=true"/>
        <jvmarg value="-Dcassandra.config=file:///${compressed_yaml}"/>
        <jvmarg value="-Dcassandra.skip_sync=true" />
      </testmacrohelper>
    </sequential>
  </macrodef>

  <macrodef name="testlist-cdc">
    <attribute name="test.file.list" />
    <sequential>
      <property name="cdc_yaml" value="${build.test.dir}/cassandra.cdc.yaml"/>
      <concat destfile="${cdc_yaml}">
        <fileset file="${test.conf}/cassandra.yaml"/>
        <fileset file="${test.conf}/cdc.yaml"/>
      </concat>
      <testmacrohelper inputdir="${test.unit.src}" filelist="@{test.file.list}"
                       exclude="**/*.java" timeout="${test.timeout}" testtag="cdc">
        <jvmarg value="-Dlegacy-sstable-root=${test.data}/legacy-sstables"/>
        <jvmarg value="-Dinvalid-legacy-sstable-root=${test.data}/invalid-legacy-sstables"/>
        <jvmarg value="-Dcassandra.ring_delay_ms=1000"/>
        <jvmarg value="-Dcassandra.tolerate_sstable_size=true"/>
        <jvmarg value="-Dcassandra.config=file:///${cdc_yaml}"/>
        <jvmarg value="-Dcassandra.skip_sync=true" />
      </testmacrohelper>
    </sequential>
  </macrodef>

  <macrodef name="testlist-system-keyspace-directory">
    <attribute name="test.file.list" />
    <sequential>
      <property name="system_keyspaces_directory_yaml" value="${build.test.dir}/cassandra.system.yaml"/>
      <concat destfile="${system_keyspaces_directory_yaml}">
        <fileset file="${test.conf}/cassandra.yaml"/>
        <fileset file="${test.conf}/system_keyspaces_directory.yaml"/>
      </concat>
      <testmacrohelper inputdir="${test.unit.src}" filelist="@{test.file.list}"
                       exclude="**/*.java" timeout="${test.timeout}" testtag="system_keyspace_directory">
        <jvmarg value="-Dlegacy-sstable-root=${test.data}/legacy-sstables"/>
        <jvmarg value="-Dinvalid-legacy-sstable-root=${test.data}/invalid-legacy-sstables"/>
        <jvmarg value="-Dcassandra.ring_delay_ms=1000"/>
        <jvmarg value="-Dcassandra.tolerate_sstable_size=true"/>
        <jvmarg value="-Dcassandra.config=file:///${system_keyspaces_directory_yaml}"/>
        <jvmarg value="-Dcassandra.skip_sync=true" />
      </testmacrohelper>
    </sequential>
  </macrodef>

  <!--
    Run named ant task with jacoco, such as "ant jacoco-run -Dtaskname=test"
    the target run must enable the jacoco agent if usejacoco is 'yes' -->
  <target name="jacoco-run" description="run named task with jacoco instrumentation">
    <condition property="runtask" value="${taskname}" else="test">
      <isset property="taskname"/>
    </condition>
    <antcall target="${runtask}">
      <param name="usejacoco" value="yes"/>
    </antcall>
  </target>

  <!-- Use this with an FQDN for test class, and a csv list of methods like this:
    ant testsome -Dtest.name=org.apache.cassandra.service.StorageServiceServerTest -Dtest.methods=testRegularMode,testGetAllRangesEmpty
  -->
  <target name="testsome" depends="build-test" description="Execute specific unit tests" >
    <testmacro inputdir="${test.unit.src}" timeout="${test.timeout}">
      <test unless:blank="${test.methods}" name="${test.name}" methods="${test.methods}" outfile="build/test/output/TEST-${test.name}-${test.methods}"/>
      <test if:blank="${test.methods}" name="${test.name}" outfile="build/test/output/TEST-${test.name}"/>
      <jvmarg value="-Dlegacy-sstable-root=${test.data}/legacy-sstables"/>
      <jvmarg value="-Dinvalid-legacy-sstable-root=${test.data}/invalid-legacy-sstables"/>
      <jvmarg value="-Dcassandra.ring_delay_ms=1000"/>
      <jvmarg value="-Dcassandra.tolerate_sstable_size=true"/>
      <jvmarg value="-Dcassandra.skip_sync=true" />
    </testmacro>
  </target>

  <!-- Use this with an FQDN for test class, and a csv list of methods like this:
    ant long-testsome -Dtest.name=org.apache.cassandra.cql3.ViewLongTest -Dtest.methods=testConflictResolution
  -->
  <target name="long-testsome" depends="build-test" description="Execute specific long unit tests" >
    <testmacro inputdir="${test.long.src}" timeout="${test.long.timeout}">
      <test unless:blank="${test.methods}" name="${test.name}" methods="${test.methods}"/>
      <test if:blank="${test.methods}" name="${test.name}"/>
      <jvmarg value="-Dcassandra.ring_delay_ms=1000"/>
      <jvmarg value="-Dcassandra.tolerate_sstable_size=true"/>
    </testmacro>
  </target>

  <!-- Use this with an FQDN for test class, and a csv list of methods like this:
    ant burn-testsome -Dtest.name=org.apache.cassandra.utils.memory.LongBufferPoolTest -Dtest.methods=testAllocate
  -->
  <target name="burn-testsome" depends="build-test" description="Execute specific burn unit tests" >
    <testmacro inputdir="${test.burn.src}" timeout="${test.burn.timeout}">
      <test unless:blank="${test.methods}" name="${test.name}" methods="${test.methods}"/>
      <test if:blank="${test.methods}" name="${test.name}"/>
      <jvmarg value="-Dlogback.configurationFile=test/conf/logback-burntest.xml"/>
    </testmacro>
  </target>

  <target name="test-compression" depends="build-test,stress-build" description="Execute unit tests with sstable compression enabled">
    <path id="all-test-classes-path">
      <fileset dir="${test.unit.src}" includes="**/${test.name}.java" />
      <fileset dir="${test.distributed.src}" includes="**/${test.name}.java" />
    </path>
    <property name="all-test-classes" refid="all-test-classes-path"/>
    <testhelper testdelegate="testlist-compression" />
  </target>

  <target name="test-cdc" depends="build-test" description="Execute unit tests with change-data-capture enabled">
    <path id="all-test-classes-path">
      <fileset dir="${test.unit.src}" includes="**/${test.name}.java" />
    </path>
    <property name="all-test-classes" refid="all-test-classes-path"/>
    <testhelper testdelegate="testlist-cdc" />
  </target>

  <target name="test-system-keyspace-directory" depends="build-test" description="Execute unit tests with a system keyspaces directory configured">
    <path id="all-test-classes-path">
      <fileset dir="${test.unit.src}" includes="**/${test.name}.java" />
    </path>
    <property name="all-test-classes" refid="all-test-classes-path"/>
    <testhelper testdelegate="testlist-system-keyspace-directory" />
  </target>

  <target name="msg-ser-gen-test" depends="build-test" description="Generates message serializations">
    <testmacro inputdir="${test.unit.src}"
        timeout="${test.timeout}" filter="**/SerializationsTest.java">
      <jvmarg value="-Dcassandra.test-serialization-writes=True"/>
    </testmacro>
  </target>

  <target name="msg-ser-test" depends="build-test" description="Tests message serializations">
      <testmacro inputdir="${test.unit.src}" timeout="${test.timeout}"
               filter="**/SerializationsTest.java"/>
  </target>

  <target name="msg-ser-test-7" depends="build-test" description="Generates message serializations">
    <testmacro inputdir="${test.unit.src}"
        timeout="${test.timeout}" filter="**/SerializationsTest.java">
      <jvmarg value="-Dcassandra.version=0.7"/>
    </testmacro>
  </target>

  <target name="msg-ser-test-10" depends="build-test" description="Tests message serializations on 1.0 messages">
    <testmacro inputdir="${test.unit.src}"
        timeout="${test.timeout}" filter="**/SerializationsTest.java">
      <jvmarg value="-Dcassandra.version=1.0"/>
    </testmacro>
  </target>

  <target name="test-burn" depends="build-test" description="Execute functional tests">
    <testmacro inputdir="${test.burn.src}"
               timeout="${test.burn.timeout}">
    </testmacro>
  </target>

  <target name="long-test" depends="build-test" description="Execute functional tests">
    <testmacro inputdir="${test.long.src}"
               timeout="${test.long.timeout}">
      <jvmarg value="-Dcassandra.ring_delay_ms=1000"/>
      <jvmarg value="-Dcassandra.tolerate_sstable_size=true"/>
    </testmacro>
  </target>

  <target name="test-memory" depends="build-test" description="Execute functional tests">
      <testmacro inputdir="${test.memory.src}"
                 timeout="${test.memory.timeout}">
          <jvmarg value="-javaagent:${build.dir}/test/lib/jars/java-allocation-instrumenter-${allocation-instrumenter.version}.jar"/>
      </testmacro>
  </target>

  <target name="cql-test" depends="build-test" description="Execute CQL tests">
    <sequential>
      <echo message="running CQL tests"/>
      <mkdir dir="${build.test.dir}/cassandra"/>
      <mkdir dir="${build.test.dir}/output"/>
      <junit fork="on" forkmode="once" failureproperty="testfailed" maxmemory="1024m" timeout="${test.timeout}">
        <formatter type="brief" usefile="false"/>
        <jvmarg value="-Dstorage-config=${test.conf}"/>
        <jvmarg value="-Djava.awt.headless=true"/>
        <jvmarg value="-javaagent:${build.lib}/jamm-${jamm.version}.jar" />
        <jvmarg value="-ea"/>
        <jvmarg value="-Xss256k"/>
        <jvmarg value="-Dcassandra.memtable_row_overhead_computation_step=100"/>
        <jvmarg value="-Dcassandra.test.use_prepared=${cassandra.test.use_prepared}"/>
        <jvmarg value="-Dcassandra.skip_sync=true" />
        <classpath>
          <path refid="cassandra.classpath.test" />
          <pathelement location="${test.classes}"/>
          <pathelement location="${test.conf}"/>
          <fileset dir="${test.lib}">
            <include name="**/*.jar" />
          </fileset>
        </classpath>
        <batchtest todir="${build.test.dir}/output">
            <fileset dir="${test.unit.src}" includes="**/cql3/*Test.java">
                <contains text="CQLTester" casesensitive="yes"/>
            </fileset>
        </batchtest>
      </junit>
      <fail message="Some CQL test(s) failed.">
        <condition>
            <and>
            <isset property="testfailed"/>
            <not>
              <isset property="ant.test.failure.ignore"/>
            </not>
          </and>
        </condition>
      </fail>
    </sequential>
  </target>

  <target name="cql-test-some" depends="build-test" description="Execute specific CQL tests" >
    <sequential>
      <echo message="running ${test.methods} tests from ${test.name}"/>
      <mkdir dir="${build.test.dir}/cassandra"/>
      <mkdir dir="${build.test.dir}/output"/>
      <junit fork="on" forkmode="once" failureproperty="testfailed" maxmemory="1024m" timeout="${test.timeout}">
        <formatter type="brief" usefile="false"/>
        <jvmarg value="-Dstorage-config=${test.conf}"/>
        <jvmarg value="-Djava.awt.headless=true"/>
        <jvmarg value="-javaagent:${build.lib}/jamm-${jamm.version}.jar" />
        <jvmarg value="-ea"/>
        <jvmarg value="-Xss256k"/>
        <jvmarg value="-Dcassandra.test.use_prepared=${cassandra.test.use_prepared}"/>
        <jvmarg value="-Dcassandra.memtable_row_overhead_computation_step=100"/>
        <jvmarg value="-Dcassandra.skip_sync=true" />
        <classpath>
          <path refid="cassandra.classpath.test" />
          <pathelement location="${test.classes}"/>
          <pathelement location="${test.conf}"/>
          <fileset dir="${test.lib}">
            <include name="**/*.jar" />
          </fileset>
        </classpath>
        <test name="org.apache.cassandra.cql3.${test.name}" methods="${test.methods}" todir="${build.test.dir}/output"/>
      </junit>
    </sequential>
  </target>

  <!-- Use JaCoCo ant extension without needing externally saved lib -->
  <target name="jacoco-init" depends="resolver-init">
    <typedef uri="antlib:org.jacoco.ant" classpathref="jacocoant.classpath"/>
  </target>

  <target name="jacoco-merge" depends="jacoco-init">
    <jacoco:merge destfile="${jacoco.finalexecfile}" xmlns:jacoco="antlib:org.jacoco.ant">
        <fileset dir="${jacoco.export.dir}" includes="*.exec,**/*.exec"/>
    </jacoco:merge>
  </target>

  <target name="jacoco-report" depends="jacoco-merge">
    <jacoco:report xmlns:jacoco="antlib:org.jacoco.ant">
      <executiondata>
        <file file="${jacoco.finalexecfile}" />
      </executiondata>
      <structure name="JaCoCo Cassandara Coverage Report">
        <classfiles>
          <fileset dir="${build.classes.main}">
            <include name="**/*.class"/>
          </fileset>
        </classfiles>
        <sourcefiles encoding="UTF-8">
          <dirset dir="${build.src}">
            <include name="java"/>
            <include name="gen-java"/>
          </dirset>
        </sourcefiles>
      </structure>
      <!-- to produce reports in different formats. -->
      <html destdir="${jacoco.export.dir}" />
      <csv destfile="${jacoco.export.dir}/report.csv" />
      <xml destfile="${jacoco.export.dir}/report.xml" />
    </jacoco:report>
  </target>

  <target name="jacoco-cleanup" description="Destroy JaCoCo exec data and reports">
    <delete file="${jacoco.partialexecfile}"/>
    <delete dir="${jacoco.export.dir}"/>
  </target>

  <target name="javadoc" depends="build" description="Create javadoc" unless="no-javadoc">
    <create-javadoc destdir="${javadoc.dir}">
      <filesets>
        <fileset dir="${build.src.java}" defaultexcludes="yes">
          <include name="org/apache/**/*.java"/>
        </fileset>
      </filesets>
    </create-javadoc>
   </target>

  <!-- Run tests and reports errors and generates a junit report after -->
  <macrodef name="testmacro">
    <attribute name="inputdir" />
    <attribute name="timeout" default="${test.timeout}" />
    <attribute name="forkmode" default="perTest"/>
    <attribute name="showoutput" default="true"/>
    <element name="optjvmargs" implicit="true" optional="true" />
    <attribute name="filter" default="**/${test.name}.java"/>
    <attribute name="exclude" default="" />
    <attribute name="filelist" default="" />
    <attribute name="testtag" default=""/>

    <sequential>
      <testmacrohelper inputdir="@{inputdir}" timeout="@{timeout}"
                       forkmode="@{forkmode}" filter="@{filter}"
                       exclude="@{exclude}" filelist="@{filelist}"
                       testtag="@{testtag}" showoutput="false" >
          <optjvmargs/>
      </testmacrohelper>
      <fail message="Some test(s) failed.">
        <condition>
            <and>
            <isset property="testfailed"/>
            <not>
              <isset property="ant.test.failure.ignore"/>
            </not>
          </and>
        </condition>
      </fail>
    </sequential>
  </macrodef>

  <target name="test" depends="eclipse-warnings,build-test" description="Test Runner">
    <path id="all-test-classes-path">
      <fileset dir="${test.unit.src}" includes="**/${test.name}.java" excludes="**/distributed/test/UpgradeTest*.java" />
    </path>
    <property name="all-test-classes" refid="all-test-classes-path"/>
    <testhelper testdelegate="testlist"/>
  </target>

  <target name="generate-test-report" description="Generates JUnit's HTML report from results already in build/output">
      <junitreport todir="${build.test.dir}">
        <fileset dir="${build.test.dir}/output">
          <include name="**/TEST-*.xml"/>
        </fileset>
        <report format="frames" todir="${build.test.dir}/junitreport"/>
      </junitreport>
  </target>

  <!-- run a list of tests as provided in -Dtest.classlistfile (or default of 'testnames.txt')
  The class list file should be one test class per line, with the path starting after test/unit
  e.g. org/apache/cassandra/hints/HintMessageTest.java -->
  <target name="testclasslist" depends="build-test" description="Run tests given in file -Dtest.classlistfile (one-class-per-line, e.g. org/apache/cassandra/db/SomeTest.java)">
    <path id="all-test-classes-path">
      <fileset dir="${test.dir}/${test.classlistprefix}" includesfile="${test.classlistfile}"/>
    </path>
    <property name="all-test-classes" refid="all-test-classes-path"/>
    <testhelper testdelegate="testlist"/>
  </target>
  <target name="testclasslist-compression" depends="build-test" description="Run tests given in file -Dtest.classlistfile (one-class-per-line, e.g. org/apache/cassandra/db/SomeTest.java)">
      <path id="all-test-classes-path">
          <fileset dir="${test.dir}/${test.classlistprefix}" includesfile="${test.classlistfile}"/>
      </path>
      <property name="all-test-classes" refid="all-test-classes-path"/>
      <testhelper testdelegate="testlist-compression"/>
  </target>
  <target name="testclasslist-cdc" depends="build-test" description="Run tests given in file -Dtest.classlistfile (one-class-per-line, e.g. org/apache/cassandra/db/SomeTest.java)">
      <path id="all-test-classes-path">
          <fileset dir="${test.dir}/${test.classlistprefix}" includesfile="${test.classlistfile}"/>
      </path>
      <property name="all-test-classes" refid="all-test-classes-path"/>
      <testhelper testdelegate="testlist-cdc"/>
  </target>
  <target name="testclasslist-system-keyspace-directory" depends="build-test" description="Run tests given in file -Dtest.classlistfile (one-class-per-line, e.g. org/apache/cassandra/db/SomeTest.java)">
      <path id="all-test-classes-path">
          <fileset dir="${test.dir}/${test.classlistprefix}" includesfile="${test.classlistfile}"/>
      </path>
      <property name="all-test-classes" refid="all-test-classes-path"/>
      <testhelper testdelegate="testlist-system-keyspace-directory"/>
  </target>

  <!-- Build a self-contained jar for e.g. remote execution; not currently used for running burn tests with this build script -->
  <target name="burn-test-jar" depends="build-test, build" description="Create dtest-compatible jar, including all dependencies">
      <jar jarfile="${build.dir}/burntest.jar">
          <zipgroupfileset dir="${build.lib}" includes="*.jar" excludes="META-INF/*.SF"/>
          <fileset dir="${build.classes.main}"/>
          <fileset dir="${test.classes}"/>
          <fileset dir="${test.conf}" excludes="logback*.xml"/>
          <fileset dir="${basedir}/conf" includes="logback*.xml"/>
          <zipgroupfileset dir="${build.dir.lib}/jars">
              <include name="junit*.jar"/>
          </zipgroupfileset>
      </jar>
  </target>

  <target name="dtest-jar" depends="build-test, build" description="Create dtest-compatible jar, including all dependencies">
      <jar jarfile="${build.dir}/dtest-${base.version}.jar">
          <zipgroupfileset dir="${build.lib}" includes="*.jar" excludes="META-INF/*.SF"/>
          <zipgroupfileset dir="${build.dir.lib}/jars" includes="javassist-*.jar,reflections-*.jar" excludes="META-INF/*.SF"/>
          <fileset dir="${build.classes.main}"/>
          <fileset dir="${test.classes}"/>
          <fileset dir="${test.conf}" />
      </jar>
  </target>

  <target name="test-jvm-dtest" depends="build-test" description="Execute in-jvm dtests">
    <testmacro inputdir="${test.distributed.src}" timeout="${test.distributed.timeout}" forkmode="once" showoutput="true" filter="**/test/*Test.java">
      <jvmarg value="-Dlogback.configurationFile=test/conf/logback-dtest.xml"/>
      <jvmarg value="-Dcassandra.ring_delay_ms=10000"/>
      <jvmarg value="-Dcassandra.tolerate_sstable_size=true"/>
      <jvmarg value="-Dcassandra.skip_sync=true" />
    </testmacro>
  </target>

  <target name="test-jvm-upgrade-dtest" depends="build-test" description="Execute in-jvm dtests">
    <testmacro inputdir="${test.distributed.src}" timeout="${test.distributed.timeout}" forkmode="once" showoutput="true" filter="**/upgrade/*Test.java">
      <jvmarg value="-Dlogback.configurationFile=test/conf/logback-dtest.xml"/>
      <jvmarg value="-Dcassandra.ring_delay_ms=10000"/>
      <jvmarg value="-Dcassandra.tolerate_sstable_size=true"/>
      <jvmarg value="-Dcassandra.skip_sync=true" />
    </testmacro>
  </target>

  <!-- Use this with an FQDN for test class, and a csv list of methods like this:
      ant test-jvm-dtest-some -Dtest.name=org.apache.cassandra.distributed.test.ResourceLeakTest -Dtest.methods=looperTest
    -->
  <target name="test-jvm-dtest-some" depends="build-test" description="Execute some in-jvm dtests">
    <testmacro inputdir="${test.distributed.src}" timeout="${test.distributed.timeout}" forkmode="once" showoutput="true">
      <test unless:blank="${test.methods}" name="${test.name}" methods="${test.methods}" outfile="build/test/output/TEST-${test.name}-${test.methods}"/>
      <test if:blank="${test.methods}" name="${test.name}" outfile="build/test/output/TEST-${test.name}"/>
      <jvmarg value="-Dlogback.configurationFile=test/conf/logback-dtest.xml"/>
      <jvmarg value="-Dcassandra.ring_delay_ms=10000"/>
      <jvmarg value="-Dcassandra.tolerate_sstable_size=true"/>
      <jvmarg value="-Dcassandra.skip_sync=true" />
    </testmacro>
  </target>

  <!-- run microbenchmarks suite -->
  <target name="microbench" depends="build-jmh">
      <java classname="org.openjdk.jmh.Main"
            fork="true"
            failonerror="true">
          <classpath>
              <path refid="cassandra.classpath.test" />
              <pathelement location="${test.classes}"/>
              <pathelement location="${test.conf}"/>
              <fileset dir="${test.lib}">
                  <include name="**/*.jar" />
              </fileset>
          </classpath>
          <arg value="-foe"/>
          <arg value="true"/>
          <arg value="-rf"/>
          <arg value="json"/>
          <arg value="-rff"/>
          <arg value="${build.test.dir}/jmh-result.json"/>
          <arg value="-v"/>
          <arg value="EXTRA"/>

          <!-- Broken: ZeroCopyStreamingBench,MutationBench,FastThreadLocalBench  (FIXME) -->
          <arg value="-e"/><arg value="ZeroCopyStreamingBench|MutationBench|FastThreadLocalBench"/>

          <arg value=".*microbench.*${benchmark.name}"/>
      </java>
  </target>

  <!-- run arbitrary mains in tests, for example to run the long running memory tests with lots of memory pressure
      ant run-main -Dmainclass=org.apache.cassandra.utils.memory.LongBufferPoolTest -Dvmargs="-Xmx30m -XX:-UseGCOverheadLimit"
  -->
  <target name="run-main" depends="build-test">
      <property name="mainclass" value="" />
      <property name="vmargs" value="" />
      <property name="args" value="" />
      <java classname="${mainclass}"
            fork="true"
            failonerror="true">
          <jvmarg value="-server" />
          <jvmarg value="-ea" />
          <jvmarg line="${vmargs}" />
          <arg line="${args}" />
          <classpath>
              <path refid="cassandra.classpath" />
              <pathelement location="${test.classes}"/>
              <pathelement location="${test.conf}"/>
              <fileset dir="${test.lib}">
                  <include name="**/*.jar" />
              </fileset>
          </classpath>
      </java>
  </target>

  <target name="_maybe_update_idea_to_java11" if="java.version.11">
    <replace file="${eclipse.project.name}.iml" token="JDK_1_8" value="JDK_11"/>
    <replace file=".idea/misc.xml" token="JDK_1_8" value="JDK_11"/>
    <replace file=".idea/misc.xml" token="1.8" value="11"/>
    <replaceregexp file=".idea/workspace.xml"
                   match="name=&quot;VM_PARAMETERS&quot; value=&quot;(.*)&quot;"
                   replace="name=&quot;VM_PARAMETERS&quot; value=&quot;\1 ${java11-jvmargs}&quot;"
                   byline="true"/>

      <echo file=".idea/compiler.xml"><![CDATA[<?xml version="1.0" encoding="UTF-8"?>
<project version="4">
  <component name="JavacSettings">
    <option name="ADDITIONAL_OPTIONS_STRING" value="--add-exports java.rmi/sun.rmi.registry=ALL-UNNAMED" />
  </component>
</project>]]></echo>
  </target>

  <!-- Generate IDEA project description files -->
  <target name="generate-idea-files" depends="init,maven-ant-tasks-init,resolver-dist-lib,gen-cql3-grammar,generate-jflex-java,createVersionPropFile" description="Generate IDEA files">
    <mkdir dir=".idea"/>
    <mkdir dir=".idea/libraries"/>
    <copy todir=".idea" overwrite="true">
        <fileset dir="ide/idea"/>
    </copy>
    <replace file=".idea/workspace.xml" token="trunk" value="${eclipse.project.name}"/>
    <copy tofile="${eclipse.project.name}.iml" file="ide/idea-iml-file.xml"/>
    <echo file=".idea/.name">Apache Cassandra ${eclipse.project.name}</echo>
    <echo file=".idea/modules.xml"><![CDATA[<?xml version="1.0" encoding="UTF-8"?>
<project version="4">
  <component name="ProjectModuleManager">
    <modules>
      <module fileurl="file://$PROJECT_DIR$/]]>${eclipse.project.name}<![CDATA[.iml" filepath="$PROJECT_DIR$/]]>${eclipse.project.name}<![CDATA[.iml" />
    </modules>
  </component>
</project>]]></echo>
      <antcall target="_maybe_update_idea_to_java11"/>
  </target>

  <!-- Generate Eclipse project description files -->
  <target name="generate-eclipse-files" depends="build-test" description="Generate eclipse files">
    <echo file=".project"><![CDATA[<?xml version="1.0" encoding="UTF-8"?>
<projectDescription>
  <name>${eclipse.project.name}</name>
  <comment></comment>
  <projects>
  </projects>
  <buildSpec>
    <buildCommand>
      <name>org.eclipse.jdt.core.javabuilder</name>
    </buildCommand>
  </buildSpec>
  <natures>
    <nature>org.eclipse.jdt.core.javanature</nature>
  </natures>
</projectDescription>]]>
    </echo>
	<echo file=".classpath"><![CDATA[<?xml version="1.0" encoding="UTF-8"?>
<classpath>
  <classpathentry kind="src" path="src/java"/>
  <classpathentry kind="src" path="src/resources"/>
  <classpathentry kind="src" path="src/gen-java"/>
  <classpathentry kind="src" path="conf" including="hotspot_compiler"/>
  <classpathentry kind="src" output="build/test/classes" path="test/unit"/>
  <classpathentry kind="src" output="build/test/classes" path="test/long"/>
  <classpathentry kind="src" output="build/test/classes" path="test/distributed"/>
  <classpathentry kind="src" output="build/test/classes" path="test/resources" />
  <classpathentry kind="src" path="tools/stress/src"/>
  <classpathentry kind="src" path="tools/fqltool/src"/>
  <classpathentry kind="src" output="build/test/stress-classes" path="tools/stress/test/unit" />
  <classpathentry kind="src" output="build/test/fqltool-classes" path="tools/fqltool/test/unit" />
  <classpathentry kind="con" path="org.eclipse.jdt.launching.JRE_CONTAINER"/>
  <classpathentry kind="output" path="build/classes/eclipse"/>
  <classpathentry kind="lib" path="test/conf"/>
  <classpathentry kind="lib" path="${java.home}/../lib/tools.jar"/>
]]>
	</echo>
  	<path id="eclipse-project-libs-path">
  	 <fileset dir="lib">
  	    <include name="**/*.jar" />
     </fileset>
 	 <fileset dir="build/lib/jars">
  	    <include name="**/*.jar" />
  	 </fileset>
     <fileset dir="build/test/lib/jars">
        <include name="**/*.jar" />
     </fileset>
  	</path>
  	<property name="eclipse-project-libs" refid="eclipse-project-libs-path"/>
       <script language="javascript">
        <classpath>
            <path refid="cassandra.classpath"/>
            <path refid="cassandra.classpath.test"/>
        </classpath>
        <![CDATA[
        var File = java.io.File;
  		var FilenameUtils = Packages.org.apache.commons.io.FilenameUtils;
  		jars = project.getProperty("eclipse-project-libs").split(project.getProperty("path.separator"));

  		cp = "";
  	    for (i=0; i< jars.length; i++) {
  	       srcjar = FilenameUtils.getBaseName(jars[i]) + '-sources.jar';
           srcdir = FilenameUtils.concat(project.getProperty("build.test.dir"), 'sources');
  		   srcfile = new File(FilenameUtils.concat(srcdir, srcjar));

  		   cp += ' <classpathentry kind="lib" path="' + jars[i] + '"';
  		   if (srcfile.exists()) {
  		      cp += ' sourcepath="' + srcfile.getAbsolutePath() + '"';
  		   }
  		   cp += '/>\n';
  		}

  		cp += '</classpath>';

  		echo = project.createTask("echo");
  	    echo.setMessage(cp);
  		echo.setFile(new File(".classpath"));
  		echo.setAppend(true);
  	    echo.perform();
  	]]> </script>
    <mkdir dir=".settings" />
  </target>

  <pathconvert property="eclipse.project.name">
    <path path="${basedir}" />
    <regexpmapper from="^.*/([^/]+)$$" to="\1" handledirsep="yes" />
  </pathconvert>

  <!-- Clean Eclipse project description files -->
  <target name="clean-eclipse-files">
    <delete file=".project" />
    <delete file=".classpath" />
    <delete dir=".settings" />
  	<delete dir=".externalToolBuilders" />
  	<delete dir="build/eclipse-classes" />
  </target>

  <!-- ECJ 4.6.1 in standalone mode does not work with JPMS, so we skip this target for Java 11 -->
  <target name="eclipse-warnings" depends="build, _assert_rat_output" description="Run eclipse compiler code analysis" if="java.version.8">
        <property name="ecj.log.dir" value="${build.dir}/ecj" />
        <property name="ecj.warnings.file" value="${ecj.log.dir}/eclipse_compiler_checks.txt"/>
        <mkdir  dir="${ecj.log.dir}" />

        <property name="ecj.properties" value="${basedir}/eclipse_compiler.properties" />

        <echo message="Running Eclipse Code Analysis.  Output logged to ${ecj.warnings.file}" />

	<java
	    jar="${build.dir.lib}/jars/ecj-${ecj.version}.jar"
            fork="true"
	    failonerror="true"
            maxmemory="512m">
            <arg value="-source"/>
	    <arg value="${source.version}" />
	    <arg value="-target"/>
	    <arg value="${target.version}" />
	    <arg value="-d" />
            <arg value="none" />
	    <arg value="-proc:none" />
            <arg value="-log" />
            <arg value="${ecj.warnings.file}" />
            <arg value="-properties" />
            <arg value="${ecj.properties}" />
            <arg value="-cp" />
            <arg value="${toString:cassandra.classpath}" />
            <arg value="${build.src.java}" />
        </java>
  </target>


  <!-- Installs artifacts to local Maven repository -->
  <target name="mvn-install"
          depends="maven-declare-dependencies,jar,sources-jar,javadoc-jar"
          description="Installs the artifacts in the Maven Local Repository">

    <!-- the parent -->
    <install pomFile="${build.dir}/${final.name}-parent.pom"
             file="${build.dir}/${final.name}-parent.pom"
             packaging="pom"/>

    <!-- the cassandra-all jar -->
    <install pomFile="${build.dir}/${final.name}.pom"
             file="${build.dir}/${final.name}.jar"/>
    <install pomFile="${build.dir}/${final.name}.pom"
             file="${build.dir}/${final.name}-sources.jar"
             classifier="sources"/>
    <install pomFile="${build.dir}/${final.name}.pom"
             file="${build.dir}/${final.name}-javadoc.jar"
             classifier="javadoc"/>
  </target>

  <!-- Publish artifacts to remote Maven repository -->
  <target name="publish"
          depends="mvn-install,artifacts"
          description="Publishes the artifacts to the Maven repository">

    <!-- the parent -->
    <deploy pomFile="${build.dir}/${final.name}-parent.pom"
            file="${build.dir}/${final.name}-parent.pom"
            packaging="pom"/>

    <!-- the cassandra-all jar -->
    <deploy pomFile="${build.dir}/${final.name}.pom"
            file="${build.dir}/${final.name}.jar"/>
    <deploy pomFile="${build.dir}/${final.name}.pom"
            file="${build.dir}/${final.name}-sources.jar"
            classifier="sources"/>
    <deploy pomFile="${build.dir}/${final.name}.pom"
            file="${build.dir}/${final.name}-javadoc.jar"
            classifier="javadoc"/>

    <!-- the distribution -->
    <sign-dist file="${build.dir}/${final.name}-bin.tar.gz" />
    <sign-dist file="${build.dir}/${final.name}-src.tar.gz" />

  </target>

  <import file="${basedir}/.build/build-resolver.xml"/>
  <import file="${basedir}/.build/build-rat.xml"/>
</project><|MERGE_RESOLUTION|>--- conflicted
+++ resolved
@@ -534,29 +534,18 @@
           <dependency groupId="org.apache.cassandra" artifactId="dtest-api" version="0.0.8" scope="test"/>
           <dependency groupId="org.reflections" artifactId="reflections" version="0.9.12" scope="test"/>
           <dependency groupId="org.apache.hadoop" artifactId="hadoop-core" version="1.0.3" scope="provided">
-<<<<<<< HEAD
             <exclusion groupId="org.mortbay.jetty" artifactId="servlet-api"/>
             <exclusion groupId="commons-logging" artifactId="commons-logging"/>
             <exclusion groupId="org.eclipse.jdt" artifactId="core"/>
             <exclusion groupId="ant" artifactId="ant"/>
             <exclusion groupId="junit" artifactId="junit"/>
+            <exclusion groupId="org.codehaus.jackson" artifactId="jackson-mapper-asl"/>
             <exclusion groupId="org.slf4j" artifactId="slf4j-api"/>
           </dependency>
           <dependency groupId="org.apache.hadoop" artifactId="hadoop-minicluster" version="1.0.3" scope="provided">
             <exclusion groupId="asm" artifactId="asm"/> <!-- this is the outdated version 3.1 -->
             <exclusion groupId="org.slf4j" artifactId="slf4j-api"/>
-=======
-          	<exclusion groupId="org.mortbay.jetty" artifactId="servlet-api"/>
-          	<exclusion groupId="commons-logging" artifactId="commons-logging"/>
-          	<exclusion groupId="org.eclipse.jdt" artifactId="core"/>
-		    <exclusion groupId="ant" artifactId="ant"/>
-		    <exclusion groupId="junit" artifactId="junit"/>
             <exclusion groupId="org.codehaus.jackson" artifactId="jackson-mapper-asl"/>
-          </dependency>
-          <dependency groupId="org.apache.hadoop" artifactId="hadoop-minicluster" version="1.0.3" scope="provided">
-		    <exclusion groupId="asm" artifactId="asm"/> <!-- this is the outdated version 3.1 -->
-            <exclusion groupId="org.codehaus.jackson" artifactId="jackson-mapper-asl"/>
->>>>>>> b0cdaec5
           </dependency>
           <dependency groupId="net.java.dev.jna" artifactId="jna" version="5.6.0"/>
 
