<?xml version="1.0" encoding="UTF-8" standalone="no"?>
<!--
 ~ Licensed to the Apache Software Foundation (ASF) under one
 ~ or more contributor license agreements.  See the NOTICE file
 ~ distributed with this work for additional information
 ~ regarding copyright ownership.  The ASF licenses this file
 ~ to you under the Apache License, Version 2.0 (the
 ~ "License"); you may not use this file except in compliance
 ~ with the License.  You may obtain a copy of the License at
 ~
 ~    http://www.apache.org/licenses/LICENSE-2.0
 ~
 ~ Unless required by applicable law or agreed to in writing,
 ~ software distributed under the License is distributed on an
 ~ "AS IS" BASIS, WITHOUT WARRANTIES OR CONDITIONS OF ANY
 ~ KIND, either express or implied.  See the License for the
 ~ specific language governing permissions and limitations
 ~ under the License.
 -->
<project basedir="." default="jar" name="apache-cassandra"
         xmlns:artifact="antlib:org.apache.maven.artifact.ant">
    <property environment="env"/>
    <property file="build.properties" />
    <property file="build.properties.default" />
    <property name="debuglevel" value="source,lines,vars"/>

    <!-- default version and SCM information -->
    <property name="base.version" value="3.0.0"/>
    <property name="scm.connection" value="scm:git://git.apache.org/cassandra.git"/>
    <property name="scm.developerConnection" value="scm:git://git.apache.org/cassandra.git"/>
    <property name="scm.url" value="http://git-wip-us.apache.org/repos/asf?p=cassandra.git;a=tree"/>

    <!-- directory details -->
    <property name="basedir" value="."/>
    <property name="build.src" value="${basedir}/src"/>
    <property name="build.src.java" value="${basedir}/src/java"/>
    <property name="build.src.jdkoverride" value="${basedir}/src/jdkoverride" />
    <property name="build.src.resources" value="${basedir}/src/resources"/>
    <property name="build.src.gen-java" value="${basedir}/src/gen-java"/>
    <property name="build.lib" value="${basedir}/lib"/>
    <property name="build.dir" value="${basedir}/build"/>
    <property name="build.dir.lib" value="${basedir}/build/lib"/>
    <property name="build.test.dir" value="${build.dir}/test"/>
    <property name="build.classes" value="${build.dir}/classes"/>
    <property name="build.classes.main" value="${build.classes}/main" />
    <property name="build.classes.thrift" value="${build.classes}/thrift" />
    <property name="javadoc.dir" value="${build.dir}/javadoc"/>
    <property name="javadoc.jars.dir" value="${build.dir}/javadocs"/>
    <property name="interface.dir" value="${basedir}/interface"/>
    <property name="interface.thrift.dir" value="${interface.dir}/thrift"/>
    <property name="interface.thrift.gen-java" value="${interface.thrift.dir}/gen-java"/>
    <property name="test.dir" value="${basedir}/test"/>
    <property name="test.resources" value="${test.dir}/resources"/>
    <property name="test.lib" value="${build.dir}/test/lib"/>
    <property name="test.classes" value="${build.dir}/test/classes"/>
    <property name="test.conf" value="${test.dir}/conf"/>
    <property name="test.data" value="${test.dir}/data"/>
    <property name="test.name" value="*Test"/>
    <property name="benchmark.name" value=""/>
    <property name="test.methods" value=""/>
    <property name="test.runners" value="1"/>
    <property name="test.unit.src" value="${test.dir}/unit"/>
    <property name="test.long.src" value="${test.dir}/long"/>
    <property name="test.burn.src" value="${test.dir}/burn"/>
    <property name="test.microbench.src" value="${test.dir}/microbench"/>
    <property name="test.pig.src" value="${test.dir}/pig"/>
    <property name="dist.dir" value="${build.dir}/dist"/>
    <property name="tmp.dir" value="${java.io.tmpdir}"/>
	
    <property name="source.version" value="1.8"/>
    <property name="target.version" value="1.8"/>
	
    <condition property="version" value="${base.version}">
      <isset property="release"/>
    </condition>
    <property name="version" value="${base.version}-SNAPSHOT"/>
    <property name="version.properties.dir"
              value="${build.src.resources}/org/apache/cassandra/config/" />
    <property name="final.name" value="${ant.project.name}-${version}"/>
 
    <!-- details of what version of Maven ANT Tasks to fetch -->
    <property name="maven-ant-tasks.version" value="2.1.3" />
    <property name="maven-ant-tasks.local" value="${user.home}/.m2/repository/org/apache/maven/maven-ant-tasks"/>
    <property name="maven-ant-tasks.url"
              value="http://repo2.maven.org/maven2/org/apache/maven/maven-ant-tasks" />
    <!-- details of how and which Maven repository we publish to -->
    <property name="maven.version" value="3.0.3" />
    <condition property="maven-repository-url" value="https://repository.apache.org/service/local/staging/deploy/maven2">
      <isset property="release"/>
    </condition>
    <condition property="maven-repository-id" value="apache.releases.https">
      <isset property="release"/>
    </condition>
    <property name="maven-repository-url" value="https://repository.apache.org/content/repositories/snapshots"/>
    <property name="maven-repository-id" value="apache.snapshots.https"/>

    <property name="test.timeout" value="1200000" />
    <property name="test.long.timeout" value="600000" />
    <property name="test.burn.timeout" value="600000" />

    <!-- default for cql tests. Can be override by -Dcassandra.test.use_prepared=false -->
    <property name="cassandra.test.use_prepared" value="true" />

    <!-- http://cobertura.sourceforge.net/ -->
    <property name="cobertura.version" value="2.0.3"/>
    <property name="cobertura.build.dir" value="${build.dir}/cobertura"/>
    <property name="cobertura.report.dir" value="${cobertura.build.dir}/report"/>
    <property name="cobertura.classes.dir" value="${cobertura.build.dir}/classes"/>
    <property name="cobertura.datafile" value="${cobertura.build.dir}/cobertura.ser"/>
    
    <!-- http://www.eclemma.org/jacoco/ -->
    <property name="jacoco.export.dir" value="${build.dir}/jacoco/" />
    <property name="jacoco.execfile" value="${jacoco.export.dir}/jacoco.exec" />
    <property name="jacoco.version" value="0.7.1.201405082137"/>

    <property name="ecj.version" value="4.4.2"/>

    <condition property="maven-ant-tasks.jar.exists">
      <available file="${build.dir}/maven-ant-tasks-${maven-ant-tasks.version}.jar" />
    </condition>

    <condition property="maven-ant-tasks.jar.local">
      <available file="${maven-ant-tasks.local}/${maven-ant-tasks.version}/maven-ant-tasks-${maven-ant-tasks.version}.jar" />
    </condition>

    <condition property="is.source.artifact">
      <available file="${build.src.java}" type="dir" />
    </condition>

    <tstamp>
      <format property="YEAR" pattern="yyyy"/>
    </tstamp>

    <!-- Check if all tests are being run or just one. If it's all tests don't spam the console with test output.
         If it's an individual test print the output from the test under the assumption someone is debugging the test
         and wants to know what is going on without having to context switch to the log file that is generated.
         This may be overridden when running a single test by adding the -Dtest.brief.output property to the ant
         command (its value is unimportant).
         Debug level output still needs to be retrieved from the log file.  -->
    <script language="javascript">
        if (project.getProperty("cassandra.keepBriefBrief") == null)
        {
            if (project.getProperty("test.name").equals("*Test") || project.getProperty("test.brief.output"))
                project.setProperty("cassandra.keepBriefBrief", "true");
            else
                project.setProperty("cassandra.keepBriefBrief", "false");
        }
    </script>

    <!--
         Add all the dependencies.
    -->
    <path id="maven-ant-tasks.classpath" path="${build.dir}/maven-ant-tasks-${maven-ant-tasks.version}.jar" />
    <path id="cassandra.classpath">
        <pathelement location="${cobertura.classes.dir}"/>
        <pathelement location="${build.classes.main}" />
        <pathelement location="${build.classes.thrift}" />
        <fileset dir="${build.lib}">
          <include name="**/*.jar" />
          <exclude name="**/*-sources.jar"/>
        </fileset>
        <fileset dir="${build.dir.lib}">
          <include name="**/*.jar" />
          <exclude name="**/*-sources.jar"/>
        </fileset>
    </path>

	<path id="cobertura.classpath">
		<pathelement location="${cobertura.classes.dir}"/>
	</path>

  <macrodef name="create-javadoc">
    <attribute name="destdir"/>
    <element name="filesets"/>
    <sequential>
      <javadoc destdir="@{destdir}" author="true" version="true" use="true"
        windowtitle="${ant.project.name} API" classpathref="cassandra.classpath"
        bottom="Copyright &amp;copy; ${YEAR} The Apache Software Foundation"
        useexternalfile="yes"
        maxmemory="256m">
        <filesets/>
      </javadoc>
    </sequential>
  </macrodef>

    <!--
        Setup the output directories.
    -->
    <target name="init">
        <fail unless="is.source.artifact"
            message="Not a source artifact, stopping here." />
        <mkdir dir="${build.classes.main}"/>
        <mkdir dir="${build.classes.thrift}"/>
        <mkdir dir="${test.lib}"/>
        <mkdir dir="${test.classes}"/>
        <mkdir dir="${build.src.gen-java}"/>
        <mkdir dir="${build.dir.lib}"/>
        <mkdir dir="${jacoco.export.dir}"/>
    </target>

    <target name="clean" description="Remove all locally created artifacts">
        <delete dir="${build.test.dir}" />
        <delete dir="${build.classes}" />
        <delete dir="${cobertura.classes.dir}" />
        <delete dir="${build.src.gen-java}" />
        <delete dir="${version.properties.dir}" />
        <delete dir="${jacoco.export.dir}" />
    </target>
    <target depends="clean" name="cleanall"/>

    <target name="realclean" depends="clean" description="Remove the entire build directory and all downloaded artifacts">
        <delete dir="${build.dir}" />
    </target>

    <!--
       This generates the CQL grammar files from Cql.g
    -->
    <target name="check-gen-cql3-grammar">
        <uptodate property="cql3current"
                srcfile="${build.src.java}/org/apache/cassandra/cql3/Cql.g"
                targetfile="${build.src.gen-java}/org/apache/cassandra/cql3/Cql.tokens"/>
    </target>
 
    <target name="gen-cql3-grammar" depends="check-gen-cql3-grammar" unless="cql3current">
      <echo>Building Grammar ${build.src.java}/org/apache/cassandra/cql3/Cql.g  ...</echo>
      <java classname="org.antlr.Tool"
            classpath="${build.dir.lib}/jars/antlr-3.5.2.jar;${build.lib}/antlr-runtime-3.5.2.jar;${build.lib}/ST4-4.0.8.jar"
            fork="true"
            failonerror="true">
         <jvmarg value="-Xmx512M" />
         <arg value="-Xconversiontimeout" />
         <arg value="10000" />
         <arg value="${build.src.java}/org/apache/cassandra/cql3/Cql.g" />
         <arg value="-fo" />
         <arg value="${build.src.gen-java}/org/apache/cassandra/cql3/" />
         <arg value="-Xmaxinlinedfastates"/>
         <arg value="10"/> <!-- default is 60 -->
      </java>
    </target>

    <target name="generate-cql-html" depends="maven-ant-tasks-init" description="Generate HTML from textile source">
        <artifact:dependencies pathId="wikitext.classpath">
            <dependency groupId="com.datastax.wikitext" artifactId="wikitext-core-ant" version="1.3"/>
            <dependency groupId="org.fusesource.wikitext" artifactId="textile-core" version="1.3"/>
        </artifact:dependencies>
        <taskdef classpathref="wikitext.classpath" resource="wikitexttasks.properties" />
        <wikitext-to-html markupLanguage="Textile">
            <fileset dir="${basedir}">
                <include name="doc/cql3/*.textile"/>
            </fileset>
        </wikitext-to-html>
    </target>

    <!--
       Fetch Maven Ant Tasks and Cassandra's dependencies
       These targets are intentionally free of dependencies so that they
       can be run stand-alone from a binary release artifact.
    -->
    <target name="maven-ant-tasks-localrepo" unless="maven-ant-tasks.jar.exists" if="maven-ant-tasks.jar.local"
            depends="init" description="Fetch Maven ANT Tasks from Maven Local Repository">
      <copy file="${maven-ant-tasks.local}/${maven-ant-tasks.version}/maven-ant-tasks-${maven-ant-tasks.version}.jar"
           tofile="${build.dir}/maven-ant-tasks-${maven-ant-tasks.version}.jar"/>
      <property name="maven-ant-tasks.jar.exists" value="true"/>
    </target>

    <target name="maven-ant-tasks-download" depends="init,maven-ant-tasks-localrepo" unless="maven-ant-tasks.jar.exists"
            description="Fetch Maven ANT Tasks from Maven Central Repositroy">
      <echo>Downloading Maven ANT Tasks...</echo>
      <get src="${maven-ant-tasks.url}/${maven-ant-tasks.version}/maven-ant-tasks-${maven-ant-tasks.version}.jar"
           dest="${build.dir}/maven-ant-tasks-${maven-ant-tasks.version}.jar" usetimestamp="true" />
      <copy file="${build.dir}/maven-ant-tasks-${maven-ant-tasks.version}.jar"
            tofile="${maven-ant-tasks.local}/${maven-ant-tasks.version}/maven-ant-tasks-${maven-ant-tasks.version}.jar"/>
    </target>

    <target name="maven-ant-tasks-init" depends="init,maven-ant-tasks-download" unless="maven-ant-tasks.initialized"
            description="Initialize Maven ANT Tasks">
      <typedef uri="antlib:org.apache.maven.artifact.ant" classpathref="maven-ant-tasks.classpath" />

      <!-- define the remote repositories we use -->
      <artifact:remoteRepository id="central"   url="${artifact.remoteRepository.central}"/>
      <artifact:remoteRepository id="java.net2" url="${artifact.remoteRepository.java.net2}"/>
      <artifact:remoteRepository id="apache"    url="${artifact.remoteRepository.apache}"/>

      <macrodef name="install">
        <attribute name="pomFile"/>
        <attribute name="file"/>
        <attribute name="classifier" default=""/>
        <attribute name="packaging" default="jar"/>
        <sequential>
          <artifact:mvn mavenVersion="${maven.version}" fork="true" failonerror="true">
            <arg value="org.apache.maven.plugins:maven-install-plugin:2.3.1:install-file" />
            <arg value="-DpomFile=@{pomFile}" />
            <arg value="-Dfile=@{file}" />
            <arg value="-Dclassifier=@{classifier}" />
            <arg value="-Dpackaging=@{packaging}" />
          </artifact:mvn>
        </sequential>
      </macrodef>

      <macrodef name="deploy">
        <attribute name="pomFile"/>
        <attribute name="file"/>
        <attribute name="classifier" default=""/>
        <attribute name="packaging" default="jar"/>
        <sequential>
          <artifact:mvn mavenVersion="${maven.version}" fork="true" failonerror="true">
            <jvmarg value="-Xmx512m"/>
            <arg value="org.apache.maven.plugins:maven-gpg-plugin:1.4:sign-and-deploy-file" />
            <arg value="-DretryFailedDeploymentCount=5" />
            <arg value="-Durl=${maven-repository-url}" />
            <arg value="-DrepositoryId=${maven-repository-id}" />
            <arg value="-DpomFile=@{pomFile}" />
            <arg value="-Dfile=@{file}" />
            <arg value="-Dclassifier=@{classifier}" />
            <arg value="-Dpackaging=@{packaging}" />
            <arg value="-Papache-release" />
          </artifact:mvn>
        </sequential>
      </macrodef>

      <property name="maven-ant-tasks.initialized" value="true"/>
    </target>

    <!-- this task defines the dependencies that will be fetched by Maven ANT Tasks
         the dependencies are re-used for publishing artifacts to Maven Central
         in order to keep everything consistent -->
    <target name="maven-declare-dependencies" depends="maven-ant-tasks-init"
            description="Define dependencies and dependency versions">
      <!-- The parent pom defines the versions of all dependencies -->
      <artifact:pom id="parent-pom"
                    groupId="org.apache.cassandra"
                    artifactId="cassandra-parent"
                    packaging="pom"
                    version="${version}"
                    url="http://cassandra.apache.org"
                    name="Apache Cassandra"
                    inceptionYear="2009"
                    description="The Apache Cassandra Project develops a highly scalable second-generation distributed database, bringing together Dynamo's fully distributed design and Bigtable's ColumnFamily-based data model.">
        <license name="The Apache Software License, Version 2.0" url="http://www.apache.org/licenses/LICENSE-2.0.txt"/>
        <scm connection="${scm.connection}" developerConnection="${scm.developerConnection}" url="${scm.url}"/>
        <dependencyManagement>
          <dependency groupId="org.xerial.snappy" artifactId="snappy-java" version="1.1.1.7"/>
          <dependency groupId="net.jpountz.lz4" artifactId="lz4" version="1.3.0"/>
          <dependency groupId="com.ning" artifactId="compress-lzf" version="0.8.4"/>
          <dependency groupId="com.google.guava" artifactId="guava" version="18.0"/>
          <dependency groupId="commons-cli" artifactId="commons-cli" version="1.1"/>
          <dependency groupId="commons-codec" artifactId="commons-codec" version="1.2"/>
          <dependency groupId="org.apache.commons" artifactId="commons-lang3" version="3.1"/>
          <dependency groupId="org.apache.commons" artifactId="commons-math3" version="3.2"/>
          <dependency groupId="com.googlecode.concurrentlinkedhashmap" artifactId="concurrentlinkedhashmap-lru" version="1.4"/>
          <dependency groupId="org.antlr" artifactId="antlr" version="3.5.2">
            <exclusion groupId="org.antlr" artifactId="stringtemplate"/>
          </dependency>
          <dependency groupId="org.antlr" artifactId="antlr-runtime" version="3.5.2">
            <exclusion groupId="org.antlr" artifactId="stringtemplate"/>
          </dependency>
          <dependency groupId="org.slf4j" artifactId="slf4j-api" version="1.7.7"/>
          <dependency groupId="org.slf4j" artifactId="log4j-over-slf4j" version="1.7.7"/>
          <dependency groupId="org.slf4j" artifactId="jcl-over-slf4j" version="1.7.7" />
          <dependency groupId="ch.qos.logback" artifactId="logback-core" version="1.1.3"/>
          <dependency groupId="ch.qos.logback" artifactId="logback-classic" version="1.1.3"/>
          <dependency groupId="org.codehaus.jackson" artifactId="jackson-core-asl" version="1.9.2"/>
          <dependency groupId="org.codehaus.jackson" artifactId="jackson-mapper-asl" version="1.9.2"/>
          <dependency groupId="com.googlecode.json-simple" artifactId="json-simple" version="1.1"/>
          <dependency groupId="com.boundary" artifactId="high-scale-lib" version="1.0.6"/>
          <dependency groupId="com.github.jbellis" artifactId="jamm" version="0.3.0"/>
	
          <dependency groupId="com.thinkaurelius.thrift" artifactId="thrift-server" version="0.3.7">
            <exclusion groupId="org.slf4j" artifactId="slf4j-log4j12"/>
          </dependency>
          <dependency groupId="org.yaml" artifactId="snakeyaml" version="1.11"/>
          <dependency groupId="org.apache.thrift" artifactId="libthrift" version="0.9.2">
	         <exclusion groupId="commons-logging" artifactId="commons-logging"/>
          </dependency>
          <dependency groupId="junit" artifactId="junit" version="4.6" />
          <dependency groupId="org.apache.rat" artifactId="apache-rat" version="0.10">
             <exclusion groupId="commons-lang" artifactId="commons-lang"/>
          </dependency>
          <dependency groupId="org.apache.hadoop" artifactId="hadoop-core" version="1.0.3">
          	<exclusion groupId="org.mortbay.jetty" artifactId="servlet-api"/>
          	<exclusion groupId="commons-logging" artifactId="commons-logging"/>
          	<exclusion groupId="org.eclipse.jdt" artifactId="core"/>
		    <exclusion groupId="ant" artifactId="ant"/>
          </dependency>
          <dependency groupId="org.apache.hadoop" artifactId="hadoop-minicluster" version="1.0.3">
		    <exclusion groupId="asm" artifactId="asm"/> <!-- this is the outdated version 3.1 -->
          </dependency>
          <dependency groupId="org.apache.pig" artifactId="pig" version="0.12.1">
          	<exclusion groupId="org.mortbay.jetty" artifactId="jetty"/>
            <exclusion groupId="hsqldb" artifactId="hsqldb"/> <!-- outdated version -->
            <exclusion groupId="antlr" artifactId="antlr"/> <!-- outdated version -->
          </dependency>
          <dependency groupId="net.java.dev.jna" artifactId="jna" version="4.0.0"/>

          <dependency groupId="net.sourceforge.cobertura" artifactId="cobertura" version="${cobertura.version}">
            <exclusion groupId="xerces" artifactId="xercesImpl"/>
          	<exclusion groupId="org.mortbay.jetty" artifactId="jetty"/> <!-- older version, also via hadoop-core + pig -->
          	<exclusion groupId="org.mortbay.jetty" artifactId="jetty-util"/> <!-- older version, also via hadoop-core + pig -->
            <exclusion groupId="org.apache.ant" artifactId="ant"/> <!-- older version 1.8.3 -->
          </dependency>
          <dependency groupId="org.jacoco" artifactId="org.jacoco.agent" version="${jacoco.version}"/>
          <dependency groupId="org.jacoco" artifactId="org.jacoco.ant" version="${jacoco.version}"/>

          <dependency groupId="org.openjdk.jmh" artifactId="jmh-core" version="1.1.1"/>
          <dependency groupId="org.openjdk.jmh" artifactId="jmh-generator-annprocess" version="1.1.1"/>

          <dependency groupId="org.apache.cassandra" artifactId="cassandra-all" version="${version}" />
          <dependency groupId="org.apache.cassandra" artifactId="cassandra-thrift" version="${version}" />
          <dependency groupId="io.dropwizard.metrics" artifactId="metrics-core" version="3.1.0" />
          <dependency groupId="com.addthis.metrics" artifactId="reporter-config3" version="3.0.0" />
          <dependency groupId="org.mindrot" artifactId="jbcrypt" version="0.3m" />
          <dependency groupId="io.airlift" artifactId="airline" version="0.6" />
          <dependency groupId="io.netty" artifactId="netty-all" version="4.0.23.Final" />
          <dependency groupId="com.google.code.findbugs" artifactId="jsr305" version="2.0.2" />
          <dependency groupId="com.clearspring.analytics" artifactId="stream" version="2.5.2" />
          <!-- TODO CASSANDRA-9543
          <dependency groupId="com.datastax.cassandra" artifactId="cassandra-driver-core" version="2.1.5" classifier="shaded" />
          -->
          <dependency groupId="org.eclipse.jdt.core.compiler" artifactId="ecj" version="4.4.2" />
          <dependency groupId="org.caffinitas.ohc" artifactId="ohc-core" version="0.4" />
          <dependency groupId="org.caffinitas.ohc" artifactId="ohc-core-j8" version="0.4" />
          <dependency groupId="net.ju-n.compile-command-annotations" artifactId="compile-command-annotations" version="1.2.0" />
          <dependency groupId="org.fusesource" artifactId="sigar" version="1.6.4">
          	<exclusion groupId="log4j" artifactId="log4j"/>
          </dependency>
          <dependency groupId="joda-time" artifactId="joda-time" version="2.4" />

        </dependencyManagement>
        <developer id="alakshman" name="Avinash Lakshman"/>
        <developer id="aleksey" name="Aleksey Yeschenko"/>
        <developer id="amorton" name="Aaron Morton"/>
        <developer id="benedict" name="Benedict Elliott Smith"/>
        <developer id="brandonwilliams" name="Brandon Williams"/>
        <developer id="dbrosius" name="David Brosius"/>
        <developer id="eevans" name="Eric Evans"/>
        <developer id="gdusbabek" name="Gary Dusbabek"/>
        <developer id="goffinet" name="Chris Goffinet"/>
        <developer id="jaakko" name="Laine Jaakko Olavi"/>
        <developer id="jake" name="T Jake Luciani"/>
        <developer id="jasonbrown" name="Jason Brown"/>
        <developer id="jbellis" name="Jonathan Ellis"/>
        <developer id="jmckenzie" name="Josh McKenzie"/>
        <developer id="johan" name="Johan Oskarsson"/>
        <developer id="junrao" name="Jun Rao"/>
        <developer id="marcuse" name="Marcus Eriksson"/>
        <developer id="mishail" name="Mikhail Stepura"/>
        <developer id="pmalik" name="Prashant Malik"/>
      	<developer id="rstupp" name="Robert Stupp"/>
        <developer id="scode" name="Peter Schuller"/>
        <developer id="beobal" name="Sam Tunnicliffe"/>
        <developer id="slebresne" name="Sylvain Lebresne"/>
        <developer id="tylerhobbs" name="Tyler Hobbs"/>
        <developer id="vijay" name="Vijay Parthasarathy"/>
        <developer id="xedin" name="Pavel Yaskevich"/>
        <developer id="yukim" name="Yuki Morishita"/>
      </artifact:pom>

      <!-- each dependency set then defines the subset of the dependencies for that dependency set -->
      <artifact:pom id="build-deps-pom"
                    artifactId="cassandra-build-deps">
        <parent groupId="org.apache.cassandra"
                artifactId="cassandra-parent"
                version="${version}"/>
        <dependency groupId="junit" artifactId="junit"/>
        <dependency groupId="org.apache.rat" artifactId="apache-rat"/>
        <dependency groupId="org.apache.hadoop" artifactId="hadoop-core"/>
      	<dependency groupId="org.apache.hadoop" artifactId="hadoop-minicluster"/>
        <dependency groupId="org.apache.pig" artifactId="pig"/>
      	<dependency groupId="com.google.code.findbugs" artifactId="jsr305"/>
        <dependency groupId="org.antlr" artifactId="antlr"/>
        <!-- TODO CASSANDRA-9543
        <dependency groupId="com.datastax.cassandra" artifactId="cassandra-driver-core" classifier="shaded"/>
        -->
        <dependency groupId="org.eclipse.jdt.core.compiler" artifactId="ecj"/>
        <dependency groupId="org.caffinitas.ohc" artifactId="ohc-core" version="0.4" />
        <dependency groupId="org.caffinitas.ohc" artifactId="ohc-core-j8" version="0.4" />
        <dependency groupId="org.openjdk.jmh" artifactId="jmh-core"/>
        <dependency groupId="org.openjdk.jmh" artifactId="jmh-generator-annprocess"/>
        <dependency groupId="net.ju-n.compile-command-annotations" artifactId="compile-command-annotations"/>
        <dependency groupId="org.apache.ant" artifactId="ant-junit" version="1.9.4" />
      </artifact:pom>
      <!-- this build-deps-pom-sources "artifact" is the same as build-deps-pom but only with those
           artifacts that have "-source.jar" files -->
      <artifact:pom id="build-deps-pom-sources"
                    artifactId="cassandra-build-deps">
        <parent groupId="org.apache.cassandra"
                artifactId="cassandra-parent"
                version="${version}"/>
        <dependency groupId="junit" artifactId="junit"/>
        <dependency groupId="org.apache.pig" artifactId="pig">
          <exclusion groupId="xmlenc" artifactId="xmlenc"/>
          <exclusion groupId="tomcat" artifactId="jasper-runtime"/>
          <exclusion groupId="tomcat" artifactId="jasper-compiler"/>
          <exclusion groupId="org.eclipse.jdt" artifactId="core"/>
          <exclusion groupId="net.sf.kosmosfs" artifactId="kfs"/>
          <exclusion groupId="hsqldb" artifactId="hsqldb"/>
          <exclusion groupId="antlr" artifactId="antlr"/>
        </dependency>
        <!-- TODO CASSANDRA-9543
        <dependency groupId="com.datastax.cassandra" artifactId="cassandra-driver-core" classifier="shaded"/>
        -->
        <dependency groupId="org.eclipse.jdt.core.compiler" artifactId="ecj"/>
        <dependency groupId="org.caffinitas.ohc" artifactId="ohc-core"/>
        <dependency groupId="org.openjdk.jmh" artifactId="jmh-core"/>
        <dependency groupId="org.openjdk.jmh" artifactId="jmh-generator-annprocess"/>
        <dependency groupId="net.ju-n.compile-command-annotations" artifactId="compile-command-annotations"/>
        <dependency groupId="org.apache.ant" artifactId="ant-junit" version="1.9.4" />
      </artifact:pom>

      <artifact:pom id="coverage-deps-pom"
                    artifactId="cassandra-coverage-deps">
        <parent groupId="org.apache.cassandra"
                artifactId="cassandra-parent"
                version="${version}"/>
        <dependency groupId="net.sourceforge.cobertura" artifactId="cobertura"/>
        <dependency groupId="org.jacoco" artifactId="org.jacoco.agent"/>
        <dependency groupId="org.jacoco" artifactId="org.jacoco.ant"/>
      </artifact:pom>

      <artifact:pom id="test-deps-pom"
                    artifactId="cassandra-test-deps">
        <parent groupId="org.apache.cassandra"
                artifactId="cassandra-parent"
                version="${version}"/>
        <!-- do NOT remove this, it breaks pig-test -->
        <dependency groupId="joda-time" artifactId="joda-time" version="2.4" />
      </artifact:pom>

      <!-- now the pom's for artifacts being deployed to Maven Central -->

      <artifact:pom id="all-pom"
                    artifactId="cassandra-all"
                    url="http://cassandra.apache.org"
                    name="Apache Cassandra">
        <parent groupId="org.apache.cassandra"
                artifactId="cassandra-parent"
                version="${version}"/>
        <scm connection="${scm.connection}" developerConnection="${scm.developerConnection}" url="${scm.url}"/>
        <dependency groupId="org.xerial.snappy" artifactId="snappy-java"/>
        <dependency groupId="net.jpountz.lz4" artifactId="lz4"/>
        <dependency groupId="com.ning" artifactId="compress-lzf"/>
        <dependency groupId="com.google.guava" artifactId="guava"/>
        <dependency groupId="commons-cli" artifactId="commons-cli"/>
        <dependency groupId="commons-codec" artifactId="commons-codec"/>
        <dependency groupId="org.apache.commons" artifactId="commons-lang3"/>
        <dependency groupId="org.apache.commons" artifactId="commons-math3"/>
        <dependency groupId="com.googlecode.concurrentlinkedhashmap" artifactId="concurrentlinkedhashmap-lru"/>
        <dependency groupId="org.antlr" artifactId="antlr"/>
        <dependency groupId="org.antlr" artifactId="antlr-runtime"/>
        <dependency groupId="org.slf4j" artifactId="slf4j-api"/>
        <dependency groupId="org.slf4j" artifactId="log4j-over-slf4j"/>
        <dependency groupId="org.slf4j" artifactId="jcl-over-slf4j"/>
        <dependency groupId="org.codehaus.jackson" artifactId="jackson-core-asl"/>
        <dependency groupId="org.codehaus.jackson" artifactId="jackson-mapper-asl"/>
        <dependency groupId="com.googlecode.json-simple" artifactId="json-simple"/>
        <dependency groupId="com.boundary" artifactId="high-scale-lib"/>
        <dependency groupId="org.yaml" artifactId="snakeyaml"/>
        <dependency groupId="org.mindrot" artifactId="jbcrypt"/>
        <dependency groupId="io.dropwizard.metrics" artifactId="metrics-core"/>
        <dependency groupId="com.addthis.metrics" artifactId="reporter-config3"/>
        <dependency groupId="com.thinkaurelius.thrift" artifactId="thrift-server" version="0.3.5"/>
        <dependency groupId="com.clearspring.analytics" artifactId="stream" version="2.5.2" />

        <dependency groupId="ch.qos.logback" artifactId="logback-core"/>
        <dependency groupId="ch.qos.logback" artifactId="logback-classic"/>

        <dependency groupId="org.apache.thrift" artifactId="libthrift"/>
        <dependency groupId="org.apache.cassandra" artifactId="cassandra-thrift"/>

        <!-- don't need hadoop classes to run, but if you use the hadoop stuff -->
        <dependency groupId="org.apache.hadoop" artifactId="hadoop-core" optional="true"/>
        <dependency groupId="org.apache.hadoop" artifactId="hadoop-minicluster" optional="true"/>
        <dependency groupId="org.apache.pig" artifactId="pig" optional="true"/>
        <!-- TODO CASSANDRA-9543
        <dependency groupId="com.datastax.cassandra" artifactId="cassandra-driver-core" classifier="shaded" optional="true"/>
        -->

        <!-- don't need jna to run, but nice to have -->
        <dependency groupId="net.java.dev.jna" artifactId="jna" version="4.0.0"/>
        
        <!-- don't need jamm unless running a server in which case it needs to be a -javagent to be used anyway -->
        <dependency groupId="com.github.jbellis" artifactId="jamm"/>

        <dependency groupId="io.netty" artifactId="netty-all"/>
      	
      	<dependency groupId="joda-time" artifactId="joda-time" version="2.4" />

        <dependency groupId="org.fusesource" artifactId="sigar" version="1.6.4"/>
      	
        <dependency groupId="org.eclipse.jdt.core.compiler" artifactId="ecj" />
      </artifact:pom>
      <artifact:pom id="thrift-pom"
                    artifactId="cassandra-thrift"
                    url="http://cassandra.apache.org"
                    name="Apache Cassandra">
        <parent groupId="org.apache.cassandra"
                artifactId="cassandra-parent"
                version="${version}"/>
        <scm connection="${scm.connection}" developerConnection="${scm.developerConnection}" url="${scm.url}"/>
        <dependency groupId="org.apache.commons" artifactId="commons-lang3"/>
        <dependency groupId="org.slf4j" artifactId="slf4j-api"/>
        <dependency groupId="org.slf4j" artifactId="log4j-over-slf4j"/>
        <dependency groupId="org.slf4j" artifactId="jcl-over-slf4j"/>
        <dependency groupId="org.apache.thrift" artifactId="libthrift"/>
      </artifact:pom>
      <artifact:pom id="clientutil-pom"
                    artifactId="cassandra-clientutil"
                    url="http://cassandra.apache.org"
                    name="Apache Cassandra">
        <parent groupId="org.apache.cassandra"
                artifactId="cassandra-parent"
                version="${version}"/>
        <scm connection="${scm.connection}" developerConnection="${scm.developerConnection}" url="${scm.url}"/>
  <dependency groupId="com.google.guava" artifactId="guava"/>
      </artifact:pom>
      
      <artifact:pom id="dist-pom"
                    artifactId="apache-cassandra"
                    packaging="pom"
                    url="http://cassandra.apache.org"
                    name="Apache Cassandra">
        <parent groupId="org.apache.cassandra"
                artifactId="cassandra-parent"
                version="${version}"/>
        <scm connection="${scm.connection}" developerConnection="${scm.developerConnection}" url="${scm.url}"/>
      </artifact:pom>
    </target>

    <target name="maven-ant-tasks-retrieve-build" depends="maven-declare-dependencies" unless="without.maven">
      <!-- retrieve artifacts -->
      <artifact:dependencies pomRefId="build-deps-pom"
                             filesetId="build-dependency-jars"
                             cacheDependencyRefs="true"
                             dependencyRefsBuildFile="${build.dir}/build-dependencies.xml">
          <remoteRepository refid="central"/>
          <remoteRepository refid="apache"/>
          <remoteRepository refid="java.net2"/>
      </artifact:dependencies>
      <!-- retrieve -source.jar artifacts using the reference-pom with the artifacts that have these -->
      <artifact:dependencies pomRefId="build-deps-pom-sources"
                             sourcesFilesetId="build-dependency-sources"
                             cacheDependencyRefs="true"
                             dependencyRefsBuildFile="${build.dir}/build-dependencies-sources.xml">
          <remoteRepository refid="central"/>
          <remoteRepository refid="apache"/>
          <remoteRepository refid="java.net2"/>
      </artifact:dependencies>
      <copy todir="${build.dir.lib}/jars">
          <fileset refid="build-dependency-jars"/>
          <mapper type="flatten"/>
      </copy>
      <copy todir="${build.dir.lib}/sources">
          <fileset refid="build-dependency-sources"/>
          <mapper type="flatten"/>
      </copy>
      <!-- code coverage tools -->
      <artifact:dependencies pomRefId="coverage-deps-pom"
                             filesetId="coverage-dependency-jars"
                             pathId="cobertura.classpath">
          <remoteRepository refid="central"/>
      </artifact:dependencies>
      <copy todir="${build.dir.lib}/jars">
          <fileset refid="coverage-dependency-jars"/>
          <mapper type="flatten"/>
      </copy>
      <!-- jacoco agent jar comes wrapped in a jar -->
      <unzip src="${build.dir.lib}/jars/org.jacoco.agent-${jacoco.version}.jar" dest="${build.dir.lib}/jars">
        <patternset>
            <include name="*.jar"/>
        </patternset>
        <mapper type="flatten"/>
      </unzip>
    </target>

    <target name="maven-ant-tasks-retrieve-test" depends="maven-ant-tasks-init">
      <artifact:dependencies pomRefId="test-deps-pom"
                             filesetId="test-dependency-jars"
                             sourcesFilesetId="test-dependency-sources" 
                             cacheDependencyRefs="true" 
                             dependencyRefsBuildFile="${build.dir}/test-dependencies.xml">
        <remoteRepository refid="apache"/>
        <remoteRepository refid="central"/>
        <remoteRepository refid="oauth"/>
      </artifact:dependencies>
      <copy todir="${test.lib}/jars">
        <fileset refid="test-dependency-jars"/>
        <mapper type="flatten"/>
      </copy>
      <copy todir="${test.lib}/sources">
        <fileset refid="test-dependency-sources"/>
        <mapper type="flatten"/>
      </copy>
    </target>

    <target name="maven-ant-tasks-retrieve-pig-test" depends="maven-ant-tasks-init">
      <artifact:dependencies pomRefId="test-deps-pom"
                             filesetId="test-dependency-jars"
                             sourcesFilesetId="test-dependency-sources"
                             cacheDependencyRefs="true"
                             dependencyRefsBuildFile="${build.dir}/test-dependencies.xml">
        <remoteRepository refid="apache"/>
        <remoteRepository refid="central"/>
        <remoteRepository refid="java.net2"/>
      </artifact:dependencies>
      <copy todir="${build.dir.lib}/jars">
        <fileset refid="test-dependency-jars"/>
        <mapper type="flatten"/>
      </copy>
      <copy todir="${build.dir.lib}/sources">
        <fileset refid="test-dependency-sources"/>
        <mapper type="flatten"/>
      </copy>
    </target>

    <!--
       Generate thrift code.  We have targets to build java because
       Cassandra depends on it, and python because that is what the system
       tests run.
    -->
    <target name="check-gen-thrift-java">
      <uptodate property="thriftUpToDate" srcfile="${interface.dir}/cassandra.thrift"
            targetfile="${interface.thrift.gen-java}/org/apache/cassandra/thrift/Cassandra.java" />
    </target>
    <target name="gen-thrift-java" unless="thriftUpToDate" depends="check-gen-thrift-java"
            description="Generate Thrift Java artifacts">
      <echo>Generating Thrift Java code from ${basedir}/interface/cassandra.thrift...</echo>
      <exec executable="thrift" dir="${basedir}/interface" failonerror="true">
        <arg line="--gen java:hashcode" />
        <arg line="-o ${interface.thrift.dir}" />
        <arg line="cassandra.thrift" />
      </exec>
      <antcall target="write-java-license-headers" />
    </target>

    <target name="_write-java-license-headers" depends="rat-init">
      <java classname="org.apache.rat.Report" fork="true"
            output="${build.dir}/rat-report.log">
        <classpath refid="rat.classpath" />
        <arg value="-a" />
        <arg value="--force" />
        <arg value="interface/thrift" />
      </java>
    </target>

    <target name="write-java-license-headers" unless="without.rat" description="Add missing java license headers">
      <antcall target="_write-java-license-headers" />
    </target>

    <target name="gen-thrift-py" description="Generate Thrift Python artifacts">
      <echo>Generating Thrift Python code from ${basedir}/interface/cassandra.thrift...</echo>
      <exec executable="thrift" dir="${basedir}/interface" failonerror="true">
        <arg line="--gen py" />
        <arg line="-o ${interface.thrift.dir}" />
        <arg line="cassandra.thrift" />
      </exec>
      <exec executable="thrift" dir="${basedir}/interface" failonerror="true">
        <arg line="--gen py:twisted" />
        <arg line="-o ${interface.thrift.dir}" />
        <arg line="cassandra.thrift" />
      </exec>
    </target>

    <!-- create properties file with C version -->
    <target name="createVersionPropFile">
      <taskdef name="propertyfile" classname="org.apache.tools.ant.taskdefs.optional.PropertyFile"/>
      <mkdir dir="${version.properties.dir}"/>
      <propertyfile file="${version.properties.dir}/version.properties">
        <entry key="CassandraVersion" value="${version}"/>
      </propertyfile>
    </target>

    <target name="test-run" depends="build"
            description="Run in test mode.  Not for production use!">
      <java classname="org.apache.cassandra.service.CassandraDaemon" fork="true">
        <classpath>
          <path refid="cassandra.classpath"/>
          <pathelement location="${test.conf}"/>
        </classpath>
        <jvmarg value="-Dstorage-config=${test.conf}"/>
        <jvmarg value="-javaagent:${basedir}/lib/jamm-0.3.0.jar" />
        <jvmarg value="-ea"/>
      </java>
    </target>

    <!--
        The build target builds all the .class files
    -->
    <target name="build"
        depends="maven-ant-tasks-retrieve-build,build-project" description="Compile Cassandra classes"/>
    <target name="codecoverage" depends="jacoco-run,jacoco-report" description="Create code coverage report"/>

    <target depends="init,gen-cql3-grammar"
            name="build-project">
        <echo message="${ant.project.name}: ${ant.file}"/>
        <!-- Order matters! -->
        <javac fork="true"
               debug="true" debuglevel="${debuglevel}"
               destdir="${build.classes.thrift}" includeantruntime="false" source="${source.version}" target="${target.version}"
               memorymaximumsize="512M">
            <src path="${interface.thrift.dir}/gen-java"/>
            <classpath refid="cassandra.classpath"/>
        </javac>
        <javac fork="true"
               debug="true" debuglevel="${debuglevel}"
               destdir="${build.classes.main}" includeantruntime="false" source="${source.version}" target="${target.version}"
               memorymaximumsize="512M">
            <src path="${build.src.java}"/>
            <src path="${build.src.gen-java}"/>
        	<compilerarg value="-XDignore.symbol.file"/>
                <compilerarg value="-Xbootclasspath/p:${build.src.jdkoverride}"/>
            <classpath refid="cassandra.classpath"/>
        </javac>
        <antcall target="createVersionPropFile"/>
        <copy todir="${build.classes.main}">
            <fileset dir="${build.src.resources}" />
        </copy>
	<copy todir="${basedir}/conf" file="${build.classes.main}/META-INF/hotspot_compiler"/>
    </target>

    <!-- Stress build file -->
    <property name="stress.build.src" value="${basedir}/tools/stress/src" />
    <property name="stress.build.classes" value="${build.classes}/stress" />
	<property name="stress.manifest" value="${stress.build.classes}/MANIFEST.MF" />
    <path id="cassandra.classes">
        <pathelement location="${basedir}/build/classes/main" />
        <pathelement location="${basedir}/build/classes/thrift" />
    </path>
    <target name="stress-build" depends="build" description="build stress tool">
    	<mkdir dir="${stress.build.classes}" />
        <javac debug="true" debuglevel="${debuglevel}" destdir="${stress.build.classes}" includeantruntime="true" source="${source.version}" target="${target.version}">
            <src path="${stress.build.src}" />
            <classpath>
                <path refid="cassandra.classes" />
                <path>
                    <fileset dir="${build.lib}">
                        <include name="**/*.jar" />
                    </fileset>
                </path>
            </classpath>
        </javac>
    </target>

	<target name="_write-poms" depends="maven-declare-dependencies">
	    <artifact:writepom pomRefId="parent-pom" file="${build.dir}/${final.name}-parent.pom"/>
	    <artifact:writepom pomRefId="thrift-pom"
	                       file="${build.dir}/${ant.project.name}-thrift-${version}.pom"/>
	    <artifact:writepom pomRefId="all-pom" file="${build.dir}/${final.name}.pom"/>
	    <artifact:writepom pomRefId="clientutil-pom"
	    	               file="${build.dir}/${ant.project.name}-clientutil-${version}.pom"/>
	</target>

	<target name="write-poms" unless="without.maven">
	    <antcall target="_write-poms" />
	</target>
	
    <!--
        The jar target makes cassandra.jar output.
    -->
    <target name="jar"
            depends="build, build-test, stress-build, write-poms"
            description="Assemble Cassandra JAR files">
      <mkdir dir="${build.classes.main}/META-INF" />
      <mkdir dir="${build.classes.thrift}/META-INF" />
      <copy file="LICENSE.txt"
            tofile="${build.classes.main}/META-INF/LICENSE.txt"/>
      <copy file="LICENSE.txt"
            tofile="${build.classes.thrift}/META-INF/LICENSE.txt"/>
      <copy file="NOTICE.txt"
            tofile="${build.classes.main}/META-INF/NOTICE.txt"/>
      <copy file="NOTICE.txt"
            tofile="${build.classes.thrift}/META-INF/NOTICE.txt"/>

      <!-- Thrift Jar -->
      <jar jarfile="${build.dir}/${ant.project.name}-thrift-${version}.jar"
           basedir="${build.classes.thrift}">
        <fileset dir="${build.classes.main}">
          <include name="org/apache/cassandra/thrift/ITransportFactory*.class" />
          <include name="org/apache/cassandra/thrift/TFramedTransportFactory*.class" />
        </fileset>
        <manifest>
          <attribute name="Implementation-Title" value="Cassandra"/>
          <attribute name="Implementation-Version" value="${version}"/>
          <attribute name="Implementation-Vendor" value="Apache"/>
        </manifest>
      </jar>

      <!-- Main Jar -->
      <jar jarfile="${build.dir}/${final.name}.jar">
        <fileset dir="${build.classes.main}">
          <exclude name="org/apache/cassandra/thrift/ITransportFactory*.class" />
          <exclude name="org/apache/cassandra/thrift/TFramedTransportFactory*.class" />
        </fileset>
        <manifest>
        <!-- <section name="org/apache/cassandra/infrastructure"> -->
          <attribute name="Implementation-Title" value="Cassandra"/>
          <attribute name="Implementation-Version" value="${version}"/>
          <attribute name="Implementation-Vendor" value="Apache"/>
          <attribute name="Premain-Class"
                     value="org.apache.cassandra.infrastructure.continuations.CAgent"/>
          <attribute name="Class-Path"
                     value="${ant.project.name}-clientutil-${version}.jar ${ant.project.name}-thrift-${version}.jar" />
        <!-- </section> -->
        </manifest>
      </jar>

      <!-- Clientutil Jar -->
      <!-- TODO: write maven pom here -->
      <jar jarfile="${build.dir}/${ant.project.name}-clientutil-${version}.jar">
        <fileset dir="${build.classes.main}">
          <include name="org/apache/cassandra/serializers/*" />
          <include name="org/apache/cassandra/utils/ByteBufferUtil*.class" />
          <include name="org/apache/cassandra/utils/Hex.class" />
          <include name="org/apache/cassandra/utils/UUIDGen*.class" />
          <include name="org/apache/cassandra/utils/FBUtilities*.class" />
          <include name="org/apache/cassandra/exceptions/*.class" />
          <include name="org/apache/cassandra/utils/CloseableIterator.class" />
          <include name="org/apache/cassandra/io/util/*.class" />
        </fileset>
        <manifest>
          <attribute name="Implementation-Title" value="Cassandra"/>
          <attribute name="Implementation-Version" value="${version}"/>
          <attribute name="Implementation-Vendor" value="Apache"/>
        </manifest>
      </jar>

      <!-- Stress jar -->
      <manifest file="${stress.manifest}">
        <attribute name="Built-By" value="Pavel Yaskevich"/>
        <attribute name="Main-Class" value="org.apache.cassandra.stress.Stress"/>
      </manifest>
      <mkdir dir="${stress.build.classes}/META-INF" />
      <mkdir dir="${build.dir}/tools/lib/" />
      <jar destfile="${build.dir}/tools/lib/stress.jar" manifest="${stress.manifest}">
        <fileset dir="${stress.build.classes}"/>
      </jar>
    </target>

    <!--
        The javadoc-jar target makes cassandra-javadoc.jar output required for publishing to Maven central repository.
    -->
    <target name="javadoc-jar" description="Assemble Cassandra JavaDoc JAR file">
      <mkdir dir="${javadoc.jars.dir}"/>
      <create-javadoc destdir="${javadoc.jars.dir}/thrift">
        <filesets>
          <fileset dir="${interface.thrift.dir}/gen-java" defaultexcludes="yes">
            <include name="org/apache/**/*.java"/>
          </fileset>
        </filesets>
      </create-javadoc>
      <jar jarfile="${build.dir}/${ant.project.name}-thrift-${version}-javadoc.jar"
           basedir="${javadoc.jars.dir}/thrift"/>

      <create-javadoc destdir="${javadoc.jars.dir}/main">
        <filesets>
          <fileset dir="${build.src.java}" defaultexcludes="yes">
            <include name="org/apache/**/*.java"/>
          </fileset>
          <fileset dir="${build.src.gen-java}" defaultexcludes="yes">
            <include name="org/apache/**/*.java"/>
          </fileset>
        </filesets>
      </create-javadoc>
      <jar jarfile="${build.dir}/${final.name}-javadoc.jar"
           basedir="${javadoc.jars.dir}/main"/>

      <create-javadoc destdir="${javadoc.jars.dir}/clientutil">
        <filesets>
          <fileset dir="${build.src.java}" defaultexcludes="yes">
            <include name="org/apache/cassandra/serializers/*" />
            <include name="org/apache/cassandra/utils/ByteBufferUtil*.java" />
            <include name="org/apache/cassandra/utils/Hex.java" />
            <include name="org/apache/cassandra/utils/UUIDGen*.java" />
          </fileset>
        </filesets>
      </create-javadoc>
      <jar jarfile="${build.dir}/${ant.project.name}-clientutil-${version}-javadoc.jar"
           basedir="${javadoc.jars.dir}/clientutil"/>
      <!-- javadoc task always rebuilds so might as well remove the generated docs to prevent 
           being pulled into the distribution by accident -->
      <delete quiet="true" dir="${javadoc.jars.dir}"/>
    </target>

    <!--
        The sources-jar target makes cassandra-sources.jar output required for publishing to Maven central repository.
    -->
    <target name="sources-jar" depends="init" description="Assemble Cassandra Sources JAR file">
      <jar jarfile="${build.dir}/${ant.project.name}-thrift-${version}-sources.jar">
        <fileset dir="${interface.thrift.dir}/gen-java" defaultexcludes="yes">
          <include name="org/apache/**/*.java"/>
        </fileset>
      </jar>
      <jar jarfile="${build.dir}/${final.name}-sources.jar">
        <fileset dir="${build.src.java}" defaultexcludes="yes">
          <include name="org/apache/**/*.java"/>
        </fileset>
        <fileset dir="${build.src.gen-java}" defaultexcludes="yes">
          <include name="org/apache/**/*.java"/>
        </fileset>
      </jar>
      <jar jarfile="${build.dir}/${ant.project.name}-clientutil-${version}-sources.jar">
        <fileset dir="${build.src.java}" defaultexcludes="yes">
          <include name="org/apache/cassandra/serializers/*" />
          <include name="org/apache/cassandra/utils/ByteBufferUtil*.java" />
          <include name="org/apache/cassandra/utils/Hex.java" />
          <include name="org/apache/cassandra/utils/UUIDGen*.java" />
        </fileset>
      </jar>
    </target>

    <!-- creates release tarballs -->
    <target name="artifacts" depends="jar,javadoc"
            description="Create Cassandra release artifacts">
      <mkdir dir="${dist.dir}"/>
      <!-- fix the control linefeed so that builds on windows works on linux -->
      <fixcrlf srcdir="bin" includes="**/*" excludes="**/*.bat, **/*.ps1" eol="lf" eof="remove" />
      <fixcrlf srcdir="conf" includes="**/*" excludes="**/*.bat, **/*.ps1" eol="lf" eof="remove" />
      <fixcrlf srcdir="tools/bin" includes="**/*" excludes="**/*.bat, **/*.ps1" eol="lf" eof="remove" />
      <copy todir="${dist.dir}/lib">
        <fileset dir="${build.lib}"/>
        <fileset dir="${build.dir}">
          <include name="${final.name}.jar" />
          <include name="${ant.project.name}-thrift-${version}.jar" />
          <include name="${ant.project.name}-clientutil-${version}.jar" />
        </fileset>
      </copy>
      <copy todir="${dist.dir}/javadoc">
        <fileset dir="${javadoc.dir}"/>
      </copy>
      <copy todir="${dist.dir}/bin">
        <fileset dir="bin"/>
      </copy>
      <copy todir="${dist.dir}/conf">
        <fileset dir="conf"/>
      </copy>
      <copy todir="${dist.dir}/interface">
        <fileset dir="interface">
          <include name="**/*.thrift" />
        </fileset>
      </copy>
      <copy todir="${dist.dir}/pylib">
        <fileset dir="pylib">
          <include name="**" />
          <exclude name="**/*.pyc" />
        </fileset>
      </copy>
      <copy todir="${dist.dir}/">
        <fileset dir="${basedir}">
          <include name="*.txt" />
        </fileset>
      </copy>
      <copy todir="${dist.dir}/tools/bin">
        <fileset dir="${basedir}/tools/bin"/>
      </copy>
      <copy todir="${dist.dir}/tools/">
        <fileset dir="${basedir}/tools/">
            <include name="*.yaml"/>
	</fileset>
      </copy>
      <copy todir="${dist.dir}/tools/lib">
        <fileset dir="${build.dir}/tools/lib/">
            <include name="*.jar" />
        </fileset>
      </copy>
      <artifact:writepom pomRefId="dist-pom" 
            file="${build.dir}/${final.name}-dist.pom"/>
      <tar compression="gzip" longfile="gnu"
        destfile="${build.dir}/${final.name}-bin.tar.gz">

        <!-- Everything but bin/ (default mode) -->
        <tarfileset dir="${dist.dir}" prefix="${final.name}">
          <include name="**"/>
          <exclude name="bin/*" />
        </tarfileset>
        <!-- Shell includes in bin/ (default mode) -->
        <tarfileset dir="${dist.dir}" prefix="${final.name}">
          <include name="bin/*.in.sh" />
        </tarfileset>
        <!-- Executable scripts in bin/ -->
        <tarfileset dir="${dist.dir}" prefix="${final.name}" mode="755">
          <include name="bin/*"/>
          <include name="tools/bin/*"/>
          <not>
                <filename name="bin/*.in.sh" />
          </not>
        </tarfileset>
      </tar>

      <tar compression="gzip" longfile="gnu"
           destfile="${build.dir}/${final.name}-src.tar.gz">

        <tarfileset dir="${basedir}"
                    prefix="${final.name}-src">
          <include name="**"/>
          <exclude name="build/**" />
          <exclude name="src/gen-java/**" />
          <exclude name=".git/**" />
          <exclude name="bin/*" /> <!-- handled separately below -->
          <!-- exclude Eclipse files -->
          <exclude name=".project" />
          <exclude name=".classpath" />
          <exclude name=".settings/**" />
          <exclude name=".externalToolBuilders/**" />
        </tarfileset>

        <!-- Shell includes and batch files in bin/ -->
        <tarfileset dir="${basedir}" prefix="${final.name}-src">
          <include name="bin/*.in.sh" />
          <include name="bin/*.bat" />
        </tarfileset>
        <!-- Everything else (assumed to be scripts), is executable -->
        <tarfileset dir="${basedir}" prefix="${final.name}-src" mode="755">
          <include name="bin/*"/>
          <exclude name="bin/*.in.sh" />
          <exclude name="bin/*.bat" />
        </tarfileset>
      </tar>
    </target>

    <target name="release" depends="eclipse-warnings,artifacts,rat-init"
            description="Create and QC release artifacts">
      <checksum forceOverwrite="yes" todir="${build.dir}" fileext=".md5"
                algorithm="MD5">
        <fileset dir="${build.dir}">
          <include name="*.tar.gz" />
        </fileset>
      </checksum>
      <checksum forceOverwrite="yes" todir="${build.dir}" fileext=".sha"
                algorithm="SHA">
        <fileset dir="${build.dir}">
          <include name="*.tar.gz" />
        </fileset>
      </checksum>

      <rat:report xmlns:rat="antlib:org.apache.rat.anttasks"
                  reportFile="${build.dir}/${final.name}-bin.rat.txt">
        <tarfileset>
          <gzipresource>
            <file file="${build.dir}/${final.name}-bin.tar.gz" />
          </gzipresource>
        </tarfileset>
      </rat:report>

      <rat:report xmlns:rat="antlib:org.apache.rat.anttasks"
                  reportFile="${build.dir}/${final.name}-src.rat.txt">
        <tarfileset>
          <gzipresource>
            <file file="${build.dir}/${final.name}-src.tar.gz" />
          </gzipresource>
        </tarfileset>
      </rat:report>
    </target>

  <target name="build-test" depends="build" description="Compile test classes">
    <javac
     debug="true"
     debuglevel="${debuglevel}"
     destdir="${test.classes}"
     includeantruntime="false"
     source="${source.version}" 
     target="${target.version}">
     <classpath>
        <path refid="cassandra.classpath"/>
     </classpath>
	 <compilerarg value="-XDignore.symbol.file"/>
     <src path="${test.unit.src}"/>
     <src path="${test.long.src}"/>
     <src path="${test.burn.src}"/>
     <src path="${test.pig.src}"/>
     <src path="${test.microbench.src}"/>
    </javac>

    <!-- Non-java resources needed by the test suite -->
    <copy todir="${test.classes}">
      <fileset dir="${test.resources}"/>
    </copy>
  </target>

  <!-- Defines how to run a set of tests. If you change the defaults for attributes
       you should also update them in testmacro.,
       The two are split because the helper doesn't generate
       a junit report or fail on errors, since this is called in parallel to run tests
       when we choose to run tests in parallel -->
  <macrodef name="testmacrohelper">
    <attribute name="inputdir" />
    <attribute name="timeout" default="${test.timeout}" />
    <attribute name="forkmode" default="perTest"/>
    <element name="optjvmargs" implicit="true" optional="true" />
    <attribute name="filter" default="**/${test.name}.java"/>
    <attribute name="exclude" default="" />
    <attribute name="filelist" default="" />
    <attribute name="poffset" default="0"/>
    <attribute name="testtag" default=""/>
    <attribute name="usejacoco" default="no"/>

    <sequential>
      <condition property="additionalagent"
                 value="-javaagent:${build.dir.lib}/jars/jacocoagent.jar=destfile=${jacoco.execfile}"
                 else="">
        <istrue value="${usejacoco}"/>
      </condition>
      <mkdir dir="${build.test.dir}/cassandra"/>
      <mkdir dir="${build.test.dir}/output"/>
      <mkdir dir="${build.test.dir}/output/@{testtag}"/>
      <junit fork="on" forkmode="@{forkmode}" failureproperty="testfailed" maxmemory="1024m" timeout="@{timeout}">
        <sysproperty key="net.sourceforge.cobertura.datafile" file="${cobertura.datafile}"/>
        <formatter classname="org.apache.cassandra.CassandraXMLJUnitResultFormatter" extension=".xml" usefile="true"/>
        <formatter classname="org.apache.cassandra.CassandraBriefJUnitResultFormatter" usefile="false"/>
        <jvmarg value="-Dstorage-config=${test.conf}"/>
        <jvmarg value="-Djava.awt.headless=true"/>
        <!-- Cassandra 3.0+ needs <jvmarg line="... ${additionalagent}" /> here! (not value=) -->
        <jvmarg line="-javaagent:${basedir}/lib/jamm-0.3.0.jar ${additionalagent}" />
        <jvmarg value="-ea"/>
        <jvmarg value="-Dcassandra.debugrefcount=true"/>
        <jvmarg value="-Xss256k"/>
        <jvmarg value="-Dcassandra.memtable_row_overhead_computation_step=100"/>
        <jvmarg value="-Dcassandra.test.use_prepared=${cassandra.test.use_prepared}"/>
        <jvmarg value="-Dcassandra.test.offsetseed=@{poffset}"/>
        <jvmarg value="-Dcassandra.test.sstableformatdevelopment=true"/>
<<<<<<< HEAD
        <jvmarg value="-Dcassandra.testtag=@{testtag}"/> 
        <jvmarg value="-Dcassandra.keepBriefBrief=${cassandra.keepBriefBrief}" />
=======
        <jvmarg value="-Dcassandra.testtag=@{testtag}"/>
        <!-- The first time SecureRandom initializes can be slow if it blocks on /dev/random -->
        <jvmarg value="-Djava.security.egd=file:/dev/urandom" />
>>>>>>> ae179e45
	<optjvmargs/>
        <classpath>
          <path refid="cassandra.classpath" />
          <pathelement location="${test.classes}"/>
          <path refid="cobertura.classpath"/>
          <pathelement location="${test.conf}"/>
          <fileset dir="${test.lib}">
            <include name="**/*.jar" />
          </fileset>
        </classpath>
        <batchtest todir="${build.test.dir}/output/@{testtag}">
            <fileset dir="@{inputdir}" includes="@{filter}" excludes="@{exclude}"/>
            <filelist dir="@{inputdir}" files="@{filelist}"/>
        </batchtest>
      </junit>
      <delete quiet="true" failonerror="false" dir="${build.test.dir}/cassandra/commitlog:@{poffset}"/>
      <delete quiet="true" failonerror="false" dir="${build.test.dir}/cassandra/data:@{poffset}"/>
      <delete quiet="true" failonerror="false" dir="${build.test.dir}/cassandra/saved_caches:@{poffset}"/>
    </sequential>
  </macrodef>

  <!--
    This test target is a bit different.  It's purpose is to exercise the
    clientutil jar in order to expose any new dependencies.  For that
    reason we use the classes from the jar, and a carefully constructed
    classpath which only contains what we expect users to need.
  -->
  <target name="test-clientutil-jar" depends="build-test,jar" description="Test clientutil jar">
    <junit fork="on" forkmode="perTest" failureproperty="testfailed" maxmemory="1024m" timeout="${test.timeout}">
      <test name="org.apache.cassandra.serializers.ClientUtilsTest" />
      <formatter type="brief" usefile="false" />
      <classpath>
        <pathelement location="${test.classes}" />
        <pathelement location="${build.dir}/${ant.project.name}-clientutil-${version}.jar" />
        <pathelement location="${build.dir}/${ant.project.name}-thrift-${version}.jar" />
        <pathelement location="${build.lib}/libthrift-0.9.0.jar" />
        <pathelement location="${build.lib}/slf4j-api-1.7.7.jar" />
        <pathelement location="${build.lib}/log4j-over-slf4j.jar" />
        <pathelement location="${build.lib}/logback-core-1.1.3.jar" />
        <pathelement location="${build.lib}/logback-classic-1.1.3.jar" />
        <pathelement location="${build.lib}/jackson-core-asl-1.9.2.jar" />
        <pathelement location="${build.lib}/jackson-mapper-asl-1.9.2.jar" />
        <fileset dir="${build.dir.lib}">
          <include name="**/junit*.jar" />
        </fileset>
      </classpath>
    </junit>
      <fail message="Clientutil test(s) failed.">
          <condition>
              <and>
                  <isset property="testfailed"/>
                  <not>
                      <isset property="ant.test.failure.ignore"/>
                  </not>
              </and>
          </condition>
      </fail>
  </target>

  <target name="testold" depends="build-test" description="Execute unit tests">
    <testmacro inputdir="${test.unit.src}" exclude="**/pig/*.java" timeout="${test.timeout}">
      <jvmarg value="-Dlegacy-sstable-root=${test.data}/legacy-sstables"/>
      <jvmarg value="-Dinvalid-legacy-sstable-root=${test.data}/invalid-legacy-sstables"/>
      <jvmarg value="-Dcorrupt-sstable-root=${test.data}/corrupt-sstables"/>
      <jvmarg value="-Dmigration-sstable-root=${test.data}/migration-sstables"/>
      <jvmarg value="-Dcassandra.ring_delay_ms=1000"/>
      <jvmarg value="-Dcassandra.tolerate_sstable_size=true"/>
      <jvmarg value="-Djava.io.tmpdir=${tmp.dir}"/>
      <jvmarg value="-Dcassandra.skip_sync=true" />
    </testmacro>
    <fileset dir="${test.unit.src}">
        <exclude name="**/pig/*.java" />
    </fileset>
  </target>
  
  <!-- Will not generate a junit report or fail on error since it is called in parallel for test-compression
       That is taken care of by testparallel -->
  <macrodef name="testlist">
    <attribute name="test.file.list"/>
    <attribute name="testlist.offset"/>
    <sequential>
      <testmacrohelper inputdir="${test.unit.src}" filelist="@{test.file.list}" poffset="@{testlist.offset}" exclude="**/*.java" timeout="${test.timeout}">
        <jvmarg value="-Dlegacy-sstable-root=${test.data}/legacy-sstables"/>
        <jvmarg value="-Dinvalid-legacy-sstable-root=${test.data}/invalid-legacy-sstables"/>
        <jvmarg value="-Dcorrupt-sstable-root=${test.data}/corrupt-sstables"/>
        <jvmarg value="-Dmigration-sstable-root=${test.data}/migration-sstables"/>
        <jvmarg value="-Dcassandra.ring_delay_ms=1000"/>
        <jvmarg value="-Dcassandra.tolerate_sstable_size=true"/>
        <jvmarg value="-Dcassandra.config.loader=org.apache.cassandra.OffsetAwareConfigurationLoader"/>
        <jvmarg value="-Dcassandra.skip_sync=true" />
      </testmacrohelper>
    </sequential>
  </macrodef>

  <!-- Will not generate a junit report or fail on error since it is called in parallel for test-compression
       That is taken care of by testparallel -->
  <macrodef name="testlist-compression">
    <attribute name="test.file.list" />
    <attribute name="testlist.offset" />
    <sequential>
      <property name="compressed_yaml" value="${build.test.dir}/cassandra.compressed.yaml"/>
      <testmacrohelper inputdir="${test.unit.src}" filelist="@{test.file.list}" poffset="@{testlist.offset}"
                       exclude="**/*.java" timeout="${test.timeout}" testtag="compression">
        <jvmarg value="-Dlegacy-sstable-root=${test.data}/legacy-sstables"/>
        <jvmarg value="-Dinvalid-legacy-sstable-root=${test.data}/invalid-legacy-sstables"/>
        <jvmarg value="-Dcorrupt-sstable-root=${test.data}/corrupt-sstables"/>
        <jvmarg value="-Dmigration-sstable-root=${test.data}/migration-sstables"/>
        <jvmarg value="-Dcassandra.test.compression=true"/>
        <jvmarg value="-Dcassandra.ring_delay_ms=1000"/>
        <jvmarg value="-Dcassandra.tolerate_sstable_size=true"/>
        <jvmarg value="-Dcassandra.config=file:///${compressed_yaml}"/>
        <jvmarg value="-Dcassandra.skip_sync=true" />
        <jvmarg value="-Dcassandra.config.loader=org.apache.cassandra.OffsetAwareConfigurationLoader"/>
      </testmacrohelper>
    </sequential>
  </macrodef>

  <!--
    Run named ant task with jacoco, such as "ant jacoco-run -Dtaskname=pig-test"
    the target run must enable the jacoco agent if usejacoco is 'yes' -->
  <target name="jacoco-run" description="run named task with jacoco instrumentation">
    <condition property="runtask" value="${taskname}" else="test">
      <isset property="taskname"/>
    </condition>
    <antcall target="${runtask}">
      <param name="usejacoco" value="yes"/>
    </antcall>
  </target>

  <!-- Use this with an FQDN for test class, and a csv list of methods like this:
    ant testsome -Dtest.name=org.apache.cassandra.service.StorageServiceServerTest -Dtest.methods=testRegularMode,testGetAllRangesEmpty
  -->
  <target name="testsome" depends="build-test" description="Execute specific unit tests" >
    <testmacro inputdir="${test.unit.src}" exclude="**/pig/*.java" timeout="${test.timeout}">
      <test name="${test.name}" methods="${test.methods}"/>
      <jvmarg value="-Dlegacy-sstable-root=${test.data}/legacy-sstables"/>
      <jvmarg value="-Dinvalid-legacy-sstable-root=${test.data}/invalid-legacy-sstables"/>
      <jvmarg value="-Dcorrupt-sstable-root=${test.data}/corrupt-sstables"/>
      <jvmarg value="-Dmigration-sstable-root=${test.data}/migration-sstables"/>
      <jvmarg value="-Dcassandra.ring_delay_ms=1000"/>
      <jvmarg value="-Dcassandra.tolerate_sstable_size=true"/>
      <jvmarg value="-Dcassandra.skip_sync=true" />
    </testmacro>
  </target>
    
  <target name="test-compression" depends="build-test" description="Execute unit tests with sstable compression enabled">
    <property name="compressed_yaml" value="${build.test.dir}/cassandra.compressed.yaml"/>
    <concat destfile="${compressed_yaml}">
      <fileset file="${test.conf}/cassandra.yaml"/>
      <fileset file="${test.conf}/commitlog_compression.yaml"/>
    </concat>
    <path id="all-test-classes-path">
      <fileset dir="${test.unit.src}" excludes="**/pig/*.java" includes="**/${test.name}.java" />
    </path>
    <property name="all-test-classes" refid="all-test-classes-path"/>
    <testparallel testdelegate="testlist-compression" />
  </target>

  <target name="msg-ser-gen-test" depends="build-test" description="Generates message serializations">
    <testmacro inputdir="${test.unit.src}"
        timeout="${test.timeout}" filter="**/SerializationsTest.java">
      <jvmarg value="-Dcassandra.test-serialization-writes=True"/>
    </testmacro>
  </target>
  
  <target name="msg-ser-test" depends="build-test" description="Tests message serializations">
      <testmacro inputdir="${test.unit.src}" timeout="${test.timeout}"
               filter="**/SerializationsTest.java"/>
  </target>
  
  <target name="msg-ser-test-7" depends="build-test" description="Generates message serializations">
    <testmacro inputdir="${test.unit.src}"
        timeout="${test.timeout}" filter="**/SerializationsTest.java">
      <jvmarg value="-Dcassandra.version=0.7"/>
    </testmacro>
  </target>

  <target name="msg-ser-test-10" depends="build-test" description="Tests message serializations on 1.0 messages">
    <testmacro inputdir="${test.unit.src}"
        timeout="${test.timeout}" filter="**/SerializationsTest.java">
      <jvmarg value="-Dcassandra.version=1.0"/>
    </testmacro>
  </target>

  <target name="test-burn" depends="build-test" description="Execute functional tests">
    <testmacro inputdir="${test.burn.src}"
               timeout="${test.burn.timeout}">
    </testmacro>
  </target>

  <target name="long-test" depends="build-test" description="Execute functional tests">
    <testmacro inputdir="${test.long.src}"
               timeout="${test.long.timeout}">
      <jvmarg value="-Dcassandra.ring_delay_ms=1000"/>
      <jvmarg value="-Dcassandra.tolerate_sstable_size=true"/>
    </testmacro>
  </target>

  <target name="cql-test" depends="build-test" description="Execute CQL tests">
    <sequential>
      <echo message="running CQL tests"/>
      <mkdir dir="${build.test.dir}/cassandra"/>
      <mkdir dir="${build.test.dir}/output"/>
      <junit fork="on" forkmode="once" failureproperty="testfailed" maxmemory="1024m" timeout="${test.timeout}">
        <formatter type="brief" usefile="false"/>
        <jvmarg value="-Dstorage-config=${test.conf}"/>
        <jvmarg value="-Djava.awt.headless=true"/>
        <jvmarg value="-javaagent:${basedir}/lib/jamm-0.3.0.jar" />
        <jvmarg value="-ea"/>
        <jvmarg value="-Xss256k"/>
        <jvmarg value="-Dcassandra.memtable_row_overhead_computation_step=100"/>
        <jvmarg value="-Dcassandra.test.use_prepared=${cassandra.test.use_prepared}"/>
        <jvmarg value="-Dcassandra.skip_sync=true" />
        <classpath>
          <path refid="cassandra.classpath" />
          <pathelement location="${test.classes}"/>
          <path refid="cobertura.classpath"/>
          <pathelement location="${test.conf}"/>
          <fileset dir="${test.lib}">
            <include name="**/*.jar" />
          </fileset>
        </classpath>
        <batchtest todir="${build.test.dir}/output">
            <fileset dir="${test.unit.src}" includes="**/cql3/*Test.java">
                <contains text="CQLTester" casesensitive="yes"/>
            </fileset>
        </batchtest>
      </junit>
      <fail message="Some CQL test(s) failed.">
        <condition>
            <and>
            <isset property="testfailed"/>
            <not>
              <isset property="ant.test.failure.ignore"/>
            </not>
          </and>
        </condition>
      </fail>
    </sequential>
  </target>

  <target name="cql-test-some" depends="build-test" description="Execute specific CQL tests" >
    <sequential>
      <echo message="running ${test.methods} tests from ${test.name}"/>
      <mkdir dir="${build.test.dir}/cassandra"/>
      <mkdir dir="${build.test.dir}/output"/>
      <junit fork="on" forkmode="once" failureproperty="testfailed" maxmemory="1024m" timeout="${test.timeout}">
        <sysproperty key="net.sourceforge.cobertura.datafile" file="${cobertura.datafile}"/>
        <formatter type="brief" usefile="false"/>
        <jvmarg value="-Dstorage-config=${test.conf}"/>
        <jvmarg value="-Djava.awt.headless=true"/>
        <jvmarg value="-javaagent:${basedir}/lib/jamm-0.3.0.jar" />
        <jvmarg value="-ea"/>
        <jvmarg value="-Xss256k"/>
        <jvmarg value="-Dcassandra.test.use_prepared=${cassandra.test.use_prepared}"/>
        <jvmarg value="-Dcassandra.memtable_row_overhead_computation_step=100"/>
        <jvmarg value="-Dcassandra.skip_sync=true" />
        <classpath>
          <path refid="cassandra.classpath" />
          <pathelement location="${test.classes}"/>
          <path refid="cobertura.classpath"/>
          <pathelement location="${test.conf}"/>
          <fileset dir="${test.lib}">
            <include name="**/*.jar" />
          </fileset>
        </classpath>
        <test name="org.apache.cassandra.cql3.${test.name}" methods="${test.methods}" todir="${build.test.dir}/output"/>
      </junit>
    </sequential>
  </target>

  <target name="pig-test" depends="build-test,maven-ant-tasks-retrieve-pig-test" description="Excute Pig tests">
    <testmacro inputdir="${test.pig.src}"
               timeout="1200000">
    </testmacro>
  </target>

  <target name="test-all" 
          depends="eclipse-warnings,test,long-test,test-compression,pig-test,test-clientutil-jar" 
          description="Run all tests except for those under test-burn" />
  
  <!-- Use JaCoCo ant extension without needing externally saved lib -->
  <target name="jacoco-init" depends="maven-ant-tasks-init">
    <artifact:dependencies pathId="jacocoant.classpath">
      <dependency groupId="org.jacoco" artifactId="org.jacoco.ant" version="${jacoco.version}" />
    </artifact:dependencies>
    <typedef uri="antlib:org.jacoco.ant" classpathref="jacocoant.classpath"/>
  </target>

  <target name="jacoco-report" depends="jacoco-init">
    <jacoco:report xmlns:jacoco="antlib:org.jacoco.ant">
      <executiondata>
        <file file="${jacoco.execfile}" />
      </executiondata>
      <structure name="JaCoCo Cassandara Coverage Report">
        <classfiles>
          <fileset dir="${build.classes.main}">
            <include name="**/*.class"/>
          </fileset>
        </classfiles>
        <sourcefiles encoding="UTF-8">
          <dirset dir="${build.src}">
            <include name="java"/>
            <include name="gen-java"/>
          </dirset>
        </sourcefiles>
      </structure>
      <!-- to produce reports in different formats. -->
      <html destdir="${jacoco.export.dir}" />
      <csv destfile="${jacoco.export.dir}/report.csv" />
      <xml destfile="${jacoco.export.dir}/report.xml" />
    </jacoco:report>
  </target>

  <target name="jacoco-cleanup" description="Destroy JaCoCo exec data and reports">
    <delete file="${jacoco.execfile}"/>
    <delete dir="${jacoco.export.dir}"/>
  </target>

  <!-- instruments the classes to later create code coverage reports -->
  <target name="cobertura-instrument" depends="build,build-test">
    <taskdef resource="tasks.properties">
      <classpath refid="cobertura.classpath"/>
      <classpath refid="cassandra.classpath"/>
    </taskdef>

    <delete file="${cobertura.datafile}"/>

    <cobertura-instrument todir="${cobertura.classes.dir}" datafile="${cobertura.datafile}">
      <ignore regex="ch.qos.logback.*"/>

      <fileset dir="${build.classes.main}">
        <include name="**/*.class"/>
        <exclude name="**/*Test.class"/>
        <exclude name="**/*TestCase.class"/>
        <exclude name="**/test/*.class"/>
        <!-- cobertura modifies the serialVersionUID of classes. Some of our unit tests rely on backward
        wire compatability of these classes.  It was easier to exlude them from instrumentation than to
        force their serialVersionUIDs. -->
        <exclude name="**/*Token.class"/>
        <exclude name="${cobertura.excludes}"/>
      </fileset>

    </cobertura-instrument>
  </target>

  <!-- create both html and xml code coverage reports -->
  <target name="cobertura-report">
    <cobertura-report format="html" destdir="${cobertura.report.dir}" srcdir="${build.src.java}"
      datafile="${cobertura.datafile}"/>
    <cobertura-report format="xml" destdir="${cobertura.report.dir}" srcdir="${build.src.java}"
      datafile="${cobertura.datafile}"/>
  </target>

  <!--
    License audit tool
  -->
  <target name="rat-init" depends="maven-ant-tasks-init">
    <artifact:dependencies pathId="rat.classpath">
      <dependency groupId="org.apache.rat" artifactId="apache-rat-tasks" version="0.6" />
    </artifact:dependencies>
    <typedef uri="antlib:org.apache.rat.anttasks" classpathref="rat.classpath"/>
  </target>

  <target name="rat-check" depends="rat-init">
    <rat:report xmlns:rat="antlib:org.apache.rat.anttasks"  
                reportFile="${build.dir}/rat-report.log">
      <fileset dir="."  excludesfile=".rat-excludes" />
    </rat:report>
    <condition property="rat.passed">
      <isfileselected file="${build.dir}/rat-report.log">
        <containsregexp expression="^0 Unknown Licenses"/>
      </isfileselected>
    </condition>
    <fail unless="rat.passed">Unknown licenses: See build/rat-report.log.</fail>
  </target>

  <target name="rat-write" depends="rat-init">
    <echo>RAT: invoking addLicense to write missing headers</echo>
    <java classname="org.apache.rat.Report" fork="true"
          output="${build.dir}/rat-report.log">
      <classpath refid="rat.classpath" />
      <arg value="-a" />
      <arg value="--force" />
      <arg value="." />
    </java>
  </target>

  <target name="javadoc" depends="init" description="Create javadoc" unless="no-javadoc">
    <create-javadoc destdir="${javadoc.dir}">
      <filesets>
      <fileset dir="${build.src.java}" defaultexcludes="yes">
        <include name="org/apache/**/*.java"/>
      </fileset>
      <fileset dir="${interface.thrift.gen-java}" defaultexcludes="yes">
        <include name="org/apache/**/*.java"/>
      </fileset>
      </filesets>
    </create-javadoc>
   </target>

  <!-- Run tests not in parallel and reports errors and generates a junit report after -->
  <macrodef name="testmacro">
    <attribute name="inputdir" />
    <attribute name="timeout" default="${test.timeout}" />
    <attribute name="forkmode" default="perTest"/>
    <element name="optjvmargs" implicit="true" optional="true" />
    <attribute name="filter" default="**/${test.name}.java"/>
    <attribute name="exclude" default="" />
    <attribute name="filelist" default="" />
    <attribute name="poffset" default="0"/>
    <attribute name="testtag" default=""/>

    <sequential>
      <testmacrohelper inputdir="@{inputdir}" timeout="@{timeout}"
                       forkmode="@{forkmode}" filter="@{filter}"
                       exclude="@{exclude}" filelist="@{filelist}" poffset="@{poffset}"
                       testtag="@{testtag}" >
          <optjvmargs/>
      </testmacrohelper>
      <junitreport todir="${build.test.dir}">
        <fileset dir="${build.test.dir}/output">
          <include name="**/TEST-*.xml"/>
        </fileset>
        <report format="frames" todir="${build.test.dir}/junitreport"/>
      </junitreport>
      <fail message="Some test(s) failed.">
        <condition>
            <and>
            <isset property="testfailed"/>
            <not>
              <isset property="ant.test.failure.ignore"/>
            </not>
          </and>
        </condition>
      </fail>
    </sequential>
  </macrodef>

  <!-- Run tests in parallel and report errors after and generate a junit report -->
  <macrodef name="testparallel">
    <attribute name="testdelegate"/>
    <sequential>
      <testparallelhelper testdelegate="@{testdelegate}"/>
      <junitreport todir="${build.test.dir}">
        <fileset dir="${build.test.dir}/output">
          <include name="**/TEST-*.xml"/>
        </fileset>
        <report format="frames" todir="${build.test.dir}/junitreport"/>
      </junitreport>
      <fail message="Some test(s) failed.">
        <condition>
            <and>
            <isset property="testfailed"/>
            <not>
              <isset property="ant.test.failure.ignore"/>
            </not>
          </and>
        </condition>
      </fail>
    </sequential>
  </macrodef>

  <!-- Run multiple junit tasks in parallel, but don't track errors or generate a report after
       If a test fails the testfailed property will be set. All the tests are run using te testdelegate
       macro that is specified as an attribute and they will be run concurrently in this ant process -->
  <scriptdef name="testparallelhelper" language="javascript">
    <attribute name="testdelegate"/>
    <![CDATA[
        var Integer = java.lang.Integer;
        sep = project.getProperty("path.separator");
        all = project.getProperty("all-test-classes").split(sep);
        dir = project.getProperty("test.unit.src");

        numRunners = parseInt(project.getProperty("test.runners"));

        var p = project.createTask('parallel');
        p.setThreadCount(numRunners);

        for (i = 0; i < all.length; i++) {

            if (all[i] == undefined) continue;

            task = project.createTask( attributes.get("testdelegate") );

            task.setDynamicAttribute( "test.file.list", "" + all[i]);

            task.setDynamicAttribute( "testlist.offset", "" + i );

            p.addTask(task);
        }

        p.perform();
    ]]>
  </scriptdef>

  <target name="test" depends="build-test" description="Parallel Test Runner">
    <path id="all-test-classes-path">
      <fileset dir="${test.unit.src}" excludes="**/pig/*.java" includes="**/${test.name}.java" />
    </path>
    <property name="all-test-classes" refid="all-test-classes-path"/>
    <testparallel testdelegate="testlist"/>
  </target>

  <!-- run microbenchmarks suite -->
  <target name="microbench" depends="build-test">
      <java classname="org.openjdk.jmh.Main"
            fork="true"
            failonerror="true">
          <classpath>
              <path refid="cassandra.classpath" />
              <pathelement location="${test.classes}"/>
              <path refid="cobertura.classpath"/>
              <pathelement location="${test.conf}"/>
              <fileset dir="${test.lib}">
                  <include name="**/*.jar" />
              </fileset>
          </classpath>
          <arg value=".*microbench.*${benchmark.name}"/>
      </java>
  </target>

  <!-- Generate IDEA project description files -->
  <target name="generate-idea-files" depends="build-test" description="Generate IDEA files">
    <echo file="${eclipse.project.name}.iml"><![CDATA[<?xml version="1.0" encoding="UTF-8"?>
<module type="JAVA_MODULE" version="4">
  <component name="NewModuleRootManager" LANGUAGE_LEVEL="JDK_1_8" inherit-compiler-output="false">
    <output url="file://$MODULE_DIR$/.idea/out/main" />
    <output-test url="file://$MODULE_DIR$/.idea/out/test" />
    <exclude-output />
    <content url="file://$MODULE_DIR$">
      <sourceFolder url="file://$MODULE_DIR$/src/java" isTestSource="false" />
      <sourceFolder url="file://$MODULE_DIR$/src/gen-java" isTestSource="false" />
      <sourceFolder url="file://$MODULE_DIR$/src/resources" type="java-resource" />
      <sourceFolder url="file://$MODULE_DIR$/interface/thrift/gen-java" isTestSource="false" />
      <sourceFolder url="file://$MODULE_DIR$/tools/stress/src" isTestSource="false" />
      <sourceFolder url="file://$MODULE_DIR$/test/unit" isTestSource="true" />
      <sourceFolder url="file://$MODULE_DIR$/test/long" isTestSource="true" />
      <sourceFolder url="file://$MODULE_DIR$/test/pig" isTestSource="true" />
      <sourceFolder url="file://$MODULE_DIR$/test/microbench" isTestSource="true" />
      <sourceFolder url="file://$MODULE_DIR$/test/resources" type="java-test-resource" />
      <excludeFolder url="file://$MODULE_DIR$/.idea" />
      <excludeFolder url="file://$MODULE_DIR$/.settings" />
      <excludeFolder url="file://$MODULE_DIR$/build" />
      <excludeFolder url="file://$MODULE_DIR$/data"/>
      <excludeFolder url="file://$MODULE_DIR$/logs"/>
    </content>
    <orderEntry type="inheritedJdk" />
    <orderEntry type="sourceFolder" forTests="false" />]]>
    </echo>

  	<path id="idea-project-libs-path">
  	 <fileset dir="lib">
  	    <include name="**/*.jar" />
	 </fileset>
 	 <fileset dir="build/lib/jars">
  	    <include name="**/*.jar" />
  	 </fileset>
  	</path>
    <mkdir dir=".idea"/>
    <mkdir dir=".idea/libraries"/>
    <copy todir=".idea">
        <fileset dir="ide/idea"/>
    </copy>
  	<property name="idea-project-libs" refid="idea-project-libs-path"/>
  	<script language="javascript" classpathref="cassandra.classpath"> <![CDATA[
  		var File = java.io.File;
  		var FilenameUtils = Packages.org.apache.commons.io.FilenameUtils;
  		var basedir = project.getProperty("basedir");
  		jars = project.getProperty("idea-project-libs").split(project.getProperty("path.separator"));

  		cp = "\n";
  	    for (i=0; i< jars.length; i++) {
  	       basename = FilenameUtils.getBaseName(jars[i]);
  	       srcjar = basename + '-sources.jar';
  		   srcdir = FilenameUtils.concat(project.getProperty("build.dir.lib"), 'sources');
  		   srcfile = new File(FilenameUtils.concat(srcdir, srcjar));

  		   cp += '    <orderEntry type="library" name="' + basename + '" level="project" />\n';

  		   lib = '';
           lib += '<component name="libraryTable">\n';
           lib += '  <library name="' + basename + '">\n';
           lib += '    <CLASSES>\n';
           lib += '      <root url="jar://' + jars[i].replace(basedir,"$PROJECT_DIR$") + '!/" />\n';
           lib += '    </CLASSES>\n';
           lib += '    <JAVADOC />\n';
  		   if (srcfile.exists()) {
               lib += '    <SOURCES>\n';
               lib += '      <root url="jar://' + srcfile.getAbsolutePath().replace(basedir,"$PROJECT_DIR$") + '!/" />\n';
               lib += '    </SOURCES>\n';
           } else {
               lib += '    <SOURCES />\n';
           }
           lib += '  </library>\n';
           lib += '</component>';

           echo = project.createTask("echo");
           echo.setMessage(lib);
           echo.setFile(new File(".idea/libraries/" + basename.replace('-','_').replace('.','_') + ".xml"));
           echo.setAppend(false);
           echo.perform();
  		}

  		echo = project.createTask("echo");
  	    echo.setMessage(cp);
  		echo.setFile(new File(project.getProperty("eclipse.project.name") + ".iml"));
  		echo.setAppend(true);
  	    echo.perform();
  	]]> </script>
    <echo file="${eclipse.project.name}.iml" append="true"><![CDATA[
    </component>
</module>]]>
    </echo>
    <echo file=".idea/.name">Apache Cassandra ${eclipse.project.name}</echo>
    <echo file=".idea/modules.xml"><![CDATA[<?xml version="1.0" encoding="UTF-8"?>
<project version="4">
  <component name="ProjectModuleManager">
    <modules>
      <module fileurl="file://$PROJECT_DIR$/]]>${eclipse.project.name}<![CDATA[.iml" filepath="$PROJECT_DIR$/]]>${eclipse.project.name}<![CDATA[.iml" />
    </modules>
  </component>
</project>]]></echo>
    <echo file=".idea/misc.xml"><![CDATA[<?xml version="1.0" encoding="UTF-8"?>
<project version="4">
<component name="ProjectRootManager" version="2" languageLevel="JDK_1_8" default="false" assert-keyword="true" jdk-15="true" project-jdk-name="1.8" project-jdk-type="JavaSDK" />
</project>]]></echo>
    <echo file=".idea/vcs.xml"><![CDATA[<?xml version="1.0" encoding="UTF-8"?>
<project version="4">
  <component name="VcsDirectoryMappings">
    <mapping directory="$PROJECT_DIR$" vcs="Git" />
  </component>
</project>]]></echo>
    <echo file=".idea/workspace.xml"><![CDATA[<?xml version="1.0" encoding="UTF-8"?>
<project version="4">
    <component name="RunManager" selected="Application.Cassandra">
        <configuration default="true" type="Application" factoryName="Application">
          <extension name="coverage" enabled="false" merge="false" sample_coverage="true" runner="idea" />
          <option name="MAIN_CLASS_NAME" value="" />
          <option name="VM_PARAMETERS" value="-Dcassandra.config=file://$PROJECT_DIR$/conf/cassandra.yaml -Dcassandra.storagedir=$PROJECT_DIR$/data -Dlogback.configurationFile=file://$PROJECT_DIR$/conf/logback.xml -Dcassandra.logdir=$PROJECT_DIR$/data/logs -ea" />
          <option name="PROGRAM_PARAMETERS" value="" />
          <option name="WORKING_DIRECTORY" value="" />
          <option name="ALTERNATIVE_JRE_PATH_ENABLED" value="false" />
          <option name="ALTERNATIVE_JRE_PATH" value="" />
          <option name="ENABLE_SWING_INSPECTOR" value="false" />
          <option name="ENV_VARIABLES" />
          <option name="PASS_PARENT_ENVS" value="true" />
          <module name="" />
          <envs />
          <method>
            <option name="AntTarget" enabled="true" antfile="file://$PROJECT_DIR$/build.xml" target="gen-cql3-grammar" />
            <option name="AntTarget" enabled="true" antfile="file://$PROJECT_DIR$/build.xml" target="gen-thrift-java" />
            <option name="Make" enabled="true" />
          </method>
        </configuration>
        <configuration default="true" type="JUnit" factoryName="JUnit">
          <extension name="coverage" enabled="false" merge="false" sample_coverage="true" runner="idea" />
          <module name="" />
          <option name="ALTERNATIVE_JRE_PATH_ENABLED" value="false" />
          <option name="ALTERNATIVE_JRE_PATH" value="" />
          <option name="PACKAGE_NAME" />
          <option name="MAIN_CLASS_NAME" value="" />
          <option name="METHOD_NAME" value="" />
          <option name="TEST_OBJECT" value="class" />
          <option name="VM_PARAMETERS" value="-Dcassandra.debugrefcount=true -Dcassandra.config=file://$PROJECT_DIR$/test/conf/cassandra.yaml -Dlogback.configurationFile=file://$PROJECT_DIR$/test/conf/logback-test.xml -Dcassandra.logdir=$PROJECT_DIR$/build/test/logs -Dcorrupt-sstable-root=$PROJECT_DIR$/test/data/corrupt-sstables -Dmigration-sstable-root=${test.data}/migration-sstables -ea" />
          <option name="PARAMETERS" value="" />
          <option name="WORKING_DIRECTORY" value="" />
          <option name="ENV_VARIABLES" />
          <option name="PASS_PARENT_ENVS" value="true" />
          <option name="TEST_SEARCH_SCOPE">
            <value defaultName="singleModule" />
          </option>
          <envs />
          <patterns />
          <method>
            <option name="AntTarget" enabled="true" antfile="file://$PROJECT_DIR$/build.xml" target="gen-cql3-grammar" />
            <option name="AntTarget" enabled="true" antfile="file://$PROJECT_DIR$/build.xml" target="gen-thrift-java" />
            <option name="Make" enabled="true" />
          </method>
        </configuration>
        <configuration default="false" name="Cassandra" type="Application" factoryName="Application">
          <extension name="coverage" enabled="false" merge="false" sample_coverage="true" runner="idea" />
          <option name="MAIN_CLASS_NAME" value="org.apache.cassandra.service.CassandraDaemon" />
          <option name="VM_PARAMETERS" value="-Dcassandra-foreground=yes -Dcassandra.config=file://$PROJECT_DIR$/conf/cassandra.yaml -Dcassandra.storagedir=$PROJECT_DIR$/data -Dlogback.configurationFile=file://$PROJECT_DIR$/conf/logback.xml -Dcassandra.logdir=$PROJECT_DIR$/data/logs -Dcom.sun.management.jmxremote -Dcom.sun.management.jmxremote.port=7199 -Dcom.sun.management.jmxremote.local.only=false -Dcom.sun.management.jmxremote.authenticate=false -Dcom.sun.management.jmxremote.ssl=false -ea -Xmx1G" />
          <option name="PROGRAM_PARAMETERS" value="" />
          <option name="WORKING_DIRECTORY" value="file://$PROJECT_DIR$" />
          <option name="ALTERNATIVE_JRE_PATH_ENABLED" value="false" />
          <option name="ALTERNATIVE_JRE_PATH" value="" />
          <option name="ENABLE_SWING_INSPECTOR" value="false" />
          <option name="ENV_VARIABLES" />
          <option name="PASS_PARENT_ENVS" value="true" />
          <module name="]]>${eclipse.project.name}<![CDATA[" />
          <envs />
          <RunnerSettings RunnerId="Debug">
            <option name="DEBUG_PORT" value="" />
            <option name="TRANSPORT" value="0" />
            <option name="LOCAL" value="true" />
          </RunnerSettings>
          <RunnerSettings RunnerId="Run" />
          <ConfigurationWrapper RunnerId="Debug" />
          <ConfigurationWrapper RunnerId="Run" />
          <method>
            <option name="AntTarget" enabled="true" antfile="file://$PROJECT_DIR$/build.xml" target="gen-cql3-grammar" />
            <option name="AntTarget" enabled="true" antfile="file://$PROJECT_DIR$/build.xml" target="gen-thrift-java" />
            <option name="Make" enabled="true" />
          </method>
        </configuration>
    </component>
    <component name="antWorkspaceConfiguration">
        <option name="IS_AUTOSCROLL_TO_SOURCE" value="false" />
        <option name="FILTER_TARGETS" value="false" />
        <buildFile url="file://$PROJECT_DIR$/build.xml">
            <expanded value="true" />
        </buildFile>
  </component>
</project>
    ]]>
    </echo>
  </target>

  <!-- Generate Eclipse project description files -->
  <target name="generate-eclipse-files" depends="build-test" description="Generate eclipse files">
    <echo file=".project"><![CDATA[<?xml version="1.0" encoding="UTF-8"?>
<projectDescription>
  <name>${eclipse.project.name}</name>
  <comment></comment>
  <projects>
  </projects>
  <buildSpec>
    <buildCommand>
      <name>org.eclipse.jdt.core.javabuilder</name>
    </buildCommand>
  </buildSpec>
  <natures>
    <nature>org.eclipse.jdt.core.javanature</nature>
  </natures>
</projectDescription>]]>
    </echo>
	<echo file=".classpath"><![CDATA[<?xml version="1.0" encoding="UTF-8"?>
<classpath>
  <classpathentry kind="src" path="src/java"/>
  <classpathentry kind="src" path="src/resources"/>
  <classpathentry kind="src" path="src/gen-java"/>
  <classpathentry kind="src" path="interface/thrift/gen-java"/>
  <classpathentry kind="src" output="build/test/classes" path="test/unit"/>
  <classpathentry kind="src" output="build/test/classes" path="test/long"/>
  <classpathentry kind="src" output="build/test/classes" path="test/pig"/>
  <classpathentry kind="src" output="build/test/classes" path="test/resources" />
  <classpathentry kind="src" path="tools/stress/src"/>
  <classpathentry kind="con" path="org.eclipse.jdt.launching.JRE_CONTAINER"/>
  <classpathentry kind="output" path="build/classes/main"/>
  <classpathentry kind="lib" path="build/classes/thrift" sourcepath="interface/thrift/gen-java/"/>
  <classpathentry kind="lib" path="test/conf"/>
]]>
	</echo>	  
  	<path id="eclipse-project-libs-path">
  	 <fileset dir="lib">
  	    <include name="**/*.jar" />
     </fileset>
 	 <fileset dir="build/lib/jars">
  	    <include name="**/*.jar" />
  	 </fileset>
  	</path>
  	<property name="eclipse-project-libs" refid="eclipse-project-libs-path"/>
  	<script language="javascript" classpathref="cassandra.classpath"> <![CDATA[
  		var File = java.io.File;
  		var FilenameUtils = Packages.org.apache.commons.io.FilenameUtils;
  		jars = project.getProperty("eclipse-project-libs").split(project.getProperty("path.separator"));
  		
  		cp = "";
  	    for (i=0; i< jars.length; i++) {
  	       srcjar = FilenameUtils.getBaseName(jars[i]) + '-sources.jar';
  		   srcdir = FilenameUtils.concat(project.getProperty("build.dir.lib"), 'sources');
  		   srcfile = new File(FilenameUtils.concat(srcdir, srcjar));
  		
  		   cp += ' <classpathentry kind="lib" path="' + jars[i] + '"';
  		   if (srcfile.exists()) {
  		      cp += ' sourcepath="' + srcfile.getAbsolutePath() + '"';
  		   }
  		   cp += '/>\n';
  		}
  		
  		cp += '</classpath>';
  	    
  		echo = project.createTask("echo");
  	    echo.setMessage(cp);
  		echo.setFile(new File(".classpath"));
  		echo.setAppend(true);
  	    echo.perform();	     
  	]]> </script>
    <mkdir dir=".settings" />
  </target>

  <pathconvert property="eclipse.project.name">
    <path path="${basedir}" />
    <regexpmapper from="^.*/([^/]+)$$" to="\1" handledirsep="yes" />
  </pathconvert>

  <!-- Clean Eclipse project description files -->
  <target name="clean-eclipse-files">
    <delete file=".project" />
    <delete file=".classpath" />
    <delete dir=".settings" />
  	<delete dir=".externalToolBuilders" />
  	<delete dir="build/eclipse-classes" />
  </target>


  <target name="eclipse-warnings" depends="build" description="Run eclipse compiler code analysis">        
        <property name="ecj.log.dir" value="${build.dir}/ecj" />
        <property name="ecj.warnings.file" value="${ecj.log.dir}/eclipse_compiler_checks.txt"/>
        <delete dir="${ecj.log.dir}" />
        <mkdir  dir="${ecj.log.dir}" />

        <property name="ecj.properties" value="${basedir}/eclipse_compiler.properties" />                

        <echo message="Running Eclipse Code Analysis.  Output logged to ${ecj.warnings.file}" />        
        
	<java 
	    jar="${build.dir.lib}/jars/ecj-${ecj.version}.jar"
            fork="true"
	    failonerror="true"
            maxmemory="512m"> 
            <arg value="-source"/>
	    <arg value="${source.version}" /> 
	    <arg value="-target"/>
	    <arg value="${target.version}" /> 
	    <arg value="-d" />
            <arg value="none" />
	    <arg value="-proc:none" /> 
            <arg value="-log" />
            <arg value="${ecj.warnings.file}" /> 
            <arg value="-properties" />
            <arg value="${ecj.properties}" />
            <arg value="-cp" />
            <arg value="${toString:cassandra.classpath}" />
            <arg value="${build.src.java}" />
        </java>
  </target>
  

  <!-- Publish artifacts to Maven repositories -->
  <target name="mvn-install"
          depends="maven-declare-dependencies,artifacts,jar,sources-jar,javadoc-jar"
          description="Installs the artifacts in the Maven Local Repository">
          
    <!-- the parent -->
    <install pomFile="${build.dir}/${final.name}-parent.pom"
             file="${build.dir}/${final.name}-parent.pom"
             packaging="pom"/>

    <!-- the distribution -->
    <install pomFile="${build.dir}/${final.name}-dist.pom"
             file="${build.dir}/${final.name}-dist.pom"
             packaging="pom"/>
    <install pomFile="${build.dir}/${final.name}-dist.pom"
             file="${build.dir}/${final.name}-bin.tar.gz"
             packaging="tar.gz"
             classifier="bin"/>
    <install pomFile="${build.dir}/${final.name}-dist.pom"
             file="${build.dir}/${final.name}-src.tar.gz"
             packaging="tar.gz"
             classifier="src"/>
          
    <!-- the cassandra-thrift jar -->  
    <install pomFile="${build.dir}/${ant.project.name}-thrift-${version}.pom"
             file="${build.dir}/${ant.project.name}-thrift-${version}.jar"/>
    <install pomFile="${build.dir}/${ant.project.name}-thrift-${version}.pom"
             file="${build.dir}/${ant.project.name}-thrift-${version}-sources.jar"
             classifier="sources"/>
    <install pomFile="${build.dir}/${ant.project.name}-thrift-${version}.pom"
             file="${build.dir}/${ant.project.name}-thrift-${version}-javadoc.jar"
             classifier="javadoc"/>

    <!-- the cassandra-clientutil jar -->  
    <install pomFile="${build.dir}/${ant.project.name}-clientutil-${version}.pom"
             file="${build.dir}/${ant.project.name}-clientutil-${version}.jar"/>
    <install pomFile="${build.dir}/${ant.project.name}-clientutil-${version}.pom"
             file="${build.dir}/${ant.project.name}-clientutil-${version}-sources.jar"
             classifier="sources"/>
    <install pomFile="${build.dir}/${ant.project.name}-clientutil-${version}.pom"
             file="${build.dir}/${ant.project.name}-clientutil-${version}-javadoc.jar"
             classifier="javadoc"/>

    <!-- the cassandra-all jar -->
    <install pomFile="${build.dir}/${final.name}.pom"
             file="${build.dir}/${final.name}.jar"/>
    <install pomFile="${build.dir}/${final.name}.pom"
             file="${build.dir}/${final.name}-sources.jar"
             classifier="sources"/>
    <install pomFile="${build.dir}/${final.name}.pom"
             file="${build.dir}/${final.name}-javadoc.jar"
             classifier="javadoc"/>
  </target>

  <target name="publish"
          depends="mvn-install"
          if="release"
          description="Publishes the artifacts to the Maven repository">
          
    <!-- the parent -->
    <deploy pomFile="${build.dir}/${final.name}-parent.pom"
            file="${build.dir}/${final.name}-parent.pom"
            packaging="pom"/>

    <!-- the distribution -->
    <deploy pomFile="${build.dir}/${final.name}-dist.pom"
            file="${build.dir}/${final.name}-dist.pom"
            packaging="pom"/>
    <deploy pomFile="${build.dir}/${final.name}-dist.pom"
            file="${build.dir}/${final.name}-bin.tar.gz"
            packaging="tar.gz"
            classifier="bin"/>
    <deploy pomFile="${build.dir}/${final.name}-dist.pom"
            file="${build.dir}/${final.name}-src.tar.gz"
            packaging="tar.gz"
            classifier="src"/>
          
    <!-- the cassandra-thrift jar -->  
    <deploy pomFile="${build.dir}/${ant.project.name}-thrift-${version}.pom"
            file="${build.dir}/${ant.project.name}-thrift-${version}.jar"/>
    <deploy pomFile="${build.dir}/${ant.project.name}-thrift-${version}.pom"
            file="${build.dir}/${ant.project.name}-thrift-${version}-sources.jar"
            classifier="sources"/>
    <deploy pomFile="${build.dir}/${ant.project.name}-thrift-${version}.pom"
            file="${build.dir}/${ant.project.name}-thrift-${version}-javadoc.jar"
            classifier="javadoc"/>

    <!-- the cassandra-clientutil jar -->  
    <deploy pomFile="${build.dir}/${ant.project.name}-clientutil-${version}.pom"
            file="${build.dir}/${ant.project.name}-clientutil-${version}.jar"/>
    <deploy pomFile="${build.dir}/${ant.project.name}-clientutil-${version}.pom"
             file="${build.dir}/${ant.project.name}-clientutil-${version}-sources.jar"
             classifier="sources"/>
    <deploy pomFile="${build.dir}/${ant.project.name}-clientutil-${version}.pom"
             file="${build.dir}/${ant.project.name}-clientutil-${version}-javadoc.jar"
             classifier="javadoc"/>
    <!-- the cassandra-all jar -->
    <deploy pomFile="${build.dir}/${final.name}.pom"
            file="${build.dir}/${final.name}.jar"/>
    <deploy pomFile="${build.dir}/${final.name}.pom"
            file="${build.dir}/${final.name}-sources.jar"
            classifier="sources"/>
    <deploy pomFile="${build.dir}/${final.name}.pom"
            file="${build.dir}/${final.name}-javadoc.jar"
            classifier="javadoc"/>
  </target>
</project><|MERGE_RESOLUTION|>--- conflicted
+++ resolved
@@ -1216,14 +1216,8 @@
         <jvmarg value="-Dcassandra.test.use_prepared=${cassandra.test.use_prepared}"/>
         <jvmarg value="-Dcassandra.test.offsetseed=@{poffset}"/>
         <jvmarg value="-Dcassandra.test.sstableformatdevelopment=true"/>
-<<<<<<< HEAD
-        <jvmarg value="-Dcassandra.testtag=@{testtag}"/> 
-        <jvmarg value="-Dcassandra.keepBriefBrief=${cassandra.keepBriefBrief}" />
-=======
-        <jvmarg value="-Dcassandra.testtag=@{testtag}"/>
         <!-- The first time SecureRandom initializes can be slow if it blocks on /dev/random -->
         <jvmarg value="-Djava.security.egd=file:/dev/urandom" />
->>>>>>> ae179e45
 	<optjvmargs/>
         <classpath>
           <path refid="cassandra.classpath" />
