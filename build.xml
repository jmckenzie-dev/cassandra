<!--
  Licensed to the Apache Software Foundation (ASF) under one or more
  contributor license agreements.  See the NOTICE file distributed with
  this work for additional information regarding copyright ownership.
  The ASF licenses this file to You under the Apache License, Version 2.0
  (the "License"); you may not use this file except in compliance with
  the License.  You may obtain a copy of the License at

      http://www.apache.org/licenses/LICENSE-2.0

  Unless required by applicable law or agreed to in writing, software
  distributed under the License is distributed on an "AS IS" BASIS,
  WITHOUT WARRANTIES OR CONDITIONS OF ANY KIND, either express or implied.
  See the License for the specific language governing permissions and
  limitations under the License.
-->
<project basedir="." default="jar" name="apache-cassandra"
         xmlns:artifact="antlib:org.apache.maven.artifact.ant"
         xmlns:if="ant:if"
         xmlns:unless="ant:unless">

    <fail message="You need to use Ant of version at least 1.10 to continue.">
      <condition>
        <not>
          <antversion atleast="1.10"/>
        </not>
      </condition>
    </fail>

    <property environment="env"/>
    <property file="build.properties" />
    <property file="build.properties.default" />
    <property file="${user.home}/.ant/build.properties"/>
    <property name="debuglevel" value="source,lines,vars"/>

    <!-- default version and SCM information -->
<<<<<<< HEAD
    <property name="base.version" value="4.1.7"/>
=======
    <property name="base.version" value="4.0.15"/>
>>>>>>> bf8870f7
    <property name="scm.connection" value="scm:https://gitbox.apache.org/repos/asf/cassandra.git"/>
    <property name="scm.developerConnection" value="scm:https://gitbox.apache.org/repos/asf/cassandra.git"/>
    <property name="scm.url" value="https://gitbox.apache.org/repos/asf?p=cassandra.git"/>

    <!-- directory details -->
    <property name="basedir" value="."/>
    <property name="build.helpers.dir" value="${basedir}/.build"/>
    <property name="build.src" value="${basedir}/src"/>
    <property name="build.src.java" value="${basedir}/src/java"/>
    <property name="build.src.antlr" value="${basedir}/src/antlr"/>
    <property name="build.src.resources" value="${basedir}/src/resources"/>
    <property name="build.src.gen-java" value="${basedir}/src/gen-java"/>
    <property name="build.lib" value="${basedir}/lib"/>
    <property name="build.dir" value="${basedir}/build"/>
    <property name="build.dir.lib" value="${basedir}/build/lib"/>
    <property name="build.test.dir" value="${build.dir}/test"/>
    <property name="build.classes" value="${build.dir}/classes"/>
    <property name="build.classes.main" value="${build.classes}/main" />
    <property name="javadoc.dir" value="${build.dir}/javadoc"/>
    <property name="interface.dir" value="${basedir}/interface"/>
    <property name="test.dir" value="${basedir}/test"/>
    <property name="test.resources" value="${test.dir}/resources"/>
    <property name="test.lib" value="${build.dir}/test/lib"/>
    <property name="test.classes" value="${build.dir}/test/classes"/>
    <property name="test.conf" value="${test.dir}/conf"/>
    <property name="test.data" value="${test.dir}/data"/>
    <property name="test.name" value="*Test"/>
    <property name="test.classlistfile" value="testlist.txt"/>
    <property name="test.classlistprefix" value="unit"/>
    <property name="benchmark.name" value=""/>
    <property name="jmh.args" value=""/>
    <property name="test.methods" value=""/>
    <property name="test.anttasks.src" value="${test.dir}/anttasks"/>
    <property name="test.unit.src" value="${test.dir}/unit"/>
    <property name="test.long.src" value="${test.dir}/long"/>
    <property name="test.burn.src" value="${test.dir}/burn"/>
    <property name="test.memory.src" value="${test.dir}/memory"/>
    <property name="test.microbench.src" value="${test.dir}/microbench"/>
    <property name="test.distributed.src" value="${test.dir}/distributed"/>
    <property name="test.compression.algo" value="LZ4"/>
    <property name="test.simulator.src" value="${test.dir}/simulator/main"/>
    <property name="test.simulator-asm.src" value="${test.dir}/simulator/asm"/>
    <property name="test.simulator-bootstrap.src" value="${test.dir}/simulator/bootstrap"/>
    <property name="test.simulator-test.src" value="${test.dir}/simulator/test"/>
    <property name="test.driver.connection_timeout_ms" value="10000"/>
    <property name="test.driver.read_timeout_ms" value="24000"/>
    <property name="test.jvm.args" value="" />
    <property name="dist.dir" value="${build.dir}/dist"/>

    <!-- Use build/tmp for temp files if not otherwise specified. Because Ant properties are immutable, this has no effect if
         the user specifies the tmp.dir property -->
    <property name="tmp.dir" value="${build.dir}/tmp"/>

    <property name="doc.dir" value="${basedir}/doc"/>

    <condition property="version" value="${base.version}">
      <isset property="release"/>
    </condition>
    <property name="version" value="${base.version}-SNAPSHOT"/>
    <property name="version.properties.dir"
              value="${build.src.resources}/org/apache/cassandra/config/" />
    <property name="final.name" value="${ant.project.name}-${version}"/>

    <property name="local.repository" value="${user.home}/.m2/repository" />

    <!-- details of what version of Maven ANT Tasks to fetch -->
    <property name="maven-ant-tasks.version" value="2.1.3" />
    <property name="maven-ant-tasks.local" value="${local.repository}/org/apache/maven/maven-ant-tasks"/>
    <property name="maven-ant-tasks.url"
              value="https://repo.maven.apache.org/maven2/org/apache/maven/maven-ant-tasks" />
    <!-- details of how and which Maven repository we publish to -->
    <property name="maven.version" value="3.0.3" />
    <condition property="maven-repository-url" value="https://repository.apache.org/service/local/staging/deploy/maven2">
      <isset property="release"/>
    </condition>
    <condition property="maven-repository-id" value="apache.releases.https">
      <isset property="release"/>
    </condition>
    <property name="maven-repository-url" value="https://repository.apache.org/content/repositories/snapshots"/>
    <property name="maven-repository-id" value="apache.snapshots.https"/>

    <property name="test.timeout" value="480000" />
    <property name="test.memory.timeout" value="480000" />
    <property name="test.long.timeout" value="600000" />
    <property name="test.burn.timeout" value="60000000" />
    <property name="test.distributed.timeout" value="900000" />
    <property name="test.simulation.timeout" value="1800000" />

    <!-- default for cql tests. Can be overridden by -Dcassandra.test.use_prepared=false -->
    <property name="cassandra.test.use_prepared" value="true" />

    <!-- The number of active processors seen by JVM -->
    <property name="cassandra.test.processorCount" value="2"/>

    <!-- skip flushing schema tables during tests -->
    <property name="cassandra.test.flush_local_schema_changes" value="false" />

    <!-- fast shutdown of messaging service -->
    <property name="cassandra.test.messagingService.nonGracefulShutdown" value="true"/>

    <!-- https://www.eclemma.org/jacoco/ -->
    <property name="jacoco.export.dir" value="${build.dir}/jacoco/" />
    <property name="jacoco.partials.dir" value="${jacoco.export.dir}/partials" />
    <property name="jacoco.partialexecfile" value="${jacoco.partials.dir}/partial.exec" />
    <property name="jacoco.finalexecfile" value="${jacoco.export.dir}/jacoco.exec" />
    <property name="jacoco.version" value="0.8.6"/>

    <condition property="isMac" value="true">
        <os family="mac"/>
    </condition>
    <condition property="isLinux" value="true">
        <and>
            <os family="unix"/>
            <not>
                <os family="mac"/>
            </not>
        </and>
    </condition>

    <property name="byteman.version" value="4.0.6"/>
    <property name="jamm.version" value="0.3.2"/>
    <property name="ecj.version" value="4.6.1"/>
    <property name="ohc.version" value="0.5.1"/>
    <property name="asm.version" value="9.1"/>
    <property name="allocation-instrumenter.version" value="3.1.0"/>
    <property name="bytebuddy.version" value="1.10.10"/>
    <property name="jflex.version" value="1.8.2"/>

    <!-- https://mvnrepository.com/artifact/net.openhft/chronicle-bom/1.16.23 -->
    <property name="chronicle-queue.version" value="5.20.123" />
    <property name="chronicle-core.version" value="2.20.126" />
    <property name="chronicle-bytes.version" value="2.20.111" />
    <property name="chronicle-wire.version" value="2.20.117" />
    <property name="chronicle-threads.version" value="2.20.111" />

    <property name="dtest-api.version" value="0.0.16" />

    <condition property="maven-ant-tasks.jar.exists">
      <available file="${build.dir}/maven-ant-tasks-${maven-ant-tasks.version}.jar" />
    </condition>

    <condition property="maven-ant-tasks.jar.local">
      <available file="${maven-ant-tasks.local}/${maven-ant-tasks.version}/maven-ant-tasks-${maven-ant-tasks.version}.jar" />
    </condition>

    <condition property="is.source.artifact">
      <available file="${build.src.java}" type="dir" />
    </condition>

    <condition property="cassandra.use_nix_recursive_delete" value="false" else="true">
        <os family="windows" />
    </condition>

    <condition property="withoutMethods">
        <and>
            <equals arg1="${test.methods}" arg2=""/>
            <not>
                <contains string="${test.name}" substring="*"/>
            </not>
        </and>
    </condition>
    <condition property="withMethods">
        <and>
            <not>
                <equals arg1="${test.methods}" arg2=""/>
            </not>
            <not>
                <contains string="${test.name}" substring="*"/>
            </not>
        </and>
    </condition>

    <!-- Check if all tests are being run or just one (check testclasslist target). If it's all tests don't spam the
         console with test output.
         If it's an individual test print the output from the test under the assumption someone is debugging the test
         and wants to know what is going on without having to context switch to the log file that is generated.
         Debug level output still needs to be retrieved from the log file.  -->
    <macrodef name="set-keepbrief-property">
        <attribute name="test-name" />
        <sequential>
            <condition property="cassandra.keepBriefBrief" value="false" else="true">
                <not>
                    <equals arg1="@{test-name}" arg2="*Test"/>
                </not>
            </condition>
        </sequential>
    </macrodef>
    <set-keepbrief-property test-name="${test.name}" />

    <condition property="java.version.8">
        <equals arg1="${ant.java.version}" arg2="1.8"/>
    </condition>
    <condition property="java.version.11">
        <not><isset property="java.version.8"/></not>
    </condition>
    <fail><condition><not><or>
        <isset property="java.version.8"/>
        <isset property="java.version.11"/>
    </or></not></condition></fail>

    <resources id="_jvm11_arg_items">
        <string>-Djdk.attach.allowAttachSelf=true</string>

        <string>-XX:+UseConcMarkSweepGC</string>
        <string>-XX:+CMSParallelRemarkEnabled</string>
        <string>-XX:SurvivorRatio=8</string>
        <string>-XX:MaxTenuringThreshold=1</string>
        <string>-XX:CMSInitiatingOccupancyFraction=75</string>
        <string>-XX:+UseCMSInitiatingOccupancyOnly</string>
        <string>-XX:CMSWaitDuration=10000</string>
        <string>-XX:+CMSParallelInitialMarkEnabled</string>
        <string>-XX:+CMSEdenChunksRecordAlways</string>

        <string>--add-exports java.base/jdk.internal.misc=ALL-UNNAMED</string>
        <string>--add-exports java.base/jdk.internal.ref=ALL-UNNAMED</string>
        <string>--add-exports java.base/sun.nio.ch=ALL-UNNAMED</string>
        <string>--add-exports java.management.rmi/com.sun.jmx.remote.internal.rmi=ALL-UNNAMED</string>
        <string>--add-exports java.rmi/sun.rmi.registry=ALL-UNNAMED</string>
        <string>--add-exports java.rmi/sun.rmi.server=ALL-UNNAMED</string>
        <string>--add-exports java.rmi/sun.rmi.transport=ALL-UNNAMED</string>
        <string>--add-exports java.rmi/sun.rmi.transport.tcp=ALL-UNNAMED</string>
        <string>--add-exports java.sql/java.sql=ALL-UNNAMED</string>

        <string>--add-opens java.base/java.lang.module=ALL-UNNAMED</string>
        <string>--add-opens java.base/java.net=ALL-UNNAMED</string>
        <string>--add-opens java.base/jdk.internal.loader=ALL-UNNAMED</string>
        <string>--add-opens java.base/jdk.internal.ref=ALL-UNNAMED</string>
        <string>--add-opens java.base/jdk.internal.reflect=ALL-UNNAMED</string>
        <string>--add-opens java.base/jdk.internal.math=ALL-UNNAMED</string>
        <string>--add-opens java.base/jdk.internal.module=ALL-UNNAMED</string>
        <string>--add-opens java.base/jdk.internal.util.jar=ALL-UNNAMED</string>
        <string>--add-opens jdk.management/com.sun.management.internal=ALL-UNNAMED</string>

    </resources>
    <pathconvert property="_jvm_args_concat" refid="_jvm11_arg_items" pathsep=" "/>
    <condition property="java11-jvmargs" value="${_jvm_args_concat}" else="">
        <not>
            <equals arg1="${ant.java.version}" arg2="1.8"/>
        </not>
    </condition>

    <!--
      JVM arguments for tests.

      There is a race condition bug in java 11 (see CASSANDRA-15981) which causes a crash of the
      JVM; this race is between CMS and class unloading.  In java 8 we can cap the metaspace to
      make tests stable on low resource environments, but in java 11 we need to make it unlimited
      (don't define MaxMetaspaceSize) and disable class unloading in CMS outside of a
      stop-the-world pause.

      In java 11 we also need to set a system property to enable netty to use Unsafe direct byte
      buffer construction (see CASSANDRA-16493)
    -->
    <resources id="_jvm8_test_arg_items">
      <!-- TODO see CASSANDRA-16212 - we seem to OOM non stop now after CASSANDRA-16212, so to have clean CI while this gets looked into, disabling limiting metaspace
        <string>-XX:MaxMetaspaceExpansion=64M</string>
        <string>-XX:MaxMetaspaceSize=512M</string>
        <string>-XX:MetaspaceSize=128M</string>
      -->
    </resources>
    <pathconvert property="_jvm8_test_arg_items_concat" refid="_jvm8_test_arg_items" pathsep=" "/>
    <resources id="_jvm11_test_arg_items">
        <string>-XX:-CMSClassUnloadingEnabled</string>
        <string>-Dio.netty.tryReflectionSetAccessible=true</string>
    </resources>
    <pathconvert property="_jvm11_test_arg_items_concat" refid="_jvm11_test_arg_items" pathsep=" "/>
    <condition property="_std-test-jvmargs" value="${_jvm11_test_arg_items_concat}" else="${_jvm8_test_arg_items_concat}">
        <not>
            <equals arg1="${ant.java.version}" arg2="1.8"/>
        </not>
    </condition>

    <!-- needed to compile org.apache.cassandra.utils.JMXServerUtils -->
    <condition property="jdk11-javac-exports" value="--add-exports java.rmi/sun.rmi.registry=ALL-UNNAMED --add-exports java.rmi/sun.rmi.transport.tcp=ALL-UNNAMED" else="">
        <not>
            <equals arg1="${ant.java.version}" arg2="1.8"/>
        </not>
    </condition>
    <condition property="jdk11-javadoc-exports" value="${jdk11-javac-exports} --frames" else="">
        <not>
            <equals arg1="${ant.java.version}" arg2="1.8"/>
        </not>
    </condition>

    <condition property="build.java.11">
        <istrue value="${use.jdk11}"/>
    </condition>

    <condition property="source.version" value="8" else="11">
        <equals arg1="${java.version.8}" arg2="true"/>
    </condition>
    <condition property="target.version" value="8" else="11">
        <equals arg1="${java.version.8}" arg2="true"/>
    </condition>

    <!--
         Add all the dependencies.
    -->
    <path id="maven-ant-tasks.classpath" path="${build.dir}/maven-ant-tasks-${maven-ant-tasks.version}.jar" />
    <path id="cassandra.classpath">
        <pathelement location="${build.classes.main}" />
        <fileset dir="${build.dir.lib}">
            <include name="**/*.jar" />
        </fileset>
    </path>
    <path id="cassandra.classpath.test">
        <file file="${build.dir}/${final.name}.jar"/> <!-- we need the jar for tests and benchmarks (multi-version jar) -->
        <fileset dir="${build.dir.lib}">
            <include name="**/*.jar" />
        </fileset>
        <fileset dir="${test.lib}/jars">
            <include name="**/*.jar" />
            <exclude name="**/ant-*.jar"/>
        </fileset>
    </path>

  <macrodef name="create-javadoc">
    <attribute name="destdir"/>
    <element name="filesets"/>
    <sequential>
      <javadoc destdir="@{destdir}" author="true" version="true" use="true"
        windowtitle="${ant.project.name} API" classpathref="cassandra.classpath"
        bottom="Copyright &amp;copy; 2009- The Apache Software Foundation"
        useexternalfile="yes" encoding="UTF-8" failonerror="false"
        maxmemory="256m" additionalparam="${jdk11-javadoc-exports}">
        <filesets/>
      </javadoc>
      <fail message="javadoc failed">
        <condition>
            <not>
                <available file="@{destdir}/index-all.html" />
            </not>
        </condition>
      </fail>
    </sequential>
  </macrodef>

    <target name="validate-build-conf">
        <condition property="use-jdk11">
            <or>
                <isset property="build.java.11"/>
                <istrue value="${env.CASSANDRA_USE_JDK11}"/>
            </or>
        </condition>
        <fail message="Inconsistent JDK11 options set">
            <condition>
                    <and>
                        <istrue value="${env.CASSANDRA_USE_JDK11}"/>
                        <isset property="use.jdk11"/>
                        <not>
                            <istrue value="${use.jdk11}"/>
                        </not>
                    </and>
            </condition>
                </fail>
        <fail message="Inconsistent JDK11 options set">
            <condition>
                    <and>
                        <isset property="env.CASSANDRA_USE_JDK11"/>
                        <not>
                            <istrue value="${env.CASSANDRA_USE_JDK11}"/>
                        </not>
                        <istrue value="${use.jdk11}"/>
                    </and>
            </condition>
        </fail>
        <fail message="-Duse.jdk11=true or $CASSANDRA_USE_JDK11=true cannot be set when building from java 8">
            <condition>
                <not><or>
                    <not><isset property="java.version.8"/></not>
                    <not><isset property="use-jdk11"/></not>
                </or></not>
            </condition>
        </fail>
        <fail message="-Duse.jdk11=true or $CASSANDRA_USE_JDK11=true must be set when building from java 11">
            <condition>
                <not><or>
                    <isset property="java.version.8"/>
                    <isset property="use-jdk11"/>
                </or></not>
            </condition>
        </fail>
    </target>

    <!--
        Setup the output directories.
    -->
    <target name="init" depends="validate-build-conf">
        <fail unless="is.source.artifact"
            message="Not a source artifact, stopping here." />
        <mkdir dir="${build.classes.main}"/>
        <mkdir dir="${test.lib}"/>
        <mkdir dir="${test.classes}"/>
        <mkdir dir="${stress.test.classes}"/>
        <mkdir dir="${fqltool.test.classes}"/>
        <mkdir dir="${build.src.gen-java}"/>
        <mkdir dir="${build.dir.lib}"/>
        <mkdir dir="${jacoco.export.dir}"/>
        <mkdir dir="${jacoco.partials.dir}"/>
    </target>

    <target name="clean" description="Remove all locally created artifacts">
        <delete dir="${build.test.dir}" />
        <delete dir="${build.dir}/tmp" />
        <delete dir="${build.classes}" />
        <delete dir="${build.src.gen-java}" />
        <delete dir="${version.properties.dir}" />
        <delete dir="${jacoco.export.dir}" />
        <delete dir="${jacoco.partials.dir}"/>
    </target>
    <target depends="clean" name="cleanall"/>

    <target name="realclean" depends="clean" description="Remove the entire build directory and all downloaded artifacts">
        <delete>
          <fileset dir="${build.lib}" excludes="cassandra-driver-internal-only-*,puresasl-internal-only-*"/>
        </delete>
        <delete dir="${build.dir}" />
        <delete dir="${doc.dir}/build" />
        <delete dir="${doc.dir}/source/tools/nodetool" />
    </target>

    <!--
       This generates the CQL grammar files from Cql.g
    -->
    <target name="check-gen-cql3-grammar">
        <uptodate property="cql3current"
                targetfile="${build.src.gen-java}/org/apache/cassandra/cql3/Cql.tokens">
            <srcfiles dir="${build.src.antlr}">
                <include name="*.g"/>
            </srcfiles>
        </uptodate>
    </target>

    <target name="gen-cql3-grammar" depends="check-gen-cql3-grammar" unless="cql3current">
      <echo>Building Grammar ${build.src.antlr}/Cql.g  ...</echo>
      <java classname="org.antlr.Tool"
            classpathref="cql3-grammar.classpath"
            failonerror="true">
         <arg value="-Xconversiontimeout" />
         <arg value="10000" />
         <arg value="${build.src.antlr}/Cql.g" />
         <arg value="-fo" />
         <arg value="${build.src.gen-java}/org/apache/cassandra/cql3/" />
         <arg value="-Xmaxinlinedfastates"/>
         <arg value="10"/> <!-- default is 60 -->
      </java>
    </target>

    <target name="generate-cql-html" depends="resolver-init" description="Generate HTML from textile source">
        <taskdef classpathref="wikitext.classpath" resource="wikitexttasks.properties" />
        <wikitext-to-html markupLanguage="Textile">
            <fileset dir="${basedir}">
                <include name="doc/cql3/*.textile"/>
            </fileset>
        </wikitext-to-html>
    </target>

    <target name="gen-asciidoc" description="Generate dynamic asciidoc pages" depends="jar" unless="ant.gen-doc.skip">
        <exec executable="make" osfamily="unix" dir="${doc.dir}">
            <arg value="gen-asciidoc"/>
        </exec>
    </target>

    <target name="gen-doc" description="Generate documentation" depends="gen-asciidoc,generate-cql-html" unless="ant.gen-doc.skip">
        <exec executable="make" osfamily="unix" dir="${doc.dir}">
            <arg value="html"/>
        </exec>
    </target>

    <!--
        Generates Java sources for tokenization support from jflex
        grammar files
    -->
    <target name="generate-jflex-java" description="Generate Java from jflex grammar">
        <taskdef classname="jflex.anttask.JFlexTask" classpathref="jflex.classpath" name="jflex" />
        <jflex file="${build.src.java}/org/apache/cassandra/index/sasi/analyzer/StandardTokenizerImpl.jflex" destdir="${build.src.gen-java}/" />
    </target>

    <!--
       Fetch Maven Ant Tasks and Cassandra's dependencies
       These targets are intentionally free of dependencies so that they
       can be run stand-alone from a binary release artifact.
    -->
    <target name="maven-ant-tasks-localrepo" unless="maven-ant-tasks.jar.exists" if="maven-ant-tasks.jar.local"
            depends="init" description="Fetch Maven ANT Tasks from Maven Local Repository">
      <copy file="${maven-ant-tasks.local}/${maven-ant-tasks.version}/maven-ant-tasks-${maven-ant-tasks.version}.jar"
           tofile="${build.dir}/maven-ant-tasks-${maven-ant-tasks.version}.jar"/>
      <property name="maven-ant-tasks.jar.exists" value="true"/>
    </target>

    <target name="maven-ant-tasks-download" depends="init,maven-ant-tasks-localrepo" unless="maven-ant-tasks.jar.exists"
            description="Fetch Maven ANT Tasks from Maven Central Repositroy">
      <echo>Downloading Maven ANT Tasks...</echo>
      <get src="${maven-ant-tasks.url}/${maven-ant-tasks.version}/maven-ant-tasks-${maven-ant-tasks.version}.jar"
           dest="${build.dir}/maven-ant-tasks-${maven-ant-tasks.version}.jar" usetimestamp="true" />
      <copy file="${build.dir}/maven-ant-tasks-${maven-ant-tasks.version}.jar"
            tofile="${maven-ant-tasks.local}/${maven-ant-tasks.version}/maven-ant-tasks-${maven-ant-tasks.version}.jar"/>
    </target>

    <target name="maven-ant-tasks-init" depends="maven-ant-tasks-download,resolver-init" unless="maven-ant-tasks.initialized"
            description="Initialize Maven ANT Tasks">
      <typedef uri="antlib:org.apache.maven.artifact.ant" classpathref="maven-ant-tasks.classpath" />
      <property name="maven-ant-tasks.initialized" value="true"/>
    </target>

    <!-- this task defines the dependencies that will be fetched by Maven ANT Tasks
         the dependencies are re-used for publishing artifacts to Maven Central
         in order to keep everything consistent -->
    <target name="maven-declare-dependencies" depends="maven-ant-tasks-init"
            description="Define dependencies and dependency versions">
      <!-- The parent pom defines the versions of all dependencies -->
      <artifact:pom id="parent-pom"
                    groupId="org.apache.cassandra"
                    artifactId="cassandra-parent"
                    packaging="pom"
                    version="${version}"
                    url="https://cassandra.apache.org"
                    name="Apache Cassandra"
                    inceptionYear="2009"
                    description="The Apache Cassandra Project develops a highly scalable second-generation distributed database, bringing together Dynamo's fully distributed design and Bigtable's ColumnFamily-based data model.">

        <!-- Inherit from the ASF template pom file, ref http://maven.apache.org/pom/asf/ -->
        <parent groupId="org.apache" artifactId="apache" version="22"/>
        <license name="The Apache Software License, Version 2.0" url="https://www.apache.org/licenses/LICENSE-2.0.txt"/>
        <scm connection="${scm.connection}" developerConnection="${scm.developerConnection}" url="${scm.url}"/>
        <dependencyManagement>
          <dependency groupId="org.xerial.snappy" artifactId="snappy-java" version="1.1.10.4"/>
          <dependency groupId="org.lz4" artifactId="lz4-java" version="1.8.0"/>
          <dependency groupId="com.github.luben" artifactId="zstd-jni" version="1.5.5-1"/>
          <dependency groupId="com.google.guava" artifactId="guava" version="27.0-jre">
            <exclusion groupId="com.google.code.findbugs" artifactId="jsr305" />
            <exclusion groupId="org.codehaus.mojo" artifactId="animal-sniffer-annotations" />
            <exclusion groupId="com.google.guava" artifactId="listenablefuture" />
            <exclusion groupId="com.google.guava" artifactId="failureaccess" />
            <exclusion groupId="org.checkerframework" artifactId="checker-qual" />
            <exclusion groupId="com.google.errorprone" artifactId="error_prone_annotations" />
          </dependency>
          <dependency groupId="com.google.jimfs" artifactId="jimfs" version="1.1"/>
          <dependency groupId="org.hdrhistogram" artifactId="HdrHistogram" version="2.1.12"/>
          <dependency groupId="commons-cli" artifactId="commons-cli" version="1.1"/>
          <dependency groupId="commons-codec" artifactId="commons-codec" version="1.9"/>
          <dependency groupId="commons-io" artifactId="commons-io" version="2.6"/>
          <dependency groupId="org.apache.commons" artifactId="commons-lang3" version="3.11"/>
          <dependency groupId="org.apache.commons" artifactId="commons-math3" version="3.2"/>
          <dependency groupId="org.antlr" artifactId="antlr" version="3.5.2" scope="provided">
            <exclusion groupId="org.antlr" artifactId="stringtemplate"/>
          </dependency>
          <dependency groupId="org.antlr" artifactId="ST4" version="4.0.8"/>
          <dependency groupId="org.antlr" artifactId="antlr-runtime" version="3.5.2">
            <exclusion groupId="org.antlr" artifactId="stringtemplate"/>
          </dependency>
          <dependency groupId="org.slf4j" artifactId="slf4j-api" version="1.7.25"/>
          <dependency groupId="org.slf4j" artifactId="log4j-over-slf4j" version="1.7.25"/>
          <dependency groupId="org.slf4j" artifactId="jcl-over-slf4j" version="1.7.25" />
          <dependency groupId="ch.qos.logback" artifactId="logback-core" version="1.2.9"/>
          <dependency groupId="ch.qos.logback" artifactId="logback-classic" version="1.2.9"/>
          <dependency groupId="com.fasterxml.jackson.core" artifactId="jackson-core" version="2.13.2"/>
          <dependency groupId="com.fasterxml.jackson.core" artifactId="jackson-databind" version="2.13.2.2"/>
          <dependency groupId="com.fasterxml.jackson.core" artifactId="jackson-annotations" version="2.13.2"/>
          <dependency groupId="com.fasterxml.jackson.datatype" artifactId="jackson-datatype-jsr310" version="2.13.2"/>
          <dependency groupId="com.fasterxml.jackson.dataformat" artifactId="jackson-dataformat-yaml" version="2.13.2"  scope="test">
            <exclusion groupId="org.yaml" artifactId="snakeyaml"/>
          </dependency>
          <dependency groupId="com.googlecode.json-simple" artifactId="json-simple" version="1.1"/>
          <dependency groupId="com.boundary" artifactId="high-scale-lib" version="1.0.6"/>
          <dependency groupId="com.github.jbellis" artifactId="jamm" version="${jamm.version}"/>
          <dependency groupId="org.yaml" artifactId="snakeyaml" version="1.26"/>
          <dependency groupId="junit" artifactId="junit" version="4.12" scope="test">
            <exclusion groupId="org.hamcrest" artifactId="hamcrest-core"/>
          </dependency>
          <dependency groupId="org.mockito" artifactId="mockito-core" version="3.2.4" scope="test"/>
          <dependency groupId="org.quicktheories" artifactId="quicktheories" version="0.26" scope="test"/>
          <dependency groupId="com.google.code.java-allocation-instrumenter" artifactId="java-allocation-instrumenter" version="${allocation-instrumenter.version}" scope="test">
            <exclusion groupId="com.google.guava" artifactId="guava"/>
          </dependency>
          <dependency groupId="org.apache.cassandra" artifactId="harry-core" version="0.0.1" scope="test"/>
          <dependency groupId="org.reflections" artifactId="reflections" version="0.10.2" scope="test"/>
          <dependency groupId="org.apache.cassandra" artifactId="dtest-api" version="${dtest-api.version}" scope="test"/>
          <dependency groupId="com.puppycrawl.tools" artifactId="checkstyle" version="8.40" scope="test"/>
          <dependency groupId="org.apache.hadoop" artifactId="hadoop-core" version="1.0.3" scope="provided">
            <exclusion groupId="org.mortbay.jetty" artifactId="servlet-api"/>
            <exclusion groupId="commons-logging" artifactId="commons-logging"/>
            <exclusion groupId="commons-lang" artifactId="commons-lang"/>
            <exclusion groupId="org.eclipse.jdt" artifactId="core"/>
            <exclusion groupId="ant" artifactId="ant"/>
            <exclusion groupId="junit" artifactId="junit"/>
            <exclusion groupId="org.codehaus.jackson" artifactId="jackson-mapper-asl"/>
            <exclusion groupId="org.slf4j" artifactId="slf4j-api"/>
          </dependency>
          <dependency groupId="org.apache.hadoop" artifactId="hadoop-minicluster" version="1.0.3" scope="provided">
            <exclusion groupId="asm" artifactId="asm"/> <!-- this is the outdated version 3.1 -->
            <exclusion groupId="org.codehaus.jackson" artifactId="jackson-mapper-asl"/>
            <exclusion groupId="org.slf4j" artifactId="slf4j-api"/>
          </dependency>
          <dependency groupId="net.java.dev.jna" artifactId="jna" version="5.9.0"/>

          <dependency groupId="org.jacoco" artifactId="org.jacoco.agent" version="${jacoco.version}" scope="test"/>
          <dependency groupId="org.jacoco" artifactId="org.jacoco.ant" version="${jacoco.version}" scope="test">
            <exclusion groupId="org.ow2.asm" artifactId="asm"/>
          </dependency>

          <!-- these dependencies have to be of provided scope as they are used by cassandra-dtests and ccm is looking
               for these libraries in build/lib/jars -->
          <dependency groupId="org.jboss.byteman" artifactId="byteman-install" version="${byteman.version}" scope="provided"/>
          <dependency groupId="org.jboss.byteman" artifactId="byteman" version="${byteman.version}" scope="provided"/>
          <dependency groupId="org.jboss.byteman" artifactId="byteman-submit" version="${byteman.version}" scope="provided"/>
          <dependency groupId="org.jboss.byteman" artifactId="byteman-bmunit" version="${byteman.version}" scope="provided"/>

          <dependency groupId="net.bytebuddy" artifactId="byte-buddy" version="${bytebuddy.version}" scope="test"/>
          <dependency groupId="net.bytebuddy" artifactId="byte-buddy-agent" version="${bytebuddy.version}" scope="test"/>

          <dependency groupId="org.openjdk.jmh" artifactId="jmh-core" version="1.37" scope="test"/>
          <dependency groupId="org.openjdk.jmh" artifactId="jmh-generator-annprocess" version="1.37" scope="test"/>

          <dependency groupId="org.apache.ant" artifactId="ant-junit" version="1.10.12" scope="test"/>

          <dependency groupId="org.apache.cassandra" artifactId="cassandra-all" version="${version}" />
          <dependency groupId="io.dropwizard.metrics" artifactId="metrics-core" version="3.1.5" />
          <dependency groupId="io.dropwizard.metrics" artifactId="metrics-jvm" version="3.1.5" />
          <dependency groupId="io.dropwizard.metrics" artifactId="metrics-logback" version="3.1.5" />
          <dependency groupId="com.addthis.metrics" artifactId="reporter-config3" version="3.0.3">
            <exclusion groupId="org.hibernate" artifactId="hibernate-validator" />
           </dependency>
          <dependency groupId="org.mindrot" artifactId="jbcrypt" version="0.4" />
          <dependency groupId="io.airlift" artifactId="airline" version="0.8">
            <exclusion groupId="com.google.code.findbugs" artifactId="jsr305" />
           </dependency>
          <dependency groupId="io.netty" artifactId="netty-bom" version="4.1.58.Final" type="pom" scope="provided"/>
          <dependency groupId="io.netty" artifactId="netty-all" version="4.1.58.Final" />
          <dependency groupId="io.netty" artifactId="netty-tcnative-boringssl-static" version="2.0.36.Final"/>
          <dependency groupId="net.openhft" artifactId="chronicle-queue" version="${chronicle-queue.version}">
            <exclusion groupId="com.sun" artifactId="tools" />
          </dependency>
          <dependency groupId="net.openhft" artifactId="chronicle-core" version="${chronicle-core.version}">
            <exclusion groupId="net.openhft" artifactId="chronicle-analytics" />
            <exclusion groupId="org.jetbrains" artifactId="annotations" />
          </dependency>
          <dependency groupId="net.openhft" artifactId="chronicle-bytes" version="${chronicle-bytes.version}">
            <exclusion groupId="org.jetbrains" artifactId="annotations" />
          </dependency>
          <dependency groupId="net.openhft" artifactId="chronicle-wire" version="${chronicle-wire.version}">
            <exclusion groupId="net.openhft" artifactId="compiler" />
          </dependency>
          <dependency groupId="net.openhft" artifactId="chronicle-threads" version="${chronicle-threads.version}">
            <exclusion groupId="net.openhft" artifactId="affinity" />
            <!-- Exclude JNA here, as we want to avoid breaking consumers of the cassandra-all jar -->
            <exclusion groupId="net.java.dev.jna" artifactId="jna" />
            <exclusion groupId="net.java.dev.jna" artifactId="jna-platform" />
          </dependency>
          <dependency groupId="com.google.code.findbugs" artifactId="jsr305" version="2.0.2"/>
          <dependency groupId="com.clearspring.analytics" artifactId="stream" version="2.5.2">
            <exclusion groupId="it.unimi.dsi" artifactId="fastutil" />
          </dependency>
          <dependency groupId="com.datastax.cassandra" artifactId="cassandra-driver-core" version="3.11.0" classifier="shaded">
            <exclusion groupId="io.netty" artifactId="netty-buffer"/>
            <exclusion groupId="io.netty" artifactId="netty-codec"/>
            <exclusion groupId="io.netty" artifactId="netty-handler"/>
            <exclusion groupId="io.netty" artifactId="netty-transport"/>
            <exclusion groupId="org.slf4j" artifactId="slf4j-api"/>
            <exclusion groupId="com.github.jnr" artifactId="jnr-ffi"/>
            <exclusion groupId="com.github.jnr" artifactId="jnr-posix"/>
          </dependency>
          <dependency groupId="org.eclipse.jdt.core.compiler" artifactId="ecj" version="${ecj.version}" />
          <dependency groupId="org.caffinitas.ohc" artifactId="ohc-core" version="${ohc.version}">
            <exclusion groupId="org.slf4j" artifactId="slf4j-api"/>
          </dependency>
          <dependency groupId="org.caffinitas.ohc" artifactId="ohc-core-j8" version="${ohc.version}" />
          <dependency groupId="net.ju-n.compile-command-annotations" artifactId="compile-command-annotations" version="1.2.0" scope="provided"/>
          <dependency groupId="org.fusesource" artifactId="sigar" version="1.6.4">
            <exclusion groupId="log4j" artifactId="log4j"/>
          </dependency>
          <dependency groupId="com.carrotsearch" artifactId="hppc" version="0.8.1" />
          <dependency groupId="de.jflex" artifactId="jflex" version="${jflex.version}">
            <exclusion groupId="org.apache.ant" artifactId="ant"/>
          </dependency>
          <dependency groupId="com.github.rholder" artifactId="snowball-stemmer" version="1.3.0.581.1" />
          <dependency groupId="com.googlecode.concurrent-trees" artifactId="concurrent-trees" version="2.4.0" />
          <dependency groupId="com.github.ben-manes.caffeine" artifactId="caffeine" version="2.9.2" />
          <dependency groupId="org.jctools" artifactId="jctools-core" version="3.1.0"/>
          <dependency groupId="org.ow2.asm" artifactId="asm" version="${asm.version}"/>
          <dependency groupId="org.ow2.asm" artifactId="asm-tree" version="${asm.version}" scope="test"/>
          <dependency groupId="org.ow2.asm" artifactId="asm-commons" version="${asm.version}" scope="test"/>
          <dependency groupId="org.ow2.asm" artifactId="asm-util" version="${asm.version}" scope="test"/>
          <dependency groupId="org.gridkit.jvmtool" artifactId="sjk-cli" version="0.14"/>
          <dependency groupId="org.gridkit.jvmtool" artifactId="sjk-core" version="0.14">
            <exclusion groupId="org.gridkit.jvmtool" artifactId="sjk-hflame"/>
            <exclusion groupId="org.perfkit.sjk.parsers" artifactId="sjk-hflame"/>
            <exclusion groupId="org.perfkit.sjk.parsers" artifactId="sjk-jfr-standalone"/>
            <exclusion groupId="org.perfkit.sjk.parsers" artifactId="sjk-nps"/>
            <exclusion groupId="org.perfkit.sjk.parsers" artifactId="sjk-jfr5"/>
            <exclusion groupId="org.perfkit.sjk.parsers" artifactId="sjk-jfr6"/>
          </dependency>
          <dependency groupId="org.gridkit.jvmtool" artifactId="sjk-stacktrace" version="0.14"/>
          <dependency groupId="org.gridkit.jvmtool" artifactId="mxdump" version="0.14"/>
          <dependency groupId="org.gridkit.lab" artifactId="jvm-attach-api" version="1.5"/>
          <dependency groupId="org.gridkit.jvmtool" artifactId="sjk-json" version="0.14"/>
          <dependency groupId="com.beust" artifactId="jcommander" version="1.30"/>
          <dependency groupId="org.psjava" artifactId="psjava" version="0.1.19"/>
          <dependency groupId="javax.inject" artifactId="javax.inject" version="1"/>
          <dependency groupId="com.google.j2objc" artifactId="j2objc-annotations" version="1.3"/>
          <!-- adding this dependency is necessary for assertj. When updating assertj, need to also update the version of
             this that the new assertj's `assertj-parent-pom` depends on. -->
          <dependency groupId="org.junit" artifactId="junit-bom" version="5.10.1" type="pom" scope="test"/>
          <!-- when updating assertj, make sure to also update the corresponding junit-bom dependency -->
          <dependency groupId="org.assertj" artifactId="assertj-core" version="3.25.3" scope="test"/>
          <dependency groupId="org.awaitility" artifactId="awaitility" version="4.0.3"  scope="test">
            <exclusion groupId="org.hamcrest" artifactId="hamcrest"/>
          </dependency>
          <dependency groupId="org.hamcrest" artifactId="hamcrest" version="2.2" scope="test"/>
          <dependency groupId="com.github.seancfoley" artifactId="ipaddress" version="5.3.3" />
        </dependencyManagement>
        <developer id="adelapena" name="Andres de la Peña"/>
        <developer id="alakshman" name="Avinash Lakshman"/>
        <developer id="aleksey" name="Aleksey Yeschenko"/>
        <developer id="amorton" name="Aaron Morton"/>
        <developer id="aweisberg" name="Ariel Weisberg"/>
        <developer id="bdeggleston" name="Blake Eggleston"/>
        <developer id="benedict" name="Benedict Elliott Smith"/>
        <developer id="benjamin" name="Benjamin Lerer"/>
        <developer id="blambov" name="Branimir Lambov"/>
        <developer id="brandonwilliams" name="Brandon Williams"/>
        <developer id="carl" name="Carl Yeksigian"/>
        <developer id="dbrosius" name="David Brosiusd"/>
        <developer id="dikang" name="Dikang Gu"/>
        <developer id="eevans" name="Eric Evans"/>
        <developer id="edimitrova" name="Ekaterina Dimitrova"/>
        <developer id="gdusbabek" name="Gary Dusbabek"/>
        <developer id="goffinet" name="Chris Goffinet"/>
        <developer id="ifesdjeen" name="Alex Petrov"/>
        <developer id="jaakko" name="Laine Jaakko Olavi"/>
        <developer id="jake" name="T Jake Luciani"/>
        <developer id="jasonbrown" name="Jason Brown"/>
        <developer id="jbellis" name="Jonathan Ellis"/>
        <developer id="jfarrell" name="Jake Farrell"/>
        <developer id="jjirsa" name="Jeff Jirsa"/>
        <developer id="jkni" name="Joel Knighton"/>
        <developer id="jmckenzie" name="Josh McKenzie"/>
        <developer id="johan" name="Johan Oskarsson"/>
        <developer id="junrao" name="Jun Rao"/>
        <developer id="jzhuang" name="Jay Zhuang"/>
        <developer id="kohlisankalp" name="Sankalp Kohli"/>
        <developer id="marcuse" name="Marcus Eriksson"/>
        <developer id="mck" name="Michael Semb Wever"/>
        <developer id="mishail" name="Mikhail Stepura"/>
        <developer id="mshuler" name="Michael Shuler"/>
        <developer id="paulo" name="Paulo Motta"/>
        <developer id="pmalik" name="Prashant Malik"/>
        <developer id="rstupp" name="Robert Stupp"/>
        <developer id="scode" name="Peter Schuller"/>
        <developer id="beobal" name="Sam Tunnicliffe"/>
        <developer id="slebresne" name="Sylvain Lebresne"/>
        <developer id="stefania" name="Stefania Alborghetti"/>
        <developer id="tylerhobbs" name="Tyler Hobbs"/>
        <developer id="vijay" name="Vijay Parthasarathy"/>
        <developer id="xedin" name="Pavel Yaskevich"/>
        <developer id="yukim" name="Yuki Morishita"/>
        <developer id="zznate" name="Nate McCall"/>
      </artifact:pom>

      <!-- each dependency set then defines the subset of the dependencies for that dependency set -->
      <artifact:pom id="build-deps-pom"
                    artifactId="cassandra-build-deps">
        <parent groupId="org.apache.cassandra"
                artifactId="cassandra-parent"
                version="${version}"
                relativePath="${final.name}-parent.pom"/>
        <dependency groupId="junit" artifactId="junit" scope="test"/>
        <dependency groupId="org.assertj" artifactId="assertj-core" scope="test"/>
        <dependency groupId="commons-io" artifactId="commons-io" scope="test"/>
        <dependency groupId="org.mockito" artifactId="mockito-core" scope="test"/>
        <dependency groupId="org.ow2.asm" artifactId="asm" version="${asm.version}"/>
        <dependency groupId="org.ow2.asm" artifactId="asm-tree" version="${asm.version}" scope="test"/>
        <dependency groupId="org.ow2.asm" artifactId="asm-commons" version="${asm.version}" scope="test"/>
        <dependency groupId="org.ow2.asm" artifactId="asm-util" version="${asm.version}" scope="test"/>
        <dependency groupId="com.google.jimfs" artifactId="jimfs" version="1.1" scope="test"/>
        <dependency groupId="com.puppycrawl.tools" artifactId="checkstyle" scope="test"/>
        <dependency groupId="org.quicktheories" artifactId="quicktheories" scope="test"/>
        <dependency groupId="org.reflections" artifactId="reflections" scope="test"/>
        <dependency groupId="com.google.code.java-allocation-instrumenter" artifactId="java-allocation-instrumenter" version="${allocation-instrumenter.version}" scope="test"/>
        <dependency groupId="org.apache.cassandra" artifactId="dtest-api" scope="test"/>
        <dependency groupId="org.openjdk.jmh" artifactId="jmh-core" scope="test"/>
        <dependency groupId="org.openjdk.jmh" artifactId="jmh-generator-annprocess" scope="test"/>
        <dependency groupId="net.ju-n.compile-command-annotations" artifactId="compile-command-annotations" scope="test"/>
        <dependency groupId="org.apache.ant" artifactId="ant-junit" scope="test"/>
        <dependency groupId="org.apache.cassandra" artifactId="harry-core"/>
        <!-- adding this dependency is necessary for assertj. When updating assertj, need to also update the version of
             this that the new assertj's `assertj-parent-pom` depends on. -->
        <dependency groupId="org.junit" artifactId="junit-bom" type="pom"/>
        <dependency groupId="org.awaitility" artifactId="awaitility"/>
        <dependency groupId="org.hamcrest" artifactId="hamcrest"/>
        <!-- coverage debs -->
        <dependency groupId="org.jacoco" artifactId="org.jacoco.agent"/>
        <dependency groupId="org.jacoco" artifactId="org.jacoco.ant"/>

        <dependency groupId="com.fasterxml.jackson.dataformat" artifactId="jackson-dataformat-yaml"/>
      </artifact:pom>

      <!-- now the pom's for artifacts being deployed to Maven Central -->
      <artifact:pom id="all-pom"
                    artifactId="cassandra-all"
                    url="https://cassandra.apache.org"
                    name="Apache Cassandra">
        <parent groupId="org.apache.cassandra"
                artifactId="cassandra-parent"
                version="${version}"
                relativePath="${final.name}-parent.pom"/>
        <scm connection="${scm.connection}" developerConnection="${scm.developerConnection}" url="${scm.url}"/>
        <dependency groupId="org.xerial.snappy" artifactId="snappy-java"/>
        <dependency groupId="org.lz4" artifactId="lz4-java"/>
        <dependency groupId="com.google.guava" artifactId="guava"/>
        <dependency groupId="commons-cli" artifactId="commons-cli"/>
        <dependency groupId="commons-codec" artifactId="commons-codec"/>
        <dependency groupId="org.apache.commons" artifactId="commons-lang3"/>
        <dependency groupId="org.apache.commons" artifactId="commons-math3"/>
        <dependency groupId="org.antlr" artifactId="antlr" scope="provided"/>
        <dependency groupId="org.antlr" artifactId="ST4"/>
        <dependency groupId="org.antlr" artifactId="antlr-runtime"/>
        <dependency groupId="org.slf4j" artifactId="slf4j-api"/>
        <dependency groupId="org.slf4j" artifactId="log4j-over-slf4j"/>
        <dependency groupId="org.slf4j" artifactId="jcl-over-slf4j"/>
        <dependency groupId="com.fasterxml.jackson.core" artifactId="jackson-core"/>
        <dependency groupId="com.fasterxml.jackson.core" artifactId="jackson-databind"/>
        <dependency groupId="com.fasterxml.jackson.core" artifactId="jackson-annotations"/>
        <dependency groupId="com.fasterxml.jackson.datatype" artifactId="jackson-datatype-jsr310"/>
        <dependency groupId="com.googlecode.json-simple" artifactId="json-simple"/>
        <dependency groupId="com.boundary" artifactId="high-scale-lib"/>
        <dependency groupId="org.yaml" artifactId="snakeyaml"/>
        <dependency groupId="org.mindrot" artifactId="jbcrypt"/>
        <dependency groupId="io.airlift" artifactId="airline"/>
        <dependency groupId="io.dropwizard.metrics" artifactId="metrics-core"/>
        <dependency groupId="io.dropwizard.metrics" artifactId="metrics-jvm"/>
        <dependency groupId="io.dropwizard.metrics" artifactId="metrics-logback"/>
        <dependency groupId="com.addthis.metrics" artifactId="reporter-config3"/>
        <dependency groupId="com.clearspring.analytics" artifactId="stream"/>

        <dependency groupId="ch.qos.logback" artifactId="logback-core"/>
        <dependency groupId="ch.qos.logback" artifactId="logback-classic"/>

        <!-- don't need hadoop classes to run, but if you use the hadoop stuff -->
        <dependency groupId="org.apache.hadoop" artifactId="hadoop-core" optional="true"/>
        <dependency groupId="org.apache.hadoop" artifactId="hadoop-minicluster" optional="true"/>

        <!-- don't need the Java Driver to run, but if you use the hadoop stuff or UDFs -->
        <dependency groupId="com.datastax.cassandra" artifactId="cassandra-driver-core" classifier="shaded" optional="true"/>
          <!-- don't need jna to run, but nice to have -->
        <dependency groupId="net.java.dev.jna" artifactId="jna"/>

        <!-- don't need jamm unless running a server in which case it needs to be a -javagent to be used anyway -->
        <dependency groupId="com.github.jbellis" artifactId="jamm"/>

        <dependency groupId="io.netty" artifactId="netty-bom"  type="pom"  />
        <dependency groupId="io.netty" artifactId="netty-all"/>
        <dependency groupId="net.openhft" artifactId="chronicle-queue"/>
        <dependency groupId="net.openhft" artifactId="chronicle-core"/>
        <dependency groupId="net.openhft" artifactId="chronicle-bytes"/>
        <dependency groupId="net.openhft" artifactId="chronicle-wire"/>
        <dependency groupId="net.openhft" artifactId="chronicle-threads"/>
        <dependency groupId="org.fusesource" artifactId="sigar"/>
        <dependency groupId="org.eclipse.jdt.core.compiler" artifactId="ecj"/>
        <dependency groupId="org.caffinitas.ohc" artifactId="ohc-core"/>
        <dependency groupId="org.caffinitas.ohc" artifactId="ohc-core-j8"/>
        <dependency groupId="com.github.ben-manes.caffeine" artifactId="caffeine" />
        <dependency groupId="org.jctools" artifactId="jctools-core"/>
        <dependency groupId="org.ow2.asm" artifactId="asm" />
        <dependency groupId="com.carrotsearch" artifactId="hppc" />
        <dependency groupId="org.gridkit.jvmtool" artifactId="sjk-cli" />
        <dependency groupId="org.gridkit.jvmtool" artifactId="sjk-core" />
        <dependency groupId="org.gridkit.jvmtool" artifactId="sjk-stacktrace" />
        <dependency groupId="org.gridkit.jvmtool" artifactId="mxdump" />
        <dependency groupId="org.gridkit.lab" artifactId="jvm-attach-api" />
        <dependency groupId="com.beust" artifactId="jcommander" />
        <dependency groupId="org.gridkit.jvmtool" artifactId="sjk-json"/>
        <dependency groupId="com.github.luben" artifactId="zstd-jni"/>
        <dependency groupId="org.psjava" artifactId="psjava"/>
        <dependency groupId="io.netty" artifactId="netty-tcnative-boringssl-static"/>
        <dependency groupId="javax.inject" artifactId="javax.inject"/>
        <dependency groupId="com.google.j2objc" artifactId="j2objc-annotations"/>
        <dependency groupId="org.hdrhistogram" artifactId="HdrHistogram"/>

        <!-- sasi deps -->
        <dependency groupId="com.github.rholder" artifactId="snowball-stemmer" />
        <dependency groupId="com.googlecode.concurrent-trees" artifactId="concurrent-trees" />

        <!-- compile tools -->
        <dependency groupId="com.google.code.findbugs" artifactId="jsr305"/>
        <dependency groupId="net.ju-n.compile-command-annotations" artifactId="compile-command-annotations"/>
        <dependency groupId="org.assertj" artifactId="assertj-core"/>
        <dependency groupId="org.jboss.byteman" artifactId="byteman-install"/>
        <dependency groupId="org.jboss.byteman" artifactId="byteman"/>
        <dependency groupId="org.jboss.byteman" artifactId="byteman-submit"/>
        <dependency groupId="org.jboss.byteman" artifactId="byteman-bmunit"/>
        <dependency groupId="com.github.seancfoley" artifactId="ipaddress" />
      </artifact:pom>
    </target>

    <!-- deprecated: legacy compatibility for build scripts in other repositories -->
    <target name="maven-ant-tasks-retrieve-build" depends="resolver-retrieve-build"/>

    <target name="echo-base-version">
        <echo message="${base.version}" />
    </target>

    <!-- create properties file with C version -->
    <target name="createVersionPropFile" depends="set-cqlsh-version">
      <taskdef name="propertyfile" classname="org.apache.tools.ant.taskdefs.optional.PropertyFile"/>
      <mkdir dir="${version.properties.dir}"/>
      <propertyfile file="${version.properties.dir}/version.properties">
        <entry key="CassandraVersion" value="${version}"/>
      </propertyfile>
    </target>

    <target name="test-run" depends="jar"
            description="Run in test mode.  Not for production use!">
      <java classname="org.apache.cassandra.service.CassandraDaemon" fork="true">
        <classpath>
          <path refid="cassandra.classpath.test"/>
          <pathelement location="${test.conf}"/>
        </classpath>
        <jvmarg value="-Dstorage-config=${test.conf}"/>
        <jvmarg value="-Dcassandra.reads.thresholds.coordinator.defensive_checks_enabled=true" /> <!-- enable defensive checks -->
        <jvmarg value="-javaagent:${build.lib}/jamm-${jamm.version}.jar" />
        <jvmarg value="-ea"/>
        <jvmarg line="${java11-jvmargs}"/>
      </java>
    </target>

    <!--
        The build target builds all the .class files
    -->
    <target name="build" depends="resolver-retrieve-build,build-project,checkstyle" description="Compile Cassandra classes"/>
    <target name="_build_unsafe" depends="resolver-retrieve-build,build-project" description="Compile Cassandra classes without checks"/>
    <target name="codecoverage" depends="jacoco-run,jacoco-report" description="Create code coverage report"/>

    <target name="_build_java">
        <!-- Note: we cannot use javac's 'release' option, as that does not allow accessing sun.misc.Unsafe nor
        Nashorn's ClassFilter class as any javac modules option is invalid for relase 8. -->
        <echo message="Compiling for Java ${target.version}..."/>
        <javac
               debug="true" debuglevel="${debuglevel}" encoding="utf-8"
               destdir="${build.classes.main}" includeantruntime="false" source="${source.version}" target="${target.version}">
            <src path="${build.src.java}"/>
            <src path="${build.src.gen-java}"/>
            <compilerarg value="-XDignore.symbol.file"/>
            <compilerarg line="${jdk11-javac-exports}"/>
            <classpath>
                <path refid="cassandra.classpath"/>
            </classpath>
        </javac>
    </target>

    <target depends="init,gen-cql3-grammar,generate-cql-html,generate-jflex-java,rat-check"
            name="build-project">
        <echo message="${ant.project.name}: ${ant.file}"/>
        <!-- Order matters! -->
        <antcall target="_build_java"/>
        <antcall target="createVersionPropFile"/>
        <copy todir="${build.classes.main}">
            <fileset dir="${build.src.resources}" />
        </copy>
        <copy todir="${basedir}/conf" file="${build.classes.main}/META-INF/hotspot_compiler"/>
    </target>

    <!-- Stress build file -->
    <property name="stress.build.src" value="${basedir}/tools/stress/src" />
    <property name="stress.test.src" value="${basedir}/tools/stress/test/unit" />
    <property name="stress.build.classes" value="${build.classes}/stress" />
    <property name="stress.test.classes" value="${build.dir}/test/stress-classes" />
	<property name="stress.manifest" value="${stress.build.classes}/MANIFEST.MF" />

    <target name="stress-build-test" depends="stress-build" description="Compile stress tests">
        <javac debug="true" debuglevel="${debuglevel}" destdir="${stress.test.classes}"
               source="${source.version}" target="${target.version}"
               includeantruntime="false" encoding="utf-8">
            <classpath>
                <path refid="cassandra.classpath.test"/>
                <pathelement location="${stress.build.classes}" />
            </classpath>
            <src path="${stress.test.src}"/>
        </javac>
    </target>

    <target name="stress-build" depends="build" description="build stress tool">
        <antcall target="_stress_build"/>
    </target>

    <target name="_stress_build">
    	<mkdir dir="${stress.build.classes}" />
        <javac compiler="modern" debug="true" debuglevel="${debuglevel}"
               source="${source.version}" target="${target.version}"
               encoding="utf-8" destdir="${stress.build.classes}" includeantruntime="true">
            <src path="${stress.build.src}" />
            <classpath>
                <path refid="cassandra.classpath" />
            </classpath>
        </javac>
        <copy todir="${stress.build.classes}">
            <fileset dir="${stress.build.src}/resources" />
        </copy>
    </target>

    <target name="stress-test" depends="maybe-build-test" description="Runs stress tests">
        <testmacro inputdir="${stress.test.src}"
                       timeout="${test.timeout}">
        </testmacro>
    </target>

    <!-- Use this with an FQDN for test class, and an optional csv list of methods like this:
      ant stress-test-some -Dtest.name=org.apache.cassandra.stress.generate.DistributionGaussianTest
      ant stress-test-some -Dtest.name=org.apache.cassandra.stress.generate.DistributionGaussianTest -Dtest.methods=simpleGaussian
    -->
    <target name="stress-test-some" depends="maybe-build-test" description="Runs stress tests">
        <testmacro inputdir="${stress.test.src}"
                       timeout="${test.timeout}">
          <test unless:blank="${test.methods}" name="${test.name}" methods="${test.methods}" outfile="build/test/output/TEST-${test.name}-${test.methods}"/>
          <test if:blank="${test.methods}" name="${test.name}" outfile="build/test/output/TEST-${test.name}"/>
        </testmacro>
    </target>

    <!--
        fqltool build file
        -->
    <property name="fqltool.build.src" value="${basedir}/tools/fqltool/src" />
    <property name="fqltool.test.src" value="${basedir}/tools/fqltool/test/unit" />
    <property name="fqltool.build.classes" value="${build.classes}/fqltool" />
    <property name="fqltool.test.classes" value="${build.dir}/test/fqltool-classes" />
    <property name="fqltool.manifest" value="${fqltool.build.classes}/MANIFEST.MF" />

    <target name="fqltool-build-test" depends="fqltool-build" description="Compile fqltool tests">
        <javac debug="true" debuglevel="${debuglevel}" destdir="${fqltool.test.classes}"
               source="${source.version}" target="${target.version}"
               includeantruntime="false" encoding="utf-8">
            <classpath>
                <path refid="cassandra.classpath.test"/>
                <pathelement location="${fqltool.build.classes}" />
            </classpath>
            <src path="${fqltool.test.src}"/>
        </javac>
    </target>

    <target name="fqltool-build" depends="build" description="build fqltool">
        <antcall target="_fqltool_build"/>
    </target>

    <target name="_fqltool_build">
    	<mkdir dir="${fqltool.build.classes}" />
        <javac compiler="modern" debug="true" debuglevel="${debuglevel}"
               source="${source.version}" target="${target.version}"
               encoding="utf-8" destdir="${fqltool.build.classes}" includeantruntime="true">
            <src path="${fqltool.build.src}" />
            <classpath>
                <path refid="cassandra.classpath" />
            </classpath>
        </javac>
    </target>

    <target name="fqltool-test" depends="fqltool-build-test, maybe-build-test" description="Runs fqltool tests">
        <testmacro inputdir="${fqltool.test.src}"
                       timeout="${test.timeout}">
        </testmacro>
    </target>

    <!--
        simulator asm build file
        -->
    <property name="simulator-asm.build.src" value="${test.simulator-asm.src}" />
    <property name="simulator-asm.build.classes" value="${build.classes}/simulator-asm" />
    <property name="simulator-asm.manifest" value="${simulator-asm.build.classes}/MANIFEST.MF" />

    <property name="simulator-bootstrap.build.src" value="${test.simulator-bootstrap.src}" />
    <property name="simulator-bootstrap.build.classes" value="${build.classes}/simulator-bootstrap" />
    <property name="simulator-bootstrap.manifest" value="${simulator-bootstrap.build.classes}/MANIFEST.MF" />

    <target name="simulator-asm-build" depends="_build_unsafe" description="build simulator-asm">
        <antcall target="_simulator-asm_build"/>
    </target>

    <target name="simulator-bootstrap-build" depends="_build_unsafe" description="build simulator-bootstrap">
        <antcall target="_simulator-bootstrap_build"/>
    </target>

    <target name="_simulator-asm_build">
    	<mkdir dir="${simulator-asm.build.classes}" />
        <javac compiler="modern" debug="true" debuglevel="${debuglevel}"
               source="${source.version}" target="${target.version}"
               encoding="utf-8" destdir="${simulator-asm.build.classes}" includeantruntime="true">
            <src path="${simulator-asm.build.src}" />
            <classpath>
                <fileset dir="${test.lib}">
                     <include name="**/asm-*${asm.version}.jar" />
                </fileset>
                <fileset dir="${build.lib}">
                     <include name="**/asm-*${asm.version}.jar" />
                </fileset>
            </classpath>
        </javac>
    </target>

    <target name="_simulator-bootstrap_build">
    	<mkdir dir="${simulator-bootstrap.build.classes}" />
        <javac compiler="modern" debug="true" debuglevel="${debuglevel}"
               source="${source.version}" target="${target.version}"
               encoding="utf-8" destdir="${simulator-bootstrap.build.classes}" includeantruntime="true">
            <src path="${simulator-bootstrap.build.src}" />
            <classpath>
                <fileset dir="${test.lib}">
                     <include name="**/asm-*${asm.version}.jar" />
                </fileset>
                <fileset dir="${build.lib}">
                     <include name="**/asm-*${asm.version}.jar" />
                </fileset>
            </classpath>
            <compilerarg value="-XDignore.symbol.file"/>
        </javac>
    </target>

	<target name="_write-poms" depends="maven-declare-dependencies">
	    <artifact:writepom pomRefId="parent-pom" file="${build.dir}/${final.name}-parent.pom"/>
	    <artifact:writepom pomRefId="all-pom" file="${build.dir}/${final.name}.pom"/>
	    <artifact:writepom pomRefId="build-deps-pom" file="${build.dir}/tmp-${final.name}-deps.pom"/>
	</target>

	<target name="write-poms" unless="without.maven">
	    <antcall target="_write-poms" />
	</target>

    <!--
        The jar target makes cassandra.jar output.
    -->
    <target name="_main-jar"
            depends="build"
            description="Assemble Cassandra JAR files">
      <mkdir dir="${build.classes.main}/META-INF" />
      <copy file="LICENSE.txt"
            tofile="${build.classes.main}/META-INF/LICENSE.txt"/>
      <copy file="NOTICE.txt"
            tofile="${build.classes.main}/META-INF/NOTICE.txt"/>

      <!-- Main Jar -->
      <jar jarfile="${build.dir}/${final.name}.jar">
        <fileset dir="${build.classes.main}">
        </fileset>
        <manifest>
        <!-- <section name="org/apache/cassandra/infrastructure"> -->
          <attribute name="Multi-Release" value="true"/>
          <attribute name="Implementation-Title" value="Cassandra"/>
          <attribute name="Implementation-Version" value="${version}"/>
          <attribute name="Implementation-Vendor" value="Apache"/>
        <!-- </section> -->
        </manifest>
      </jar>
    </target>

    <target name="stress-jar"
            depends="stress-build"
            description="Assemble Cassandra JAR files">
        <!-- Stress jar -->
        <manifest file="${stress.manifest}">
            <attribute name="Built-By" value="Pavel Yaskevich"/>
            <attribute name="Main-Class" value="org.apache.cassandra.stress.Stress"/>
        </manifest>
        <mkdir dir="${stress.build.classes}/META-INF" />
        <mkdir dir="${build.dir}/tools/lib/" />
        <jar destfile="${build.dir}/tools/lib/stress.jar" manifest="${stress.manifest}">
            <fileset dir="${stress.build.classes}"/>
        </jar>
    </target>

    <target name="fqltool-jar"
            depends="fqltool-build"
            description="Assemble Cassandra JAR files">

        <!-- fqltool jar -->
        <manifest file="${fqltool.manifest}">
            <attribute name="Built-By" value="Marcus Eriksson"/>
            <attribute name="Main-Class" value="org.apache.cassandra.fqltool.FullQueryLogTool"/>
        </manifest>
        <mkdir dir="${fqltool.build.classes}/META-INF" />
        <mkdir dir="${build.dir}/tools/lib/" />
        <jar destfile="${build.dir}/tools/lib/fqltool.jar" manifest="${fqltool.manifest}">
            <fileset dir="${fqltool.build.classes}"/>
        </jar>
    </target>

    <target name="simulator-jars"
            depends="simulator-asm-build,simulator-bootstrap-build"
            description="Assemble Cassandra JAR files">

        <!-- simulator asm jar -->
        <manifest file="${simulator-asm.manifest}">
            <attribute name="Built-By" value="Benedict Elliott Smith"/>
            <attribute name="Premain-Class" value="org.apache.cassandra.simulator.asm.InterceptAgent"/>
            <attribute name="Agent-Class" value="org.apache.cassandra.simulator.asm.InterceptAgent"/>
            <attribute name="Can-Redefine-Classes" value="true"/>
            <attribute name="Can-Retransform-Classes" value="true"/>
        </manifest>
        <mkdir dir="${simulator-asm.build.classes}/META-INF" />
        <mkdir dir="${test.lib}/jars/" />
        <jar destfile="${test.lib}/jars/simulator-asm.jar" manifest="${simulator-asm.manifest}">
            <fileset dir="${simulator-asm.build.classes}"/>
            <fileset dir="${test.lib}/jars">
                <include name="**/asm-*${asm.version}.jar" />
            </fileset>
        </jar>

        <!-- simulator bootstrap jar -->
        <manifest file="${simulator-bootstrap.manifest}">
            <attribute name="Built-By" value="Benedict Elliott Smith"/>
        </manifest>
        <mkdir dir="${simulator-bootstrap.build.classes}/META-INF" />
        <mkdir dir="${test.lib}/jars/" />
        <jar destfile="${test.lib}/jars/simulator-bootstrap.jar" manifest="${simulator-bootstrap.manifest}">
            <fileset dir="${simulator-bootstrap.build.classes}"/>
            <fileset dir="${test.lib}/jars">
                <include name="**/asm-*${asm.version}.jar" />
            </fileset>
        </jar>
    </target>

    <target name="jar"
            depends="_main-jar,build-test,stress-jar,fqltool-jar,simulator-jars,write-poms"
            description="Assemble Cassandra JAR files">
    </target>

    <!--
        The javadoc-jar target makes cassandra-javadoc.jar output required for publishing to Maven central repository.
    -->
    <target name="javadoc-jar" depends="javadoc" unless="no-javadoc" description="Assemble Cassandra JavaDoc JAR file">
      <jar jarfile="${build.dir}/${final.name}-javadoc.jar" basedir="${javadoc.dir}"/>
      <!-- javadoc task always rebuilds so might as well remove the generated docs to prevent
           being pulled into the distribution by accident -->
      <delete quiet="true" dir="${javadoc.dir}"/>
    </target>

    <!--
        The sources-jar target makes cassandra-sources.jar output required for publishing to Maven central repository.
    -->
    <target name="sources-jar" depends="init" description="Assemble Cassandra Sources JAR file">
      <jar jarfile="${build.dir}/${final.name}-sources.jar">
        <fileset dir="${build.src.java}" defaultexcludes="yes">
          <include name="org/apache/**/*.java"/>
        </fileset>
        <fileset dir="${build.src.gen-java}" defaultexcludes="yes">
          <include name="org/apache/**/*.java"/>
        </fileset>
      </jar>
    </target>

    <target name="_artifacts-init" depends="jar">
      <mkdir dir="${dist.dir}"/>
      <!-- fix the control linefeed so that builds on windows works on linux -->
      <fixcrlf srcdir="bin" includes="**/*" eol="lf" eof="remove" />
      <fixcrlf srcdir="conf" includes="**/*" eol="lf" eof="remove" />
      <fixcrlf srcdir="tools/bin" includes="**/*" eol="lf" eof="remove" />
      <copy todir="${dist.dir}/lib">
        <fileset dir="${build.lib}"/>
        <fileset dir="${build.dir}">
          <include name="${final.name}.jar" />
        </fileset>
      </copy>
      <copy todir="${dist.dir}/doc" failonerror="false">
        <fileset dir="doc">
          <include name="cql3/CQL.html" />
          <include name="cql3/CQL.css" />
          <include name="SASI.md" />
        </fileset>
      </copy>
      <copy todir="${dist.dir}/doc/html" failonerror="false">
        <fileset dir="doc" />
        <globmapper from="build/html/*" to="*"/>
      </copy>
      <copy todir="${dist.dir}/bin">
        <fileset dir="bin"/>
      </copy>
      <copy todir="${dist.dir}/conf">
        <fileset dir="conf"/>
      </copy>
      <copy todir="${dist.dir}/pylib">
        <fileset dir="pylib">
          <include name="**" />
          <exclude name="**/*.pyc" />
        </fileset>
      </copy>
      <copy todir="${dist.dir}/">
        <fileset dir="${basedir}">
          <include name="*.txt" />
        </fileset>
      </copy>
      <copy todir="${dist.dir}/tools/bin">
        <fileset dir="${basedir}/tools/bin"/>
      </copy>
      <copy todir="${dist.dir}/tools/">
        <fileset dir="${basedir}/tools/">
            <include name="*.yaml"/>
	</fileset>
      </copy>
      <copy todir="${dist.dir}/tools/lib">
        <fileset dir="${build.dir}/tools/lib/">
            <include name="*.jar" />
        </fileset>
      </copy>
    </target>

    <!-- creates release tarballs -->
    <target name="artifacts" depends="_artifacts-init,gen-doc,sources-jar"
            description="Create Cassandra release artifacts">
      <tar compression="gzip" longfile="gnu"
        destfile="${build.dir}/${final.name}-bin.tar.gz">

        <!-- Everything but bin/ (default mode) -->
        <tarfileset dir="${dist.dir}" prefix="${final.name}">
          <include name="**"/>
          <exclude name="bin/*" />
          <exclude name="tools/bin/*"/>
        </tarfileset>
        <!-- Shell includes in bin/ (default mode) -->
        <tarfileset dir="${dist.dir}" prefix="${final.name}">
          <include name="bin/*.in.sh" />
          <include name="tools/bin/*.in.sh" />
        </tarfileset>
        <!-- Executable scripts in bin/ -->
        <tarfileset dir="${dist.dir}" prefix="${final.name}" mode="755">
          <include name="bin/*"/>
          <include name="tools/bin/*"/>
          <exclude name="bin/*.in.sh" />
          <exclude name="tools/bin/*.in.sh" />
        </tarfileset>
      </tar>

      <tar compression="gzip" longfile="gnu"
           destfile="${build.dir}/${final.name}-src.tar.gz">

        <tarfileset dir="${basedir}"
                    prefix="${final.name}-src">
          <include name="**"/>
          <exclude name="build/**" />
          <exclude name="lib/**" />
          <exclude name="src/gen-java/**" />
          <exclude name=".git/**" />
          <exclude name="venv/**" />
          <exclude name="src/resources/org/apache/cassandra/config/version.properties" />
          <exclude name="conf/hotspot_compiler" />
          <exclude name="doc/cql3/CQL.html" />
          <exclude name="doc/build/**" />
          <exclude name="bin/*" /> <!-- handled separately below -->
          <exclude name="tools/bin/*" /> <!-- handled separately below -->
          <!-- exclude python generated files -->
          <exclude name="**/__pycache__/**" />
          <!-- exclude Eclipse files -->
          <exclude name=".project" />
          <exclude name=".classpath" />
          <exclude name=".settings/**" />
          <exclude name=".externalToolBuilders/**" />
          <!-- exclude NetBeans files -->
          <exclude name="ide/nbproject/private/**" />
        </tarfileset>

        <!-- python driver -->
        <tarfileset dir="${basedir}" prefix="${final.name}-src">
          <include name="lib/cassandra-driver-internal-only-**" />
        </tarfileset>

        <!-- Shell includes in bin/ and tools/bin/ -->
        <tarfileset dir="${basedir}" prefix="${final.name}-src">
          <include name="bin/*.in.sh" />
          <include name="tools/bin/*.in.sh" />
        </tarfileset>
        <!-- Everything else (assumed to be scripts), is executable -->
        <tarfileset dir="${basedir}" prefix="${final.name}-src" mode="755">
          <include name="bin/*"/>
          <exclude name="bin/*.in.sh" />
          <include name="tools/bin/*"/>
          <exclude name="tools/bin/*.in.sh" />
        </tarfileset>
      </tar>

      <checksum forceOverwrite="yes" todir="${build.dir}" fileext=".sha256" algorithm="SHA-256">
        <fileset dir="${build.dir}">
          <include name="${final.name}-bin.tar.gz" />
          <include name="${final.name}-src.tar.gz" />
        </fileset>
      </checksum>
      <checksum forceOverwrite="yes" todir="${build.dir}" fileext=".sha512" algorithm="SHA-512">
        <fileset dir="${build.dir}">
          <include name="${final.name}-bin.tar.gz" />
          <include name="${final.name}-src.tar.gz" />
        </fileset>
      </checksum>
    </target>

  <!-- Wrapper of build-test without dependencies, so both that target and its dependencies are skipped if the property
    no-build-test is true. This is meant to be used to run tests without actually building them, provided that they have
    been built before. All test targets depend on this, so one can run them using the no-build-test property.
    For example:

    ant test -Dno-build-test=true
    ant test -Dtest.name=StorageServiceServerTest -Dno-build-test=true
    ant testsome -Dtest.name=org.apache.cassandra.service.StorageServiceServerTest -Dno-build-test=true

    The property is false by default, so if it's not specified the tests would be built with all their dependencies.
    See CASSANDRA-16625 and CASSANDRA-18000 for further details.
     -->
  <target name="maybe-build-test" unless="no-build-test">
    <antcall target="build-test" inheritRefs="true"/>
  </target>

  <target name="build-test" depends="_main-jar,stress-build-test,fqltool-build,resolver-dist-lib,simulator-jars,checkstyle-test"
          description="Compile test classes">
    <antcall target="_build-test"/>
  </target>

  <target name="_build-test">
    <javac
     compiler="modern"
     debug="true"
     debuglevel="${debuglevel}"
     destdir="${test.classes}"
     includeantruntime="true"
     source="${source.version}"
     target="${target.version}"
     encoding="utf-8">
     <classpath>
        <path refid="cassandra.classpath.test"/>
        <pathelement location="${fqltool.build.classes}"/>
     </classpath>
     <compilerarg value="-XDignore.symbol.file"/>
     <compilerarg line="${jdk11-javac-exports}"/>
     <src path="${test.anttasks.src}"/>
     <src path="${test.unit.src}"/>
     <src path="${test.long.src}"/>
     <src path="${test.burn.src}"/>
     <src path="${test.memory.src}"/>
     <src path="${test.microbench.src}"/>
     <src path="${test.distributed.src}"/>
     <src path="${test.simulator.src}"/>
     <src path="${test.simulator-asm.src}"/>
     <src path="${test.simulator-bootstrap.src}"/>
     <src path="${test.simulator-test.src}"/>
    </javac>

    <antcall target="_check-test-names" inheritRefs="true"/>

    <!-- Non-java resources needed by the test suite -->
    <copy todir="${test.classes}">
      <fileset dir="${test.resources}"/>
    </copy>
  </target>

    <macrodef name="check-test-names">
        <attribute name="annotationName"/>
        <attribute name="regex"/>
        <attribute name="scanClassPath" default="${test.classes}:${fqltool.test.classes}:${stress.test.classes}"/>
        <attribute name="packageName" default="org.apache.cassandra"/>
        <attribute name="expand" default="true"/>
        <attribute name="normalize" default="true"/>
        <attribute name="verbose" default="false"/>

        <sequential>
            <java taskname="check-test-names" fork="true" failonerror="yes" classname="org.apache.cassandra.anttasks.TestNameCheckTask">
                <classpath>
                    <path refid="cassandra.classpath.test"/>
                    <pathelement location="${fqltool.build.classes}"/>
                    <pathelement location="${stress.build.classes}"/>
                    <pathelement location="${test.classes}"/>
                    <pathelement location="${fqltool.test.classes}"/>
                    <pathelement location="${stress.test.classes}"/>
                </classpath>
                <jvmarg line="${java11-jvmargs}"/>
                <jvmarg value="-DscanClassPath=@{scanClassPath}"/>
                <jvmarg value="-DpackageName=@{packageName}"/>
                <jvmarg value="-DannotationName=@{annotationName}"/>
                <jvmarg value="-Dexpand=@{expand}"/>
                <jvmarg value="-Dnormalize=@{normalize}"/>
                <jvmarg value="-Dverbose=@{verbose}"/>
                <jvmarg value="-Dregex=@{regex}"/>
            </java>
        </sequential>
    </macrodef>

  <target name="_check-test-names">
      <check-test-names annotationName="org.junit.Test" regex=".*Test$"/>
      <check-test-names annotationName="org.openjdk.jmh.annotations.Benchmark" regex=".*(Bench|_jmhType.*)$"/>
  </target>

  <!-- Run tests separately and report errors after and generate a junit report -->
  <macrodef name="testhelper">
    <attribute name="testdelegate"/>
    <sequential>
        <taskdef name="testhelper_" classname="org.apache.cassandra.anttasks.TestHelper" classpath="${test.classes}"/>
        <testhelper_ property="@{testdelegate}"/>
      <fail message="Some test(s) failed.">
        <condition>
            <and>
            <isset property="testfailed"/>
            <not>
              <isset property="ant.test.failure.ignore"/>
            </not>
          </and>
        </condition>
      </fail>
    </sequential>
  </macrodef>

  <!-- Run a list of junit tasks but don't track errors or generate a report after
       If a test fails the testfailed property will be set. All the tests are run using the testdelegate
       macro that is specified as an attribute and they will be run sequentially in this ant process -->

  <!-- Defines how to run a set of tests. If you change the defaults for attributes
       you should also update them in testmacro.,
       The two are split because the helper doesn't generate
       a junit report or fail on errors -->
  <macrodef name="testmacrohelper">
    <attribute name="inputdir" />
    <attribute name="timeout" default="${test.timeout}" />
    <attribute name="forkmode" default="perTest"/>
    <element name="optjvmargs" implicit="true" optional="true" />
    <attribute name="filter" default="**/${test.name}.java"/>
    <attribute name="exclude" default="" />
    <attribute name="filelist" default="" />
    <attribute name="testtag" default=""/>
    <attribute name="usejacoco" default="no"/>
    <attribute name="showoutput" default="false"/>

    <sequential>
      <condition property="additionalagent"
                 value="-javaagent:${build.dir.lib}/jars/jacocoagent.jar=destfile=${jacoco.partialexecfile}"
                 else="">
        <istrue value="${usejacoco}"/>
      </condition>
      <taskdef name="junit-timeout" classname="org.apache.cassandra.JStackJUnitTask">
        <classpath>
          <pathelement location="${test.classes}"/>
        </classpath>
      </taskdef>
      <mkdir dir="${build.test.dir}/cassandra"/>
      <mkdir dir="${build.test.dir}/output"/>
      <mkdir dir="${build.test.dir}/output/@{testtag}"/>
      <mkdir dir="${tmp.dir}"/>
      <junit-timeout fork="on" forkmode="@{forkmode}" failureproperty="testfailed" maxmemory="1024m" timeout="@{timeout}" showoutput="@{showoutput}">
        <formatter classname="org.apache.cassandra.CassandraXMLJUnitResultFormatter" extension=".xml" usefile="true"/>
        <formatter classname="org.apache.cassandra.CassandraBriefJUnitResultFormatter" usefile="false"/>
        <jvmarg value="-Dstorage-config=${test.conf}"/>
        <jvmarg value="-Djava.awt.headless=true"/>
        <!-- Cassandra 3.0+ needs <jvmarg line="... ${additionalagent}" /> here! (not value=) -->
        <jvmarg line="-javaagent:${build.lib}/jamm-${jamm.version}.jar ${additionalagent}" />
        <jvmarg value="-ea"/>
        <jvmarg value="-Djava.io.tmpdir=${tmp.dir}"/>
        <jvmarg value="-Dcassandra.debugrefcount=true"/>
        <jvmarg value="-Xss256k"/>
        <!-- When we do classloader manipulation SoftReferences can cause memory leaks
             that can OOM our test runs. The next two settings informs our GC
             algorithm to limit the metaspace size and clean up SoftReferences
             more aggressively rather than waiting. See CASSANDRA-14922 for more details.
        -->
        <jvmarg value="-XX:SoftRefLRUPolicyMSPerMB=0" />
        <jvmarg value="-XX:ActiveProcessorCount=${cassandra.test.processorCount}" />
        <jvmarg value="-Dcassandra.test.driver.connection_timeout_ms=${test.driver.connection_timeout_ms}"/>
        <jvmarg value="-Dcassandra.test.driver.read_timeout_ms=${test.driver.read_timeout_ms}"/>
        <jvmarg value="-Dcassandra.memtable_row_overhead_computation_step=100"/>
        <jvmarg value="-Dcassandra.test.use_prepared=${cassandra.test.use_prepared}"/>
        <jvmarg value="-Dcassandra.test.sstableformatdevelopment=true"/>
        <!-- The first time SecureRandom initializes can be slow if it blocks on /dev/random -->
        <jvmarg value="-Djava.security.egd=file:/dev/urandom" />
        <jvmarg value="-Dcassandra.testtag=@{testtag}"/>
        <jvmarg value="-Dcassandra.keepBriefBrief=${cassandra.keepBriefBrief}" />
        <jvmarg value="-Dcassandra.strict.runtime.checks=true" />
        <jvmarg value="-Dcassandra.reads.thresholds.coordinator.defensive_checks_enabled=true" /> <!-- enable defensive checks -->
        <jvmarg value="-Dcassandra.test.flush_local_schema_changes=${cassandra.test.flush_local_schema_changes}"/>
        <jvmarg value="-Dcassandra.test.messagingService.nonGracefulShutdown=${cassandra.test.messagingService.nonGracefulShutdown}"/>
        <jvmarg value="-Dcassandra.use_nix_recursive_delete=${cassandra.use_nix_recursive_delete}"/>
        <jvmarg line="${java11-jvmargs}"/>
        <!-- disable shrinks in quicktheories CASSANDRA-15554 -->
        <jvmarg value="-DQT_SHRINKS=0"/>
        <jvmarg line="${_std-test-jvmargs}" />
        <jvmarg line="${test.jvm.args}" />
        <optjvmargs/>
        <!-- Uncomment to debug unittest, attach debugger to port 1416 -->
        <!--
        <jvmarg line="-agentlib:jdwp=transport=dt_socket,address=localhost:1416,server=y,suspend=y" />
        -->
        <classpath>
          <pathelement path="${java.class.path}"/>
          <pathelement location="${stress.build.classes}"/>
          <pathelement location="${fqltool.build.classes}"/>
          <pathelement location="${test.classes}"/>
          <path refid="cassandra.classpath.test" />
          <pathelement location="${stress.test.classes}"/>
          <pathelement location="${fqltool.test.classes}"/>
          <pathelement location="${test.conf}"/>
          <pathelement path="${java.class.path}"/>
          <path refid="cassandra.classpath" />
          <fileset dir="${test.lib}">
            <include name="**/*.jar" />
              <exclude name="**/ant-*.jar"/>
          </fileset>
        </classpath>
        <batchtest todir="${build.test.dir}/output/@{testtag}">
            <fileset dir="@{inputdir}" includes="@{filter}" excludes="@{exclude}"/>
            <filelist dir="@{inputdir}" files="@{filelist}"/>
        </batchtest>
      </junit-timeout>

      <delete quiet="true" failonerror="false" dir="${build.test.dir}/cassandra/commitlog"/>
      <delete quiet="true" failonerror="false" dir="${build.test.dir}/cassandra/cdc_raw"/>
      <delete quiet="true" failonerror="false" dir="${build.test.dir}/cassandra/data"/>
      <delete quiet="true" failonerror="false" dir="${build.test.dir}/cassandra/ssl_upload_tables"/>
      <delete quiet="true" failonerror="false" dir="${build.test.dir}/cassandra/system_data"/>
      <delete quiet="true" failonerror="false" dir="${build.test.dir}/cassandra/saved_caches"/>
      <delete quiet="true" failonerror="false" dir="${build.test.dir}/cassandra/hints"/>
    </sequential>
  </macrodef>

  <target name="testold" depends="maybe-build-test" description="Execute unit tests">
    <testmacro inputdir="${test.unit.src}" timeout="${test.timeout}">
      <jvmarg value="-Dlegacy-sstable-root=${test.data}/legacy-sstables"/>
      <jvmarg value="-Dinvalid-legacy-sstable-root=${test.data}/invalid-legacy-sstables"/>
      <jvmarg value="-Dcassandra.ring_delay_ms=1000"/>
      <jvmarg value="-Dcassandra.tolerate_sstable_size=true"/>
      <jvmarg value="-Dcassandra.skip_sync=true" />
    </testmacro>
    <fileset dir="${test.unit.src}" />
  </target>

  <!-- Will not generate a junit report or fail on error  -->
  <macrodef name="testlist">
    <attribute name="test.file.list"/>
    <sequential>
      <testmacrohelper inputdir="${test.dir}/${test.classlistprefix}" filelist="@{test.file.list}" exclude="**/*.java" timeout="${test.timeout}">
        <jvmarg value="-Dlegacy-sstable-root=${test.data}/legacy-sstables"/>
        <jvmarg value="-Dinvalid-legacy-sstable-root=${test.data}/invalid-legacy-sstables"/>
        <jvmarg value="-Dcassandra.ring_delay_ms=1000"/>
        <jvmarg value="-Dcassandra.tolerate_sstable_size=true"/>
        <jvmarg value="-Dcassandra.skip_sync=true" />
      </testmacrohelper>
    </sequential>
  </macrodef>

  <!-- Will not generate a junit report  -->
  <macrodef name="testlist-compression">
    <attribute name="test.file.list" />
    <sequential>
      <property name="compressed_yaml" value="${build.test.dir}/cassandra.compressed.yaml"/>
      <concat destfile="${compressed_yaml}">
          <fileset file="${test.conf}/cassandra.yaml"/>
          <fileset file="${test.conf}/commitlog_compression_${test.compression.algo}.yaml"/>
      </concat>
      <testmacrohelper inputdir="${test.unit.src}" filelist="@{test.file.list}"
                       exclude="**/*.java" timeout="${test.timeout}" testtag="compression">
        <jvmarg value="-Dlegacy-sstable-root=${test.data}/legacy-sstables"/>
        <jvmarg value="-Dinvalid-legacy-sstable-root=${test.data}/invalid-legacy-sstables"/>
        <jvmarg value="-Dcassandra.test.compression=true"/>
        <jvmarg value="-Dcassandra.test.compression.algo=${test.compression.algo}"/>
        <jvmarg value="-Dcassandra.ring_delay_ms=1000"/>
        <jvmarg value="-Dcassandra.tolerate_sstable_size=true"/>
        <jvmarg value="-Dcassandra.config=file:///${compressed_yaml}"/>
        <jvmarg value="-Dcassandra.skip_sync=true" />
      </testmacrohelper>
    </sequential>
  </macrodef>

  <macrodef name="testlist-cdc">
    <attribute name="test.file.list" />
    <sequential>
      <property name="cdc_yaml" value="${build.test.dir}/cassandra.cdc.yaml"/>
      <concat destfile="${cdc_yaml}">
        <fileset file="${test.conf}/cassandra.yaml"/>
        <fileset file="${test.conf}/cdc.yaml"/>
      </concat>
      <testmacrohelper inputdir="${test.unit.src}" filelist="@{test.file.list}"
                       exclude="**/*.java" timeout="${test.timeout}" testtag="cdc">
        <jvmarg value="-Dlegacy-sstable-root=${test.data}/legacy-sstables"/>
        <jvmarg value="-Dinvalid-legacy-sstable-root=${test.data}/invalid-legacy-sstables"/>
        <jvmarg value="-Dcassandra.ring_delay_ms=1000"/>
        <jvmarg value="-Dcassandra.tolerate_sstable_size=true"/>
        <jvmarg value="-Dcassandra.config=file:///${cdc_yaml}"/>
        <jvmarg value="-Dcassandra.skip_sync=true" />
      </testmacrohelper>
    </sequential>
  </macrodef>

  <macrodef name="testlist-system-keyspace-directory">
    <attribute name="test.file.list" />
    <sequential>
      <property name="system_keyspaces_directory_yaml" value="${build.test.dir}/cassandra.system.yaml"/>
      <concat destfile="${system_keyspaces_directory_yaml}">
        <fileset file="${test.conf}/cassandra.yaml"/>
        <fileset file="${test.conf}/system_keyspaces_directory.yaml"/>
      </concat>
      <testmacrohelper inputdir="${test.unit.src}" filelist="@{test.file.list}"
                       exclude="**/*.java" timeout="${test.timeout}" testtag="system_keyspace_directory">
        <jvmarg value="-Dlegacy-sstable-root=${test.data}/legacy-sstables"/>
        <jvmarg value="-Dinvalid-legacy-sstable-root=${test.data}/invalid-legacy-sstables"/>
        <jvmarg value="-Dcassandra.ring_delay_ms=1000"/>
        <jvmarg value="-Dcassandra.tolerate_sstable_size=true"/>
        <jvmarg value="-Dcassandra.config=file:///${system_keyspaces_directory_yaml}"/>
        <jvmarg value="-Dcassandra.skip_sync=true" />
      </testmacrohelper>
    </sequential>
  </macrodef>

  <!--
    Run named ant task with jacoco, such as "ant jacoco-run -Dtaskname=test"
    the target run must enable the jacoco agent if usejacoco is 'yes' -->
  <target name="jacoco-run" description="run named task with jacoco instrumentation">
    <condition property="runtask" value="${taskname}" else="test">
      <isset property="taskname"/>
    </condition>
    <antcall target="${runtask}">
      <param name="usejacoco" value="yes"/>
    </antcall>
  </target>

  <!-- Use this with an FQDN for test class, and an optional csv list of methods like this:
    ant testsome -Dtest.name=org.apache.cassandra.service.StorageServiceServerTest
    ant testsome -Dtest.name=org.apache.cassandra.service.StorageServiceServerTest -Dtest.methods=testRegularMode,testGetAllRangesEmpty
  -->
  <target name="testsome" depends="maybe-build-test" description="Execute specific unit tests" >
    <testmacro inputdir="${test.unit.src}" timeout="${test.timeout}">
      <test unless:blank="${test.methods}" name="${test.name}" methods="${test.methods}" outfile="build/test/output/TEST-${test.name}-${test.methods}"/>
      <test if:blank="${test.methods}" name="${test.name}" outfile="build/test/output/TEST-${test.name}"/>
      <jvmarg value="-Dlegacy-sstable-root=${test.data}/legacy-sstables"/>
      <jvmarg value="-Dinvalid-legacy-sstable-root=${test.data}/invalid-legacy-sstables"/>
      <jvmarg value="-Dcassandra.ring_delay_ms=1000"/>
      <jvmarg value="-Dcassandra.tolerate_sstable_size=true"/>
      <jvmarg value="-Dcassandra.skip_sync=true" />
    </testmacro>
  </target>

  <!-- Use this with an FQDN for test class, and an optional csv list of methods like this:
    ant long-testsome -Dtest.name=org.apache.cassandra.cql3.ManyRowsTest
    ant long-testsome -Dtest.name=org.apache.cassandra.cql3.ManyRowsTest -Dtest.methods=testLargeCount
  -->
  <target name="long-testsome" depends="maybe-build-test" description="Execute specific long unit tests" >
    <testmacro inputdir="${test.long.src}" timeout="${test.long.timeout}">
      <test if="withMethods" name="${test.name}" methods="${test.methods}" todir="${build.test.dir}/output/" outfile="TEST-${test.name}-${test.methods}"/>
      <test if="withoutMethods" name="${test.name}" todir="${build.test.dir}/output/" outfile="TEST-${test.name}"/>
      <jvmarg value="-Dcassandra.ring_delay_ms=1000"/>
      <jvmarg value="-Dcassandra.tolerate_sstable_size=true"/>
    </testmacro>
  </target>

  <!-- Use this with an FQDN for test class, and an optional csv list of methods like this:
    ant burn-testsome -Dtest.name=org.apache.cassandra.utils.memory.LongBufferPoolTest
    ant burn-testsome -Dtest.name=org.apache.cassandra.utils.memory.LongBufferPoolTest -Dtest.methods=testPoolAllocateWithRecyclePartially
  -->
  <target name="burn-testsome" depends="maybe-build-test" description="Execute specific burn unit tests" >
    <testmacro inputdir="${test.burn.src}" timeout="${test.burn.timeout}">
      <test if="withMethods" name="${test.name}" methods="${test.methods}" todir="${build.test.dir}/output/" outfile="TEST-${test.name}-${test.methods}"/>
      <test if="withoutMethods" name="${test.name}" todir="${build.test.dir}/output/" outfile="TEST-${test.name}"/>
      <jvmarg value="-Dlogback.configurationFile=test/conf/logback-burntest.xml"/>
    </testmacro>
  </target>

  <target name="test-compression" depends="maybe-build-test,stress-build" description="Execute unit tests with sstable compression enabled">
    <path id="all-test-classes-path">
      <fileset dir="${test.unit.src}" includes="**/${test.name}.java" />
      <fileset dir="${test.distributed.src}" includes="**/${test.name}.java" />
    </path>
    <property name="all-test-classes" refid="all-test-classes-path"/>
    <testhelper testdelegate="testlist-compression" />
  </target>

  <target name="test-cdc" depends="maybe-build-test" description="Execute unit tests with change-data-capture enabled">
    <path id="all-test-classes-path">
      <fileset dir="${test.unit.src}" includes="**/${test.name}.java" />
    </path>
    <property name="all-test-classes" refid="all-test-classes-path"/>
    <testhelper testdelegate="testlist-cdc" />
  </target>

  <target name="test-system-keyspace-directory" depends="maybe-build-test" description="Execute unit tests with a system keyspaces directory configured">
    <path id="all-test-classes-path">
      <fileset dir="${test.unit.src}" includes="**/${test.name}.java" />
    </path>
    <property name="all-test-classes" refid="all-test-classes-path"/>
    <testhelper testdelegate="testlist-system-keyspace-directory" />
  </target>

  <target name="msg-ser-gen-test" depends="maybe-build-test" description="Generates message serializations">
    <testmacro inputdir="${test.unit.src}"
        timeout="${test.timeout}" filter="**/SerializationsTest.java">
      <jvmarg value="-Dcassandra.test-serialization-writes=True"/>
    </testmacro>
  </target>

  <target name="msg-ser-test" depends="maybe-build-test" description="Tests message serializations">
      <testmacro inputdir="${test.unit.src}" timeout="${test.timeout}"
               filter="**/SerializationsTest.java"/>
  </target>

  <target name="msg-ser-test-7" depends="maybe-build-test" description="Generates message serializations">
    <testmacro inputdir="${test.unit.src}"
        timeout="${test.timeout}" filter="**/SerializationsTest.java">
      <jvmarg value="-Dcassandra.version=0.7"/>
    </testmacro>
  </target>

  <target name="msg-ser-test-10" depends="maybe-build-test" description="Tests message serializations on 1.0 messages">
    <testmacro inputdir="${test.unit.src}"
        timeout="${test.timeout}" filter="**/SerializationsTest.java">
      <jvmarg value="-Dcassandra.version=1.0"/>
    </testmacro>
  </target>

  <target name="test-burn" depends="maybe-build-test" description="Execute functional tests">
    <testmacro inputdir="${test.burn.src}"
               timeout="${test.burn.timeout}">
    </testmacro>
  </target>

  <target name="long-test" depends="maybe-build-test" description="Execute functional tests">
    <testmacro inputdir="${test.long.src}"
               timeout="${test.long.timeout}">
      <jvmarg value="-Dcassandra.ring_delay_ms=1000"/>
      <jvmarg value="-Dcassandra.tolerate_sstable_size=true"/>
    </testmacro>
  </target>

  <target name="test-memory" depends="maybe-build-test" description="Execute functional tests">
      <testmacro inputdir="${test.memory.src}"
                 timeout="${test.memory.timeout}">
          <jvmarg value="-javaagent:${build.dir}/test/lib/jars/java-allocation-instrumenter-${allocation-instrumenter.version}.jar"/>
      </testmacro>
  </target>

  <target name="cql-test" depends="maybe-build-test" description="Execute CQL tests">
    <sequential>
      <echo message="running CQL tests"/>
      <mkdir dir="${build.test.dir}/cassandra"/>
      <mkdir dir="${build.test.dir}/output"/>
      <junit fork="on" forkmode="once" failureproperty="testfailed" maxmemory="1024m" timeout="${test.timeout}">
        <formatter type="brief" usefile="false"/>
        <jvmarg value="-Dstorage-config=${test.conf}"/>
        <jvmarg value="-Djava.awt.headless=true"/>
        <jvmarg value="-javaagent:${build.lib}/jamm-${jamm.version}.jar" />
        <jvmarg value="-ea"/>
        <jvmarg value="-Xss256k"/>
        <jvmarg value="-Dcassandra.memtable_row_overhead_computation_step=100"/>
        <jvmarg value="-Dcassandra.test.use_prepared=${cassandra.test.use_prepared}"/>
        <jvmarg value="-Dcassandra.skip_sync=true" />
        <classpath>
          <path refid="cassandra.classpath.test" />
          <pathelement location="${test.classes}"/>
          <pathelement location="${test.conf}"/>
          <fileset dir="${test.lib}">
            <include name="**/*.jar" />
          </fileset>
        </classpath>
        <batchtest todir="${build.test.dir}/output">
            <fileset dir="${test.unit.src}" includes="**/cql3/*Test.java">
                <contains text="CQLTester" casesensitive="yes"/>
            </fileset>
        </batchtest>
      </junit>
      <fail message="Some CQL test(s) failed.">
        <condition>
            <and>
            <isset property="testfailed"/>
            <not>
              <isset property="ant.test.failure.ignore"/>
            </not>
          </and>
        </condition>
      </fail>
    </sequential>
  </target>

  <!-- Use this with an simple class name for test class, and an optional csv list of methods like this:
    ant cql-test-some -Dtest.name=ListsTest
    ant cql-test-some -Dtest.name=ListsTest -Dtest.methods=testPrecisionTime_getNext_simple
  -->
  <target name="cql-test-some" depends="maybe-build-test" description="Execute specific CQL tests" >
    <sequential>
      <echo message="running ${test.methods} tests from ${test.name}"/>
      <mkdir dir="${build.test.dir}/cassandra"/>
      <mkdir dir="${build.test.dir}/output"/>
      <junit fork="on" forkmode="once" failureproperty="testfailed" maxmemory="1024m" timeout="${test.timeout}">
        <formatter type="brief" usefile="false"/>
        <jvmarg value="-Dstorage-config=${test.conf}"/>
        <jvmarg value="-Djava.awt.headless=true"/>
        <jvmarg value="-javaagent:${build.lib}/jamm-${jamm.version}.jar" />
        <jvmarg value="-ea"/>
        <jvmarg value="-Xss256k"/>
        <jvmarg value="-Dcassandra.test.use_prepared=${cassandra.test.use_prepared}"/>
        <jvmarg value="-Dcassandra.memtable_row_overhead_computation_step=100"/>
        <jvmarg value="-Dcassandra.skip_sync=true" />
        <classpath>
          <path refid="cassandra.classpath.test" />
          <pathelement location="${test.classes}"/>
          <pathelement location="${test.conf}"/>
          <fileset dir="${test.lib}">
            <include name="**/*.jar" />
          </fileset>
        </classpath>
        <test unless:blank="${test.methods}" name="org.apache.cassandra.cql3.${test.name}" methods="${test.methods}" todir="${build.test.dir}/output"/>
        <test if:blank="${test.methods}" name="org.apache.cassandra.cql3.${test.name}" todir="${build.test.dir}/output"/>
      </junit>
    </sequential>
  </target>

  <!-- Use JaCoCo ant extension without needing externally saved lib -->
  <target name="jacoco-init" depends="resolver-init">
    <typedef uri="antlib:org.jacoco.ant" classpathref="jacocoant.classpath"/>
  </target>

  <target name="jacoco-merge" depends="jacoco-init">
    <jacoco:merge destfile="${jacoco.finalexecfile}" xmlns:jacoco="antlib:org.jacoco.ant">
        <fileset dir="${jacoco.export.dir}" includes="*.exec,**/*.exec"/>
    </jacoco:merge>
  </target>

  <target name="jacoco-report" depends="jacoco-merge">
    <jacoco:report xmlns:jacoco="antlib:org.jacoco.ant">
      <executiondata>
        <file file="${jacoco.finalexecfile}" />
      </executiondata>
      <structure name="JaCoCo Cassandara Coverage Report">
        <classfiles>
          <fileset dir="${build.classes.main}">
            <include name="**/*.class"/>
          </fileset>
        </classfiles>
        <sourcefiles encoding="UTF-8">
          <dirset dir="${build.src}">
            <include name="java"/>
            <include name="gen-java"/>
          </dirset>
        </sourcefiles>
      </structure>
      <!-- to produce reports in different formats. -->
      <html destdir="${jacoco.export.dir}" />
      <csv destfile="${jacoco.export.dir}/report.csv" />
      <xml destfile="${jacoco.export.dir}/report.xml" />
    </jacoco:report>
  </target>

  <target name="jacoco-cleanup" description="Destroy JaCoCo exec data and reports">
    <delete file="${jacoco.partialexecfile}"/>
    <delete dir="${jacoco.export.dir}"/>
  </target>

  <target name="javadoc" depends="build" description="Create javadoc" unless="no-javadoc">
    <create-javadoc destdir="${javadoc.dir}">
      <filesets>
        <fileset dir="${build.src.java}" defaultexcludes="yes">
          <include name="org/apache/**/*.java"/>
        </fileset>
      </filesets>
    </create-javadoc>
   </target>

  <!-- Run tests and reports errors and generates a junit report after -->
  <macrodef name="testmacro">
    <attribute name="inputdir" />
    <attribute name="timeout" default="${test.timeout}" />
    <attribute name="forkmode" default="perTest"/>
    <attribute name="showoutput" default="true"/>
    <element name="optjvmargs" implicit="true" optional="true" />
    <attribute name="filter" default="**/${test.name}.java"/>
    <attribute name="exclude" default="" />
    <attribute name="filelist" default="" />
    <attribute name="testtag" default=""/>

    <sequential>
      <testmacrohelper inputdir="@{inputdir}" timeout="@{timeout}"
                       forkmode="@{forkmode}" filter="@{filter}"
                       exclude="@{exclude}" filelist="@{filelist}"
                       testtag="@{testtag}" showoutput="false" >
          <optjvmargs/>
      </testmacrohelper>
      <fail message="Some test(s) failed.">
        <condition>
            <and>
            <isset property="testfailed"/>
            <not>
              <isset property="ant.test.failure.ignore"/>
            </not>
          </and>
        </condition>
      </fail>
    </sequential>
  </macrodef>

  <target name="test" depends="eclipse-warnings,maybe-build-test" description="Test Runner">
    <path id="all-test-classes-path">
      <fileset dir="${test.unit.src}" includes="**/${test.name}.java" excludes="**/distributed/test/UpgradeTest*.java" />
    </path>
    <property name="all-test-classes" refid="all-test-classes-path"/>
    <testhelper testdelegate="testlist"/>
  </target>

  <target name="generate-test-report" description="Generates JUnit's HTML report from results already in build/output">
      <junitreport todir="${build.test.dir}">
        <fileset dir="${build.test.dir}/output">
          <include name="**/TEST-*.xml"/>
        </fileset>
        <report format="frames" todir="${build.test.dir}/junitreport"/>
      </junitreport>
  </target>

  <!-- run a list of tests as provided in -Dtest.classlistfile (or default of 'testnames.txt')
  The class list file should be one test class per line, with the path starting after test/unit
  e.g. org/apache/cassandra/hints/HintMessageTest.java -->
  <target name="testclasslist" depends="maybe-build-test" description="Run tests given in file -Dtest.classlistfile (one-class-per-line, e.g. org/apache/cassandra/db/SomeTest.java)">
    <path id="all-test-classes-path">
      <fileset dir="${test.dir}/${test.classlistprefix}" includesfile="${test.classlistfile}"/>
    </path>
    <property name="all-test-classes" refid="all-test-classes-path"/>
    <testhelper testdelegate="testlist"/>
  </target>
  <target name="testclasslist-compression" depends="maybe-build-test" description="Run tests given in file -Dtest.classlistfile (one-class-per-line, e.g. org/apache/cassandra/db/SomeTest.java)">
      <path id="all-test-classes-path">
          <fileset dir="${test.dir}/${test.classlistprefix}" includesfile="${test.classlistfile}"/>
      </path>
      <property name="all-test-classes" refid="all-test-classes-path"/>
      <testhelper testdelegate="testlist-compression"/>
  </target>
  <target name="testclasslist-cdc" depends="maybe-build-test" description="Run tests given in file -Dtest.classlistfile (one-class-per-line, e.g. org/apache/cassandra/db/SomeTest.java)">
      <path id="all-test-classes-path">
          <fileset dir="${test.dir}/${test.classlistprefix}" includesfile="${test.classlistfile}"/>
      </path>
      <property name="all-test-classes" refid="all-test-classes-path"/>
      <testhelper testdelegate="testlist-cdc"/>
  </target>
  <target name="testclasslist-system-keyspace-directory" depends="maybe-build-test" description="Run tests given in file -Dtest.classlistfile (one-class-per-line, e.g. org/apache/cassandra/db/SomeTest.java)">
      <path id="all-test-classes-path">
          <fileset dir="${test.dir}/${test.classlistprefix}" includesfile="${test.classlistfile}"/>
      </path>
      <property name="all-test-classes" refid="all-test-classes-path"/>
      <testhelper testdelegate="testlist-system-keyspace-directory"/>
  </target>

  <!-- Build a self-contained jar for e.g. remote execution; not currently used for running burn tests with this build script -->
  <target name="burn-test-jar" depends="build-test, build" description="Create dtest-compatible jar, including all dependencies">
      <jar jarfile="${build.dir}/burntest.jar">
          <zipgroupfileset dir="${build.lib}" includes="*.jar" excludes="META-INF/*.SF"/>
          <fileset dir="${build.classes.main}"/>
          <fileset dir="${test.classes}"/>
          <fileset dir="${test.conf}" excludes="logback*.xml"/>
          <fileset dir="${basedir}/conf" includes="logback*.xml"/>
          <zipgroupfileset dir="${build.dir.lib}/jars">
              <include name="junit*.jar"/>
          </zipgroupfileset>
      </jar>
  </target>

  <target name="dtest-jar" depends="build-test, build" description="Create dtest-compatible jar, including all dependencies">
      <jar jarfile="${build.dir}/dtest-${base.version}.jar" duplicate="preserve">
          <fileset dir="${build.classes.main}"/>
          <fileset dir="${test.classes}"/>
          <fileset dir="${test.conf}" />
          <zipgroupfileset dir="${build.lib}" includes="*.jar" excludes="META-INF/*.SF"/>
          <zipgroupfileset dir="${test.lib}/jars" includes="jimfs-1.1.jar,dtest-api-*.jar,asm-*.jar,javassist-*.jar,reflections-*.jar,semver4j-*.jar" excludes="META-INF/*.SF"/>
          <zipgroupfileset dir="${build.dir.lib}/jars" includes="asm-*.jar" excludes="META-INF/*.SF"/>
      </jar>
  </target>

  <target name="test-jvm-dtest" depends="maybe-build-test" description="Execute in-jvm dtests">
    <testmacro inputdir="${test.distributed.src}" timeout="${test.distributed.timeout}" forkmode="once" showoutput="true" filter="**/test/${test.name}.java">
      <jvmarg value="-Dlogback.configurationFile=test/conf/logback-dtest.xml"/>
      <jvmarg value="-Dcassandra.ring_delay_ms=10000"/>
      <jvmarg value="-Dcassandra.tolerate_sstable_size=true"/>
      <jvmarg value="-Dcassandra.skip_sync=true" />
    </testmacro>
  </target>

  <target name="test-simulator-dtest" depends="maybe-build-test" description="Execute simulator dtests">
    <testmacro inputdir="${test.simulator-test.src}" timeout="${test.simulation.timeout}" forkmode="perTest" showoutput="true" filter="**/test/${test.name}.java">
      <jvmarg value="-Dlogback.configurationFile=test/conf/logback-simulator.xml"/>
      <jvmarg value="-Dcassandra.ring_delay_ms=10000"/>
      <jvmarg value="-Dcassandra.tolerate_sstable_size=true"/>
      <jvmarg value="-Dcassandra.skip_sync=true" />
      <jvmarg value="-Dcassandra.debugrefcount=false"/>
      <jvmarg value="-Dcassandra.test.simulator.determinismcheck=strict"/>
      <!-- Support Simulator Tests -->
      <jvmarg line="-javaagent:${test.lib}/jars/simulator-asm.jar"/>
      <jvmarg line="-Xbootclasspath/a:${test.lib}/jars/simulator-bootstrap.jar"/>
      <jvmarg line="-XX:ActiveProcessorCount=4"/>
      <jvmarg line="-XX:-TieredCompilation"/>
      <jvmarg line="-XX:-BackgroundCompilation"/>
      <jvmarg line="-XX:CICompilerCount=1"/>
      <jvmarg line="-XX:Tier4CompileThreshold=1000"/>
      <jvmarg line="-XX:ReservedCodeCacheSize=256M"/>
      <jvmarg line="-Xmx8G"/>
    </testmacro>
  </target>

  <target name="test-jvm-upgrade-dtest" depends="maybe-build-test" description="Execute in-jvm dtests">
    <testmacro inputdir="${test.distributed.src}" timeout="${test.distributed.timeout}" forkmode="once" showoutput="true" filter="**/upgrade/*Test.java">
      <jvmarg value="-Dlogback.configurationFile=test/conf/logback-dtest.xml"/>
      <jvmarg value="-Dcassandra.ring_delay_ms=10000"/>
      <jvmarg value="-Dcassandra.tolerate_sstable_size=true"/>
      <jvmarg value="-Dcassandra.skip_sync=true" />
    </testmacro>
  </target>

  <!-- Use this with an FQDN for test class, and an optional csv list of methods like this:
      ant test-jvm-dtest-some -Dtest.name=org.apache.cassandra.distributed.test.ResourceLeakTest
      ant test-jvm-dtest-some -Dtest.name=org.apache.cassandra.distributed.test.ResourceLeakTest -Dtest.methods=looperTest
    -->
  <target name="test-jvm-dtest-some" depends="maybe-build-test" description="Execute some in-jvm dtests">
    <testmacro inputdir="${test.distributed.src}" timeout="${test.distributed.timeout}" forkmode="once" showoutput="true">
      <test unless:blank="${test.methods}" name="${test.name}" methods="${test.methods}" outfile="build/test/output/TEST-${test.name}-${test.methods}"/>
      <test if:blank="${test.methods}" name="${test.name}" outfile="build/test/output/TEST-${test.name}"/>
      <jvmarg value="-Dlogback.configurationFile=test/conf/logback-dtest.xml"/>
      <jvmarg value="-Dcassandra.ring_delay_ms=10000"/>
      <jvmarg value="-Dcassandra.tolerate_sstable_size=true"/>
      <jvmarg value="-Dcassandra.skip_sync=true" />
    </testmacro>
  </target>

  <target name="microbench" depends="jar">
    <antcall target="-microbench" inheritrefs="true"/>
  </target>

  <target name="microbench-with-profiler" depends="jar">
    <antcall target="-microbench-with-profiler" inheritrefs="true"/>
  </target>

  <!-- run arbitrary mains in tests, for example to run the long running memory tests with lots of memory pressure
      ant run-main -Dmainclass=org.apache.cassandra.utils.memory.LongBufferPoolTest -Dvmargs="-Xmx30m -XX:-UseGCOverheadLimit"
  -->
  <target name="run-main" depends="maybe-build-test">
      <property name="mainclass" value="" />
      <property name="vmargs" value="" />
      <property name="args" value="" />
      <java classname="${mainclass}"
            fork="true"
            failonerror="true">
          <jvmarg value="-server" />
          <jvmarg value="-ea" />
          <jvmarg line="${vmargs}" />
          <arg line="${args}" />
          <classpath>
              <path refid="cassandra.classpath" />
              <pathelement location="${test.classes}"/>
              <pathelement location="${test.conf}"/>
              <fileset dir="${test.lib}">
                  asm-<include name="**/*.jar" />
              </fileset>
          </classpath>
      </java>
  </target>

  <target name="_maybe_update_idea_to_java11" if="java.version.11">
    <replace file="${eclipse.project.name}.iml" token="JDK_1_8" value="JDK_11"/>
    <replace file=".idea/misc.xml" token="JDK_1_8" value="JDK_11"/>
    <replace file=".idea/misc.xml" token="1.8" value="11"/>
    <replaceregexp file=".idea/workspace.xml"
                   match="name=&quot;VM_PARAMETERS&quot; value=&quot;(.*)"
                   replace="name=&quot;VM_PARAMETERS&quot; value=&quot;\1 ${java11-jvmargs}"
                   byline="true"/>

      <echo file=".idea/compiler.xml"><![CDATA[<?xml version="1.0" encoding="UTF-8"?>
<project version="4">
  <component name="JavacSettings">
    <option name="ADDITIONAL_OPTIONS_STRING" value="--add-exports java.rmi/sun.rmi.registry=ALL-UNNAMED --add-exports java.rmi/sun.rmi.transport.tcp=ALL-UNNAMED --add-exports java.rmi/sun.rmi.transport=ALL-UNNAMED" />
  </component>
</project>]]></echo>
  </target>

  <!-- Generate IDEA project description files -->
  <target name="generate-idea-files" depends="init,maven-ant-tasks-init,resolver-dist-lib,gen-cql3-grammar,generate-jflex-java,createVersionPropFile" description="Generate IDEA files">
    <mkdir dir=".idea"/>
    <mkdir dir=".idea/libraries"/>
    <copy todir=".idea" overwrite="true">
        <fileset dir="ide/idea"/>
    </copy>
    <replace file=".idea/workspace.xml" token="trunk" value="${eclipse.project.name}"/>
    <replace file=".idea/workspace.xml" token="-Dcassandra.use_nix_recursive_delete=true" value="-Dcassandra.use_nix_recursive_delete=${cassandra.use_nix_recursive_delete}"/>
    <copy tofile="${eclipse.project.name}.iml" file="ide/idea-iml-file.xml"/>
    <echo file=".idea/.name">Apache Cassandra ${eclipse.project.name}</echo>
    <echo file=".idea/modules.xml"><![CDATA[<?xml version="1.0" encoding="UTF-8"?>
<project version="4">
  <component name="ProjectModuleManager">
    <modules>
      <module fileurl="file://$PROJECT_DIR$/]]>${eclipse.project.name}<![CDATA[.iml" filepath="$PROJECT_DIR$/]]>${eclipse.project.name}<![CDATA[.iml" />
    </modules>
  </component>
</project>]]></echo>
      <antcall target="_maybe_update_idea_to_java11"/>
  </target>

  <!-- Generate Eclipse project description files -->
  <target name="generate-eclipse-files" depends="build-test" description="Generate eclipse files">
    <echo file=".project"><![CDATA[<?xml version="1.0" encoding="UTF-8"?>
<projectDescription>
  <name>${eclipse.project.name}</name>
  <comment></comment>
  <projects>
  </projects>
  <buildSpec>
    <buildCommand>
      <name>org.eclipse.jdt.core.javabuilder</name>
    </buildCommand>
  </buildSpec>
  <natures>
    <nature>org.eclipse.jdt.core.javanature</nature>
  </natures>
</projectDescription>]]>
    </echo>
    <path id="eclipse-project-libs-path">
        <fileset dir="lib">
            <include name="**/*.jar" />
        </fileset>
        <fileset dir="build/lib/jars">
            <include name="**/*.jar" />
        </fileset>
        <fileset dir="build/test/lib/jars">
            <include name="**/*.jar" />
        </fileset>
    </path>
    <pathconvert property="eclipse-libs-list" refid="eclipse-project-libs-path" pathsep="${line.separator}">
        <mapper>
            <regexpmapper from="^(.*)$$" to='&lt;classpathentry kind="lib" path="\1\" \/&gt;'/>
        </mapper>
    </pathconvert>
    <property name="eclipse-project-libs" refid="eclipse-project-libs-path"/>
    <echo file=".classpath"><![CDATA[<?xml version="1.0" encoding="UTF-8"?>
<classpath>
  <classpathentry kind="src" path="src/java"/>
  <classpathentry kind="src" path="src/resources"/>
  <classpathentry kind="src" path="src/gen-java"/>
  <classpathentry kind="src" path="conf" including="hotspot_compiler"/>
  <classpathentry kind="src" output="build/test/classes" path="test/unit"/>
  <classpathentry kind="src" output="build/test/classes" path="test/long"/>
  <classpathentry kind="src" output="build/test/classes" path="test/distributed"/>
  <classpathentry kind="src" output="build/test/classes" path="test/simulator/asm"/>
  <classpathentry kind="src" output="build/test/classes" path="test/simulator/main"/>
  <classpathentry kind="src" output="build/test/classes" path="test/resources" />
  <classpathentry kind="src" path="tools/stress/src"/>
  <classpathentry kind="src" path="tools/fqltool/src"/>
  <classpathentry kind="src" output="build/test/stress-classes" path="tools/stress/test/unit" />
  <classpathentry kind="src" output="build/test/fqltool-classes" path="tools/fqltool/test/unit" />
  <classpathentry kind="con" path="org.eclipse.jdt.launching.JRE_CONTAINER"/>
  <classpathentry kind="output" path="build/classes/eclipse"/>
  <classpathentry kind="lib" path="test/conf"/>
  <classpathentry kind="lib" path="${java.home}/../lib/tools.jar"/>
  ${eclipse-libs-list}
</classpath>
]]>
	</echo>
    <taskdef name="echoeclipseprojectslibs" classname="org.apache.cassandra.anttasks.EchoEclipseProjectLibs" classpath="${test.classes}">
        <classpath>
            <path refid="cassandra.classpath"/>
            <path refid="cassandra.classpath.test"/>
        </classpath>
    </taskdef>
    <mkdir dir=".settings" />
  </target>

  <pathconvert property="eclipse.project.name">
    <path path="${basedir}" />
    <regexpmapper from="^.*/([^/]+)$$" to="\1" handledirsep="yes" />
  </pathconvert>

  <!-- Clean Eclipse project description files -->
  <target name="clean-eclipse-files">
    <delete file=".project" />
    <delete file=".classpath" />
    <delete dir=".settings" />
  	<delete dir=".externalToolBuilders" />
  	<delete dir="build/eclipse-classes" />
  </target>

  <!-- ECJ 4.6.1 in standalone mode does not work with JPMS, so we skip this target for Java 11 -->
  <target name="eclipse-warnings" depends="build, _assert_rat_output" description="Run eclipse compiler code analysis" if="java.version.8">
        <property name="ecj.log.dir" value="${build.dir}/ecj" />
        <property name="ecj.warnings.file" value="${ecj.log.dir}/eclipse_compiler_checks.txt"/>
        <mkdir  dir="${ecj.log.dir}" />

        <property name="ecj.properties" value="${basedir}/eclipse_compiler.properties" />

        <echo message="Running Eclipse Code Analysis.  Output logged to ${ecj.warnings.file}" />

	<java
	    jar="${build.dir.lib}/jars/ecj-${ecj.version}.jar"
            fork="true"
	    failonerror="true"
            maxmemory="512m">
            <arg value="-source"/>
	    <arg value="${source.version}" />
	    <arg value="-target"/>
	    <arg value="${target.version}" />
	    <arg value="-d" />
            <arg value="none" />
	    <arg value="-proc:none" />
            <arg value="-log" />
            <arg value="${ecj.warnings.file}" />
            <arg value="-properties" />
            <arg value="${ecj.properties}" />
            <arg value="-cp" />
            <arg value="${toString:cassandra.classpath}" />
            <arg value="${build.src.java}" />
        </java>
  </target>

  <target name="init-checkstyle" depends="maven-ant-tasks-retrieve-build,build-project" unless="no-checkstyle">
      <path id="checkstyle.lib.path">
          <fileset dir="${test.lib}/jars" includes="*.jar"/>
      </path>
      <!-- Sevntu custom checks are retrieved by Ivy into lib folder
         and will be accessible to checkstyle-->
      <taskdef resource="com/puppycrawl/tools/checkstyle/ant/checkstyle-ant-task.properties"
               classpathref="checkstyle.lib.path"/>
  </target>

  <target name="checkstyle" depends="init-checkstyle,maven-ant-tasks-retrieve-build,build-project" description="Run custom checkstyle code analysis" if="java.version.8" unless="no-checkstyle">
      <property name="checkstyle.log.dir" value="${build.dir}/checkstyle" />
      <property name="checkstyle.report.file" value="${checkstyle.log.dir}/checkstyle_report.xml"/>
      <mkdir  dir="${checkstyle.log.dir}" />

      <property name="checkstyle.properties" value="${build.helpers.dir}/checkstyle.xml" />
      <property name="checkstyle.suppressions" value="${build.helpers.dir}/checkstyle_suppressions.xml" />
      <checkstyle config="${checkstyle.properties}"
                  failureProperty="checkstyle.failure"
                  failOnViolation="true">
          <formatter type="plain"/>
          <formatter type="xml" tofile="${checkstyle.report.file}"/>
          <fileset dir="${build.src.java}" includes="**/*.java"/>
      </checkstyle>
  </target>

  <target name="checkstyle-test" depends="init-checkstyle,maven-ant-tasks-retrieve-build,build-project" description="Run custom checkstyle code analysis on tests" if="java.version.8" unless="no-checkstyle">
      <property name="checkstyle.log.dir" value="${build.dir}/checkstyle" />
      <property name="checkstyle_test.report.file" value="${checkstyle.log.dir}/checkstyle_report_test.xml"/>
      <mkdir  dir="${checkstyle.log.dir}" />

      <property name="checkstyle_test.properties" value="${build.helpers.dir}/checkstyle_test.xml" />
      <property name="checkstyle.suppressions" value="${build.helpers.dir}/checkstyle_suppressions.xml" />
      <checkstyle config="${checkstyle_test.properties}"
                  failureProperty="checkstyle.failure"
                  failOnViolation="true">
          <formatter type="plain"/>
          <formatter type="xml" tofile="${checkstyle_test.report.file}"/>
          <fileset dir="${test.dir}" includes="**/*.java"/>
      </checkstyle>
  </target>

  <!-- Installs artifacts to local Maven repository -->
  <target name="mvn-install"
          depends="maven-declare-dependencies,jar,sources-jar,javadoc-jar"
          description="Installs the artifacts in the Maven Local Repository">

    <!-- the parent -->
    <install pomFile="${build.dir}/${final.name}-parent.pom"
             file="${build.dir}/${final.name}-parent.pom"
             packaging="pom"/>

    <!-- the cassandra-all jar -->
    <install pomFile="${build.dir}/${final.name}.pom"
             file="${build.dir}/${final.name}.jar"/>
    <install pomFile="${build.dir}/${final.name}.pom"
             file="${build.dir}/${final.name}-sources.jar"
             classifier="sources"/>
    <install pomFile="${build.dir}/${final.name}.pom"
             file="${build.dir}/${final.name}-javadoc.jar"
             classifier="javadoc"/>
  </target>

  <!-- Publish artifacts to remote Maven repository -->
  <target name="publish"
          depends="mvn-install,artifacts"
          description="Publishes the artifacts to the Maven repository">

    <!-- the parent -->
    <deploy pomFile="${build.dir}/${final.name}-parent.pom"
            file="${build.dir}/${final.name}-parent.pom"
            packaging="pom"/>

    <!-- the cassandra-all jar -->
    <deploy pomFile="${build.dir}/${final.name}.pom"
            file="${build.dir}/${final.name}.jar"/>
    <deploy pomFile="${build.dir}/${final.name}.pom"
            file="${build.dir}/${final.name}-sources.jar"
            classifier="sources"/>
    <deploy pomFile="${build.dir}/${final.name}.pom"
            file="${build.dir}/${final.name}-javadoc.jar"
            classifier="javadoc"/>

    <!-- the distribution -->
    <sign-dist file="${build.dir}/${final.name}-bin.tar.gz" />
    <sign-dist file="${build.dir}/${final.name}-src.tar.gz" />

  </target>

  <import file="${build.helpers.dir}/build-resolver.xml"/>
  <import file="${build.helpers.dir}/build-rat.xml"/>
  <import file="${build.helpers.dir}/build-owasp.xml"/>
  <import file="${build.helpers.dir}/build-cqlsh.xml"/>
  <import file="${build.helpers.dir}/build-bench.xml"/>
</project><|MERGE_RESOLUTION|>--- conflicted
+++ resolved
@@ -34,11 +34,7 @@
     <property name="debuglevel" value="source,lines,vars"/>
 
     <!-- default version and SCM information -->
-<<<<<<< HEAD
-    <property name="base.version" value="4.1.7"/>
-=======
-    <property name="base.version" value="4.0.15"/>
->>>>>>> bf8870f7
+    <property name="base.version" value="4.1.8"/>
     <property name="scm.connection" value="scm:https://gitbox.apache.org/repos/asf/cassandra.git"/>
     <property name="scm.developerConnection" value="scm:https://gitbox.apache.org/repos/asf/cassandra.git"/>
     <property name="scm.url" value="https://gitbox.apache.org/repos/asf?p=cassandra.git"/>
