--- conflicted
+++ resolved
@@ -1,12 +1,6 @@
-<<<<<<< HEAD
---- config-2_1.yml	2022-11-15 12:30:50.000000000 -0500
-+++ config-2_1.yml.MIDRES	2022-11-15 12:35:46.000000000 -0500
+--- config-2_1.yml	2022-12-23 10:10:35.000000000 -0500
++++ config-2_1.yml.MIDRES	2022-12-23 10:11:05.000000000 -0500
 @@ -157,14 +157,14 @@
-=======
---- config-2_1.yml	2022-12-23 09:48:14.000000000 -0500
-+++ config-2_1.yml.MIDRES	2022-12-23 09:49:05.000000000 -0500
-@@ -136,14 +136,14 @@
->>>>>>> 7877d59d
  j8_par_executor: &j8_par_executor
    executor:
      name: java8-executor
