--- conflicted
+++ resolved
@@ -1536,11 +1536,7 @@
           if [ -z "$test_timeout" ]; then
             test_timeout=$(grep 'name="test.timeout"' build.xml | awk -F'"' '{print $4}')
           fi
-<<<<<<< HEAD
-          ant testclasslist-cdc -Dtest.timeout="$test_timeout" -Dtest.classlistfile=/tmp/java_tests_${CIRCLE_NODE_INDEX}_final.txt  -Dtest.classlistprefix=unit
-=======
-          ant testclasslist -Dtest.timeout="$test_timeout" -Dtest.classlistfile=/tmp/java_tests_${CIRCLE_NODE_INDEX}_final.txt  -Dtest.classlistprefix=unit -Dno-build-test=true
->>>>>>> 95400649
+          ant testclasslist-cdc -Dtest.timeout="$test_timeout" -Dtest.classlistfile=/tmp/java_tests_${CIRCLE_NODE_INDEX}_final.txt  -Dtest.classlistprefix=unit -Dno-build-test=true
         no_output_timeout: 15m
     - store_test_results:
         path: /tmp/cassandra/build/test/output/
@@ -1605,7 +1601,7 @@
           if [ -d ~/dtest_jars ]; then
             cp ~/dtest_jars/dtest* /tmp/cassandra/build/
           fi
-          ant stress-test -Dtest.classlistfile=/tmp/java_tests_${CIRCLE_NODE_INDEX}_final.txt  -Dtest.classlistprefix=unit
+          ant stress-test -Dtest.classlistfile=/tmp/java_tests_${CIRCLE_NODE_INDEX}_final.txt  -Dtest.classlistprefix=unit -Dno-build-test=true
         no_output_timeout: 15m
     - store_test_results:
         path: /tmp/cassandra/build/test/output/
@@ -1716,7 +1712,7 @@
           if [ -z "$test_timeout" ]; then
             test_timeout=$(grep 'name="test.timeout"' build.xml | awk -F'"' '{print $4}')
           fi
-          ant testclasslist -Dtest.timeout="$test_timeout" -Dtest.classlistfile=/tmp/java_tests_${CIRCLE_NODE_INDEX}_final.txt  -Dtest.classlistprefix=unit
+          ant testclasslist -Dtest.timeout="$test_timeout" -Dtest.classlistfile=/tmp/java_tests_${CIRCLE_NODE_INDEX}_final.txt  -Dtest.classlistprefix=unit -Dno-build-test=true
         no_output_timeout: 15m
     - store_test_results:
         path: /tmp/cassandra/build/test/output/
@@ -2715,11 +2711,7 @@
           if [ -d ~/dtest_jars ]; then
             cp ~/dtest_jars/dtest* /tmp/cassandra/build/
           fi
-<<<<<<< HEAD
-          ant long-test -Dtest.classlistfile=/tmp/java_tests_${CIRCLE_NODE_INDEX}_final.txt  -Dtest.classlistprefix=unit
-=======
-          ant clean long-test -Dno-build-test=true
->>>>>>> 95400649
+          ant long-test -Dtest.classlistfile=/tmp/java_tests_${CIRCLE_NODE_INDEX}_final.txt  -Dtest.classlistprefix=unit -Dno-build-test=true
         no_output_timeout: 15m
     - store_test_results:
         path: /tmp/cassandra/build/test/output/
