--- conflicted
+++ resolved
@@ -1028,11 +1028,7 @@
     - CASSANDRA_USE_JDK11: true
   j11_jvm_dtests_vnode:
     docker:
-<<<<<<< HEAD
-    - image: apache/cassandra-testing-ubuntu2004-java11:20210304
-=======
-    - image: apache/cassandra-testing-ubuntu2004-java11-w-dependencies:latest
->>>>>>> bbb11086
+    - image: apache/cassandra-testing-ubuntu2004-java11:latest
     resource_class: xlarge
     working_directory: ~/
     shell: /bin/bash -eo pipefail -l
@@ -1502,105 +1498,6 @@
     - REPEATED_JVM_UPGRADE_DTEST_STOP_ON_FAILURE: false
     - JAVA_HOME: /usr/lib/jvm/java-8-openjdk-amd64
     - JDK_HOME: /usr/lib/jvm/java-8-openjdk-amd64
-<<<<<<< HEAD
-=======
-  j11_cqlsh-dtests-py2-with-vnodes:
-    docker:
-    - image: apache/cassandra-testing-ubuntu2004-java11:latest
-    resource_class: xlarge
-    working_directory: ~/
-    shell: /bin/bash -eo pipefail -l
-    parallelism: 100
-    steps:
-    - attach_workspace:
-        at: /home/cassandra
-    - run:
-        name: Clone Cassandra dtest Repository (via git)
-        command: |
-          git clone --single-branch --branch $DTEST_BRANCH --depth 1 $DTEST_REPO ~/cassandra-dtest
-    - run:
-        name: Configure virtualenv and python Dependencies
-        command: |
-          # note, this should be super quick as all dependencies should be pre-installed in the docker image
-          # if additional dependencies were added to requirmeents.txt and the docker image hasn't been updated
-          # we'd have to install it here at runtime -- which will make things slow, so do yourself a favor and
-          # rebuild the docker image! (it automatically pulls the latest requirements.txt on build)
-          source ~/env3.6/bin/activate
-          export PATH=$JAVA_HOME/bin:$PATH
-          pip3 install --exists-action w --upgrade -r ~/cassandra-dtest/requirements.txt
-          pip3 uninstall -y cqlsh
-          pip3 freeze
-    - run:
-        name: Determine Tests to Run (j11_with_vnodes)
-        no_output_timeout: 5m
-        command: "# reminder: this code (along with all the steps) is independently executed on every circle container\n# so the goal here is to get the circleci script to return the tests *this* container will run\n# which we do via the `circleci` cli tool.\n\ncd cassandra-dtest\nsource ~/env3.6/bin/activate\nexport PATH=$JAVA_HOME/bin:$PATH\n\nif [ -n '' ]; then\n  export \nfi\n\necho \"***Collected DTests (j11_with_vnodes)***\"\nset -eo pipefail && ./run_dtests.py --use-vnodes --skip-resource-intensive-tests --pytest-options '-k cql' --dtest-print-tests-only --dtest-print-tests-output=/tmp/all_dtest_tests_j11_with_vnodes_raw --cassandra-dir=../cassandra\nif [ -z '' ]; then\n  mv /tmp/all_dtest_tests_j11_with_vnodes_raw /tmp/all_dtest_tests_j11_with_vnodes\nelse\n  grep -e '' /tmp/all_dtest_tests_j11_with_vnodes_raw > /tmp/all_dtest_tests_j11_with_vnodes || { echo \"Filter did not match any tests! Exiting build.\"; exit 0; }\nfi\nset -eo pipefail && circleci tests split --split-by=timings --timings-type=classname /tmp/all_dtest_tests_j11_with_vnodes > /tmp/split_dtest_tests_j11_with_vnodes.txt\ncat /tmp/split_dtest_tests_j11_with_vnodes.txt | tr '\\n' ' ' > /tmp/split_dtest_tests_j11_with_vnodes_final.txt\ncat /tmp/split_dtest_tests_j11_with_vnodes_final.txt\n"
-    - run:
-        name: Run dtests (j11_with_vnodes)
-        no_output_timeout: 15m
-        command: |
-          echo "cat /tmp/split_dtest_tests_j11_with_vnodes_final.txt"
-          cat /tmp/split_dtest_tests_j11_with_vnodes_final.txt
-
-          source ~/env3.6/bin/activate
-          export PATH=$JAVA_HOME/bin:$PATH
-          if [ -n 'CQLSH_PYTHON=/usr/bin/python2.7' ]; then
-            export CQLSH_PYTHON=/usr/bin/python2.7
-          fi
-
-          java -version
-          cd ~/cassandra-dtest
-          mkdir -p /tmp/dtest
-
-          echo "env: $(env)"
-          echo "** done env"
-          mkdir -p /tmp/results/dtests
-          # we need the "set -o pipefail" here so that the exit code that circleci will actually use is from pytest and not the exit code from tee
-          export SPLIT_TESTS=`cat /tmp/split_dtest_tests_j11_with_vnodes_final.txt`
-          set -o pipefail && cd ~/cassandra-dtest && pytest --use-vnodes --num-tokens=16 --skip-resource-intensive-tests --log-cli-level=DEBUG --junit-xml=/tmp/results/dtests/pytest_result_j11_with_vnodes.xml -s --cassandra-dir=/home/cassandra/cassandra --keep-test-dir $SPLIT_TESTS 2>&1 | tee /tmp/dtest/stdout.txt
-    - store_test_results:
-        path: /tmp/results
-    - store_artifacts:
-        path: /tmp/dtest
-        destination: dtest_j11_with_vnodes
-    - store_artifacts:
-        path: ~/cassandra-dtest/logs
-        destination: dtest_j11_with_vnodes_logs
-    environment:
-    - ANT_HOME: /usr/share/ant
-    - JAVA11_HOME: /usr/lib/jvm/java-11-openjdk-amd64
-    - JAVA8_HOME: /usr/lib/jvm/java-8-openjdk-amd64
-    - LANG: en_US.UTF-8
-    - KEEP_TEST_DIR: true
-    - DEFAULT_DIR: /home/cassandra/cassandra-dtest
-    - PYTHONIOENCODING: utf-8
-    - PYTHONUNBUFFERED: true
-    - CASS_DRIVER_NO_EXTENSIONS: true
-    - CASS_DRIVER_NO_CYTHON: true
-    - CASSANDRA_SKIP_SYNC: true
-    - DTEST_REPO: https://github.com/apache/cassandra-dtest.git
-    - DTEST_BRANCH: trunk
-    - CCM_MAX_HEAP_SIZE: 1024M
-    - CCM_HEAP_NEWSIZE: 256M
-    - REPEATED_UTEST_TARGET: testsome
-    - REPEATED_UTEST_CLASS: null
-    - REPEATED_UTEST_METHODS: null
-    - REPEATED_UTEST_COUNT: 100
-    - REPEATED_UTEST_STOP_ON_FAILURE: false
-    - REPEATED_DTEST_NAME: null
-    - REPEATED_DTEST_VNODES: false
-    - REPEATED_DTEST_COUNT: 100
-    - REPEATED_DTEST_STOP_ON_FAILURE: false
-    - REPEATED_UPGRADE_DTEST_NAME: null
-    - REPEATED_UPGRADE_DTEST_COUNT: 100
-    - REPEATED_UPGRADE_DTEST_STOP_ON_FAILURE: false
-    - REPEATED_JVM_UPGRADE_DTEST_CLASS: null
-    - REPEATED_JVM_UPGRADE_DTEST_METHODS: null
-    - REPEATED_JVM_UPGRADE_DTEST_COUNT: 100
-    - REPEATED_JVM_UPGRADE_DTEST_STOP_ON_FAILURE: false
-    - JAVA_HOME: /usr/lib/jvm/java-11-openjdk-amd64
-    - JDK_HOME: /usr/lib/jvm/java-11-openjdk-amd64
-    - CASSANDRA_USE_JDK11: true
->>>>>>> bbb11086
   j11_dtests-with-vnodes:
     docker:
     - image: apache/cassandra-testing-ubuntu2004-java11:latest
@@ -2233,105 +2130,6 @@
     - JAVA_HOME: /usr/lib/jvm/java-11-openjdk-amd64
     - JDK_HOME: /usr/lib/jvm/java-11-openjdk-amd64
     - CASSANDRA_USE_JDK11: true
-<<<<<<< HEAD
-=======
-  j11_cqlsh-dtests-py2-no-vnodes:
-    docker:
-    - image: apache/cassandra-testing-ubuntu2004-java11:latest
-    resource_class: xlarge
-    working_directory: ~/
-    shell: /bin/bash -eo pipefail -l
-    parallelism: 100
-    steps:
-    - attach_workspace:
-        at: /home/cassandra
-    - run:
-        name: Clone Cassandra dtest Repository (via git)
-        command: |
-          git clone --single-branch --branch $DTEST_BRANCH --depth 1 $DTEST_REPO ~/cassandra-dtest
-    - run:
-        name: Configure virtualenv and python Dependencies
-        command: |
-          # note, this should be super quick as all dependencies should be pre-installed in the docker image
-          # if additional dependencies were added to requirmeents.txt and the docker image hasn't been updated
-          # we'd have to install it here at runtime -- which will make things slow, so do yourself a favor and
-          # rebuild the docker image! (it automatically pulls the latest requirements.txt on build)
-          source ~/env3.6/bin/activate
-          export PATH=$JAVA_HOME/bin:$PATH
-          pip3 install --exists-action w --upgrade -r ~/cassandra-dtest/requirements.txt
-          pip3 uninstall -y cqlsh
-          pip3 freeze
-    - run:
-        name: Determine Tests to Run (j11_without_vnodes)
-        no_output_timeout: 5m
-        command: "# reminder: this code (along with all the steps) is independently executed on every circle container\n# so the goal here is to get the circleci script to return the tests *this* container will run\n# which we do via the `circleci` cli tool.\n\ncd cassandra-dtest\nsource ~/env3.6/bin/activate\nexport PATH=$JAVA_HOME/bin:$PATH\n\nif [ -n '' ]; then\n  export \nfi\n\necho \"***Collected DTests (j11_without_vnodes)***\"\nset -eo pipefail && ./run_dtests.py --skip-resource-intensive-tests --pytest-options '-k cql' --dtest-print-tests-only --dtest-print-tests-output=/tmp/all_dtest_tests_j11_without_vnodes_raw --cassandra-dir=../cassandra\nif [ -z '' ]; then\n  mv /tmp/all_dtest_tests_j11_without_vnodes_raw /tmp/all_dtest_tests_j11_without_vnodes\nelse\n  grep -e '' /tmp/all_dtest_tests_j11_without_vnodes_raw > /tmp/all_dtest_tests_j11_without_vnodes || { echo \"Filter did not match any tests! Exiting build.\"; exit 0; }\nfi\nset -eo pipefail && circleci tests split --split-by=timings --timings-type=classname /tmp/all_dtest_tests_j11_without_vnodes > /tmp/split_dtest_tests_j11_without_vnodes.txt\ncat /tmp/split_dtest_tests_j11_without_vnodes.txt | tr '\\n' ' ' > /tmp/split_dtest_tests_j11_without_vnodes_final.txt\ncat /tmp/split_dtest_tests_j11_without_vnodes_final.txt\n"
-    - run:
-        name: Run dtests (j11_without_vnodes)
-        no_output_timeout: 15m
-        command: |
-          echo "cat /tmp/split_dtest_tests_j11_without_vnodes_final.txt"
-          cat /tmp/split_dtest_tests_j11_without_vnodes_final.txt
-
-          source ~/env3.6/bin/activate
-          export PATH=$JAVA_HOME/bin:$PATH
-          if [ -n 'CQLSH_PYTHON=/usr/bin/python2.7' ]; then
-            export CQLSH_PYTHON=/usr/bin/python2.7
-          fi
-
-          java -version
-          cd ~/cassandra-dtest
-          mkdir -p /tmp/dtest
-
-          echo "env: $(env)"
-          echo "** done env"
-          mkdir -p /tmp/results/dtests
-          # we need the "set -o pipefail" here so that the exit code that circleci will actually use is from pytest and not the exit code from tee
-          export SPLIT_TESTS=`cat /tmp/split_dtest_tests_j11_without_vnodes_final.txt`
-          set -o pipefail && cd ~/cassandra-dtest && pytest --skip-resource-intensive-tests --log-cli-level=DEBUG --junit-xml=/tmp/results/dtests/pytest_result_j11_without_vnodes.xml -s --cassandra-dir=/home/cassandra/cassandra --keep-test-dir $SPLIT_TESTS 2>&1 | tee /tmp/dtest/stdout.txt
-    - store_test_results:
-        path: /tmp/results
-    - store_artifacts:
-        path: /tmp/dtest
-        destination: dtest_j11_without_vnodes
-    - store_artifacts:
-        path: ~/cassandra-dtest/logs
-        destination: dtest_j11_without_vnodes_logs
-    environment:
-    - ANT_HOME: /usr/share/ant
-    - JAVA11_HOME: /usr/lib/jvm/java-11-openjdk-amd64
-    - JAVA8_HOME: /usr/lib/jvm/java-8-openjdk-amd64
-    - LANG: en_US.UTF-8
-    - KEEP_TEST_DIR: true
-    - DEFAULT_DIR: /home/cassandra/cassandra-dtest
-    - PYTHONIOENCODING: utf-8
-    - PYTHONUNBUFFERED: true
-    - CASS_DRIVER_NO_EXTENSIONS: true
-    - CASS_DRIVER_NO_CYTHON: true
-    - CASSANDRA_SKIP_SYNC: true
-    - DTEST_REPO: https://github.com/apache/cassandra-dtest.git
-    - DTEST_BRANCH: trunk
-    - CCM_MAX_HEAP_SIZE: 1024M
-    - CCM_HEAP_NEWSIZE: 256M
-    - REPEATED_UTEST_TARGET: testsome
-    - REPEATED_UTEST_CLASS: null
-    - REPEATED_UTEST_METHODS: null
-    - REPEATED_UTEST_COUNT: 100
-    - REPEATED_UTEST_STOP_ON_FAILURE: false
-    - REPEATED_DTEST_NAME: null
-    - REPEATED_DTEST_VNODES: false
-    - REPEATED_DTEST_COUNT: 100
-    - REPEATED_DTEST_STOP_ON_FAILURE: false
-    - REPEATED_UPGRADE_DTEST_NAME: null
-    - REPEATED_UPGRADE_DTEST_COUNT: 100
-    - REPEATED_UPGRADE_DTEST_STOP_ON_FAILURE: false
-    - REPEATED_JVM_UPGRADE_DTEST_CLASS: null
-    - REPEATED_JVM_UPGRADE_DTEST_METHODS: null
-    - REPEATED_JVM_UPGRADE_DTEST_COUNT: 100
-    - REPEATED_JVM_UPGRADE_DTEST_STOP_ON_FAILURE: false
-    - JAVA_HOME: /usr/lib/jvm/java-11-openjdk-amd64
-    - JDK_HOME: /usr/lib/jvm/java-11-openjdk-amd64
-    - CASSANDRA_USE_JDK11: true
->>>>>>> bbb11086
   j11_cqlshlib_tests:
     docker:
     - image: apache/cassandra-testing-ubuntu2004-java11:latest
